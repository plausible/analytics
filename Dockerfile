# we can not use the pre-built tar because the distribution is
# platform specific, it makes sense to build it in the docker

#### Builder
FROM hexpm/elixir:1.12.2-erlang-24.0-alpine-3.13.3 as buildcontainer

# preparation
ARG APP_VER=0.0.1
ENV MIX_ENV=prod
ENV NODE_ENV=production
ENV APP_VERSION=$APP_VER

RUN mkdir /app
WORKDIR /app

# install build dependencies
RUN apk add --no-cache git nodejs yarn python3 npm ca-certificates wget gnupg make erlang gcc libc-dev && \
    npm install npm@latest -g && \
    npm install -g webpack

RUN wget https://s3.eu-central-1.wasabisys.com/plausible-application/geonames.csv -q

COPY mix.exs ./
COPY mix.lock ./
RUN mix local.hex --force && \
    mix local.rebar --force && \
    mix deps.get --only prod && \
    mix deps.compile

COPY assets/package.json assets/package-lock.json ./assets/
COPY tracker/package.json tracker/package-lock.json ./tracker/

RUN npm install --prefix ./assets && \
    npm install --prefix ./tracker

COPY assets ./assets
COPY tracker ./tracker
COPY config ./config
COPY priv ./priv
COPY lib ./lib

RUN npm run deploy --prefix ./assets && \
    npm run deploy --prefix ./tracker && \
    mix phx.digest priv/static && \
    mix download_country_database && \
<<<<<<< HEAD
    # https://hexdocs.pm/sentry/Sentry.Sources.html#module-source-code-storage
    mix sentry_recompile
=======
# https://hexdocs.pm/sentry/Sentry.Sources.html#module-source-code-storage
    mix sentry_recompile && \
    mv geonames.csv ./priv/geonames.csv
>>>>>>> d4e7d27d

WORKDIR /app
COPY rel rel
RUN mix release plausible

# Main Docker Image
FROM alpine:3.13.3
LABEL maintainer="tckb <tckb@tgrthi.me>"
ENV LANG=C.UTF-8

RUN apk upgrade --no-cache

RUN apk add --no-cache openssl ncurses libstdc++ libgcc

COPY .gitlab/build-scripts/docker-entrypoint.sh /entrypoint.sh
COPY .gitlab/build-scripts/kubernetes-entrypoint.sh /kubernetes.sh

RUN chmod a+x /entrypoint.sh && \
    chmod a+x /kubernetes.sh && \
    adduser -h /app -u 1000 -s /bin/sh -D plausibleuser

COPY --from=buildcontainer /app/_build/prod/rel/plausible /app
RUN chown -R plausibleuser:plausibleuser /app && \
    chown plausibleuser:plausibleuser /entrypoint.sh && \
    chown plausibleuser:plausibleuser /kubernetes.sh

USER plausibleuser
WORKDIR /app
ENV GEONAMES_SOURCE_FILE=/app/lib/plausible-0.0.1/priv/geonames.csv
ENTRYPOINT ["/entrypoint.sh"]
EXPOSE 8000
CMD ["run"]<|MERGE_RESOLUTION|>--- conflicted
+++ resolved
@@ -43,14 +43,9 @@
     npm run deploy --prefix ./tracker && \
     mix phx.digest priv/static && \
     mix download_country_database && \
-<<<<<<< HEAD
     # https://hexdocs.pm/sentry/Sentry.Sources.html#module-source-code-storage
-    mix sentry_recompile
-=======
-# https://hexdocs.pm/sentry/Sentry.Sources.html#module-source-code-storage
     mix sentry_recompile && \
     mv geonames.csv ./priv/geonames.csv
->>>>>>> d4e7d27d
 
 WORKDIR /app
 COPY rel rel
