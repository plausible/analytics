--- conflicted
+++ resolved
@@ -345,10 +345,7 @@
   padding: 10px 12px;
   pointer-events: none;
   border-radius: 5px;
-<<<<<<< HEAD
-=======
   z-index: 100;
->>>>>>> 06ad6776
 }
 
 .active-prop-heading {
