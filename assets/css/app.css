--- conflicted
+++ resolved
@@ -308,8 +308,7 @@
 }
 
 .pagination-link[disabled] {
-<<<<<<< HEAD
-  @apply cursor-default bg-gray-100 pointer-events-none;
+  @apply cursor-default bg-gray-100 dark:bg-gray-300 pointer-events-none;
 }
 
 .filter-list-text:hover ~ .filter-list-edit {
@@ -318,7 +317,4 @@
 
 .filter-list-text:hover ~ .filter-list-remove {
   display: none;
-=======
-  @apply cursor-default bg-gray-100 dark:bg-gray-300 pointer-events-none;
->>>>>>> 1a93542c
 }