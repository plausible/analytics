import React from 'react'
import { Link, withRouter } from 'react-router-dom'
import {formatDay, formatMonthYYYY, nowForSite, parseUTCDate} from './date'
import * as storage from './storage'

const PERIODS = ['realtime', 'day', 'month', '7d', '30d', '6mo', '12mo', 'custom']

export function parseQuery(querystring, site) {
  const q = new URLSearchParams(querystring)
  let period = q.get('period')
  const periodKey = `period__${  site.domain}`

  if (PERIODS.includes(period)) {
    if (period !== 'custom' && period !== 'realtime') storage.setItem(periodKey, period)
  } else if (storage.getItem(periodKey)) {
      period = storage.getItem(periodKey)
    } else {
      period = '30d'
    }

  return {
    period,
    date: q.get('date') ? parseUTCDate(q.get('date')) : nowForSite(site),
    from: q.get('from') ? parseUTCDate(q.get('from')) : undefined,
    to: q.get('to') ? parseUTCDate(q.get('to')) : undefined,
    filters: {
      'goal': q.get('goal'),
      'props': JSON.parse(q.get('props')),
      'source': q.get('source'),
      'utm_medium': q.get('utm_medium'),
      'utm_source': q.get('utm_source'),
      'utm_campaign': q.get('utm_campaign'),
      'referrer': q.get('referrer'),
      'screen': q.get('screen'),
      'browser': q.get('browser'),
      'browser_version': q.get('browser_version'),
      'os': q.get('os'),
      'os_version': q.get('os_version'),
      'country': q.get('country'),
      'page': q.get('page'),
      'entry_page': q.get('entry_page'),
      'exit_page': q.get('exit_page')
    }
  }
}

export function countFilters(query) {
  let count = 0;
  for (const filter of Object.values(query.filters)) {
    if (filter) count++;
  }

  return count;
}

function generateQueryString(data) {
  const query = new URLSearchParams(window.location.search)
  Object.keys(data).forEach(key => {
    if (!data[key]) {
      query.delete(key)
      return
    }

    query.set(key, data[key])
  })
  return query.toString()
}

export function navigateToQuery(history, queryFrom, newData) {
  // if we update any data that we store in localstorage, make sure going back in history will
  // revert them
  if (newData.period && newData.period !== queryFrom.period) {
    const replaceQuery = new URLSearchParams(window.location.search)
    replaceQuery.set('period', queryFrom.period)
    history.replace({ search: replaceQuery.toString() })
  }

  // then push the new query to the history
  history.push({ search: generateQueryString(newData) })
}

class QueryLink extends React.Component {
  constructor(props) {
    super(props)
    this.onClick = this.onClick.bind(this)
  }

  onClick(e) {
    e.preventDefault()
    navigateToQuery(this.props.history, this.props.query, this.props.to)
    if (this.props.onClick) this.props.onClick(e)
  }

  render() {
    const { history, query, to, ...props } = this.props
    return (
      <Link
        {...props}
        to={{ pathname: window.location.pathname, search: generateQueryString(to) }}
        onClick={this.onClick}
      />
)
  }
}
const QueryLinkWithRouter = withRouter(QueryLink)
export { QueryLinkWithRouter as QueryLink };

class QueryButton extends React.Component {
  render() {
    const { history, query, to, disabled, className, children } = this.props
    return (
      <button
        className={className}
        onClick={(event) => {
          event.preventDefault()
          navigateToQuery(history, query, to)
          if (this.props.onClick) this.props.onClick(event)
          history.push({ pathname: window.location.pathname, search: generateQueryString(to) })
        }}
        type="button"
        disabled={disabled}
      >
        {children}
      </button>
    )
  }
}
const QueryButtonWithRouter = withRouter(QueryButton)
export { QueryButtonWithRouter as QueryButton };

export function toHuman(query) {
  if (query.period === 'day') {
    return `on ${formatDay(query.date)}`
  } if (query.period === 'month') {
    return `in ${formatMonthYYYY(query.date)}`
  } if (query.period === '7d') {
    return 'in the last 7 days'
  } if (query.period === '30d') {
    return 'in the last 30 days'
  } if (query.period === '6mo') {
    return 'in the last 6 months'
  } if (query.period === '12mo') {
    return 'in the last 12 months'
  }
}

export function removeQueryParam(search, parameter) {
  const q = new URLSearchParams(search)
  q.delete(parameter)
  return q.toString()
}

export function eventName(query) {
  if (query.filters.goal) {
    if (query.filters.goal.startsWith('Visit ')) {
      return 'pageviews'
    }
    return 'events'
  }
  return 'pageviews'
<<<<<<< HEAD
=======
}

export const formattedFilters = {
  'goal': 'Goal',
  'props': 'Goal properties',
  'source': 'Source',
  'utm_medium': 'UTM Medium',
  'utm_source': 'UTM Source',
  'utm_campaign': 'UTM Campaign',
  'referrer': 'Referrer URL',
  'screen': 'Screen size',
  'browser': 'Browser',
  'browser_version': 'Browser Version',
  'os': 'Operating System',
  'os_version': 'Operating System Version',
  'country': 'Country',
  'page': 'Page',
  'entry_page': 'Entry Page',
  'exit_page': 'Exit Page'
>>>>>>> a299fab1
}<|MERGE_RESOLUTION|>--- conflicted
+++ resolved
@@ -158,8 +158,6 @@
     return 'events'
   }
   return 'pageviews'
-<<<<<<< HEAD
-=======
 }
 
 export const formattedFilters = {
@@ -179,5 +177,4 @@
   'page': 'Page',
   'entry_page': 'Entry Page',
   'exit_page': 'Exit Page'
->>>>>>> a299fab1
 }