import React from "react";
import { withRouter } from "react-router-dom";
import Flatpickr from "react-flatpickr";
import {
  shiftDays,
  shiftMonths,
  formatDay,
  formatDayShort,
  formatMonthYYYY,
  formatISO,
  isToday,
  lastMonth,
  nowForSite,
  isSameMonth,
  isThisMonth,
  parseUTCDate,
  isBefore,
  isAfter,
} from "./date";
import Transition from "../transition";
import { navigateToQuery, QueryLink, QueryButton } from "./query";

class DatePicker extends React.Component {
  constructor(props) {
    super(props);
    this.handleKeyup = this.handleKeyup.bind(this);
    this.handleClick = this.handleClick.bind(this);
    this.state = { mode: "menu", open: false };
  }

  componentDidMount() {
    document.addEventListener("keyup", this.handleKeyup);
    document.addEventListener("mousedown", this.handleClick, false);
  }

  componentWillUnmount() {
    document.removeEventListener("keyup", this.handleKeyup);
    document.removeEventListener("mousedown", this.handleClick, false);
  }

  handleKeyup(e) {
    const { query, history } = this.props;

<<<<<<< HEAD
    if (e.ctrlKey || e.metaKey || e.altKey) return
=======
    if (e.ctrlKey || e.ctrlKey || e.altKey) return;
>>>>>>> cfd439fd

    const newSearch = {
      period: false,
      from: false,
      to: false,
      date: false,
    };

    const insertionDate = parseUTCDate(this.props.site.insertedAt);

    if (e.key === "ArrowLeft") {
      const prevDate = formatISO(shiftDays(query.date, -1));
      const prevMonth = formatISO(shiftMonths(query.date, -1));

      if (
        query.period === "day" &&
        !isBefore(parseUTCDate(prevDate), insertionDate, query.period)
      ) {
        newSearch.period = "day";
        newSearch.date = prevDate;
      } else if (
        query.period === "month" &&
        !isBefore(parseUTCDate(prevMonth), insertionDate, query.period)
      ) {
        newSearch.period = "month";
        newSearch.date = prevMonth;
      }
    } else if (e.key === "ArrowRight") {
      const nextDate = formatISO(shiftDays(query.date, 1));
      const nextMonth = formatISO(shiftMonths(query.date, 1));

      if (
        query.period === "day" &&
        !isAfter(
          parseUTCDate(nextDate),
          nowForSite(this.props.site),
          query.period
        )
      ) {
        newSearch.period = "day";
        newSearch.date = nextDate;
      } else if (
        query.period === "month" &&
        !isAfter(
          parseUTCDate(nextMonth),
          nowForSite(this.props.site),
          query.period
        )
      ) {
        newSearch.period = "month";
        newSearch.date = nextMonth;
      }
    }

    if (newSearch.date) {
      navigateToQuery(history, query, newSearch);
    }
  }

  handleClick(e) {
    if (this.dropDownNode && this.dropDownNode.contains(e.target)) return;

    this.setState({ open: false });
  }

  timeFrameText() {
    const { query, site } = this.props;

    if (query.period === "day") {
      if (isToday(site, query.date)) {
        return "Today";
      }
      return formatDay(query.date);
    } if (query.period === '7d') {
      return 'Last 7 days'
    } if (query.period === '30d') {
      return 'Last 30 days'
    } if (query.period === 'month') {
      if (isThisMonth(site, query.date)) {
        return 'Month to Date'
      }
      return formatMonthYYYY(query.date)
    } if (query.period === '6mo') {
      return 'Last 6 months'
    } if (query.period === '12mo') {
      return 'Last 12 months'
    } if (query.period === 'custom') {
      return `${formatDayShort(query.from)} - ${formatDayShort(query.to)}`
    }
    return 'Realtime'
  }

  renderArrow(period, prevDate, nextDate) {
    const insertionDate = parseUTCDate(this.props.site.insertedAt);
    const disabledLeft = isBefore(
      parseUTCDate(prevDate),
      insertionDate,
      period
    );
    const disabledRight = isAfter(
      parseUTCDate(nextDate),
      nowForSite(this.props.site),
      period
    );

    const leftClasses = `flex items-center px-2 border-r border-gray-300 rounded-l
      dark:border-gray-500 dark:text-gray-100 ${
      disabledLeft ? "bg-gray-200 dark:bg-gray-900" : ""
    }`;
    const rightClasses = `flex items-center px-2 rounded-r dark:text-gray-100 ${
      disabledRight ? "bg-gray-200 dark:bg-gray-900" : ""
    }`;
    return (
      <div className="flex rounded shadow bg-white mr-4 cursor-pointer dark:bg-gray-800">
        <QueryButton
          to={{ date: prevDate }}
          query={this.props.query}
          className={leftClasses}
          disabled={disabledLeft}
        >
          <svg
            className="feather h-4 w-4"
            xmlns="http://www.w3.org/2000/svg"
            viewBox="0 0 24 24"
            fill="none"
            stroke="currentColor"
            strokeWidth="2"
            strokeLinecap="round"
            strokeLinejoin="round"
          >
            <polyline points="15 18 9 12 15 6"></polyline>
          </svg>
        </QueryButton>
        <QueryButton
          to={{ date: nextDate }}
          query={this.props.query}
          className={rightClasses}
          disabled={disabledRight}
        >
          <svg
            className="feather h-4 w-4"
            xmlns="http://www.w3.org/2000/svg"
            viewBox="0 0 24 24"
            fill="none"
            stroke="currentColor"
            strokeWidth="2"
            strokeLinecap="round"
            strokeLinejoin="round"
          >
            <polyline points="9 18 15 12 9 6"></polyline>
          </svg>
        </QueryButton>
      </div>
    );
  }

  renderArrows() {
    const { query } = this.props;

    if (query.period === "month") {
      const prevDate = formatISO(shiftMonths(query.date, -1));
      const nextDate = formatISO(shiftMonths(query.date, 1));

      return this.renderArrow("month", prevDate, nextDate);
    } if (query.period === "day") {
      const prevDate = formatISO(shiftDays(query.date, -1));
      const nextDate = formatISO(shiftDays(query.date, 1));

      return this.renderArrow("day", prevDate, nextDate);
    }
  }

  open() {
    this.setState({ mode: "menu", open: true });
  }

  renderDropDown() {
    return (
      <div
        className="relative"
        style={{ height: "35.5px", width: "190px" }}
        ref={(node) => (this.dropDownNode = node)}
      >
        <div
          onClick={this.open.bind(this)}
          onKeyPress={this.open.bind(this)}
          className="flex items-center justify-between rounded bg-white dark:bg-gray-800 shadow px-4
          pr-3 py-2 leading-tight cursor-pointer text-sm font-medium text-gray-800
          dark:text-gray-200 h-full"
          tabIndex="0"
          role="button"
          aria-haspopup="true"
          aria-expanded="false"
          aria-controls="datemenu"
        >
          <span className="mr-2">{this.timeFrameText()}</span>
          <svg
            className="text-indigo-500 h-4 w-4"
            xmlns="http://www.w3.org/2000/svg"
            viewBox="0 0 24 24"
            fill="none"
            stroke="currentColor"
            strokeWidth="2"
            strokeLinecap="round"
            strokeLinejoin="round"
          >
            <polyline points="6 9 12 15 18 9"></polyline>
          </svg>
        </div>

        <Transition
          show={this.state.open}
          enter="transition ease-out duration-100 transform"
          enterFrom="opacity-0 scale-95"
          enterTo="opacity-100 scale-100"
          leave="transition ease-in duration-75 transform"
          leaveFrom="opacity-100 scale-100"
          leaveTo="opacity-0 scale-95"
        >
          {this.renderDropDownContent()}
        </Transition>
      </div>
    );
  }

  close() {
    this.setState({ open: false });
  }

  renderLink(period, text, opts = {}) {
    const { query, site } = this.props;
    let boldClass;
    if (query.period === "day" && period === "day") {
      boldClass = isToday(site, query.date) ? "font-bold" : "";
    } else if (query.period === "month" && period === "month") {
      const linkDate = opts.date || nowForSite(site);
      boldClass = isSameMonth(linkDate, query.date) ? "font-bold" : "";
    } else {
      boldClass = query.period === period ? "font-bold" : "";
    }

    const date = opts.date ? formatISO(opts.date) : false;

    return (
      <QueryLink
        to={{from: false, to: false, date, period, ...opts}}
        onClick={this.close.bind(this)}
        query={this.props.query}
        className={`${boldClass  } block px-4 py-2 md:text-sm leading-tight hover:bg-gray-100
          dark:hover:bg-gray-900 hover:text-gray-900 dark:hover:text-gray-100`}
      >
        {text}
      </QueryLink>
    );
  }

  renderDropDownContent() {
    if (this.state.mode === "menu") {
      return (
        <div
          id="datemenu"
          className="absolute mt-2 rounded shadow-md z-10"
          style={{width: '235px', right: '-5px'}}
        >
          <div
            className="rounded bg-white dark:bg-gray-800 ring-1 ring-black ring-opacity-5
            font-medium text-gray-800 dark:text-gray-200"
          >
            <div className="py-1">
              {this.renderLink("day", "Today")}
              {this.renderLink("realtime", "Realtime")}
            </div>
            <div className="border-t border-gray-200 dark:border-gray-500"></div>
            <div className="py-1">
              {this.renderLink("7d", "Last 7 days")}
              {this.renderLink("30d", "Last 30 days")}
            </div>
            <div className="border-t border-gray-200 dark:border-gray-500"></div>
            <div className="py-1">
              { this.renderLink('month', 'Month to Date') }
              { this.renderLink('month', 'Last month', {date: lastMonth(this.props.site)}) }
            </div>
            <div className="border-t border-gray-200 dark:border-gray-500"></div>
            <div className="py-1">
              {this.renderLink("6mo", "Last 6 months")}
              {this.renderLink("12mo", "Last 12 months")}
            </div>
            <div className="border-t border-gray-200 dark:border-gray-500"></div>
            <div className="py-1">
              <span
                onClick={() => this.setState({mode: 'calendar'}, this.openCalendar.bind(this))}
                onKeyPress={() => this.setState({mode: 'calendar'}, this.openCalendar.bind(this))}
                className="block px-4 py-2 md:text-sm leading-tight hover:bg-gray-100
                  dark:hover:bg-gray-900 hover:text-gray-900 dark:hover:text-gray-100
                  cursor-pointer"
                tabIndex="0"
                role="button"
                aria-haspopup="true"
                aria-expanded="false"
                aria-controls="calendar"
              >
                Custom range
              </span>
            </div>
          </div>
        </div>
      );
    } if (this.state.mode === "calendar") {
      const insertionDate = new Date(this.props.site.insertedAt);
      const dayBeforeCreation = insertionDate - 86400000;
      return (
        <Flatpickr
          id="calendar"
          options={{
            mode: 'range',
            maxDate: 'today',
            minDate: dayBeforeCreation,
            showMonths: 1,
            static: true,
            animate: true}}
          ref={calendar => this.calendar = calendar}
          className="invisible"
          onChange={this.setCustomDate.bind(this)}
        />
        )
    }
  }

  setCustomDate(dates) {
    if (dates.length === 2) {
      const [from, to] = dates
      if (formatISO(from) === formatISO(to)) {
        navigateToQuery(
          this.props.history,
          this.props.query,
          {
            period: 'day',
            date: formatISO(from),
            from: false,
            to: false,
          }
        )
      } else {
        navigateToQuery(
          this.props.history,
          this.props.query,
          {
            period: 'custom',
            date: false,
            from: formatISO(from),
            to: formatISO(to),
          }
        )
      }
      this.close()
    }
  }

  openCalendar() {
    this.calendar && this.calendar.flatpickr.open();
  }

  render() {
    return (
      <div className="flex justify-end ml-auto pl-2">
        { this.renderArrows() }
        { this.renderDropDown() }
      </div>
    );
  }
}

export default withRouter(DatePicker);<|MERGE_RESOLUTION|>--- conflicted
+++ resolved
@@ -41,11 +41,7 @@
   handleKeyup(e) {
     const { query, history } = this.props;
 
-<<<<<<< HEAD
     if (e.ctrlKey || e.metaKey || e.altKey) return
-=======
-    if (e.ctrlKey || e.ctrlKey || e.altKey) return;
->>>>>>> cfd439fd
 
     const newSearch = {
       period: false,
