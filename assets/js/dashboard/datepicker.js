import React, { Fragment } from "react";
import { withRouter } from "react-router-dom";
import Flatpickr from "react-flatpickr";
import { ChevronDownIcon } from '@heroicons/react/solid'
import { Transition } from '@headlessui/react'
import {
  shiftDays,
  shiftMonths,
  formatDay,
  formatDayShort,
  formatMonthYYYY,
  formatYear,
  formatISO,
  isToday,
  lastMonth,
  nowForSite,
  isSameMonth,
  isThisMonth,
  isThisYear,
  parseUTCDate,
  isBefore,
  isAfter,
} from "./util/date";
import { navigateToQuery, QueryLink, QueryButton } from "./query";

function renderArrow(query, site, period, prevDate, nextDate) {
  const insertionDate = parseUTCDate(site.statsBegin);
  const disabledLeft = isBefore(
    parseUTCDate(prevDate),
    insertionDate,
    period
  );
  const disabledRight = isAfter(
    parseUTCDate(nextDate),
    nowForSite(site),
    period
  );

  const leftClasses = `flex items-center px-1 sm:px-2 border-r border-gray-300 rounded-l
      dark:border-gray-500 dark:text-gray-100 ${
      disabledLeft ? "bg-gray-300 dark:bg-gray-950" : "hover:bg-gray-100 dark:hover:bg-gray-900"
    }`;
  const rightClasses = `flex items-center px-1 sm:px-2 rounded-r dark:text-gray-100 ${
      disabledRight ? "bg-gray-300 dark:bg-gray-950" : "hover:bg-gray-100 dark:hover:bg-gray-900"
    }`;
  return (
    <div className="flex rounded shadow bg-white mr-2 sm:mr-4 cursor-pointer dark:bg-gray-800">
      <QueryButton
        to={{ date: prevDate }}
        query={query}
        className={leftClasses}
        disabled={disabledLeft}
      >
        <svg
          className="feather h-4 w-4"
          xmlns="http://www.w3.org/2000/svg"
          viewBox="0 0 24 24"
          fill="none"
          stroke="currentColor"
          strokeWidth="2"
          strokeLinecap="round"
          strokeLinejoin="round"
        >
          <polyline points="15 18 9 12 15 6"></polyline>
        </svg>
      </QueryButton>
      <QueryButton
        to={{ date: nextDate }}
        query={query}
        className={rightClasses}
        disabled={disabledRight}
      >
        <svg
          className="feather h-4 w-4"
          xmlns="http://www.w3.org/2000/svg"
          viewBox="0 0 24 24"
          fill="none"
          stroke="currentColor"
          strokeWidth="2"
          strokeLinecap="round"
          strokeLinejoin="round"
        >
          <polyline points="9 18 15 12 9 6"></polyline>
        </svg>
      </QueryButton>
    </div>
  );
}

function DatePickerArrows({site, query}) {
  if (query.period === "year") {
    const prevDate = formatISO(shiftMonths(query.date, -12));
    const nextDate = formatISO(shiftMonths(query.date, 12));

    return renderArrow(query, site, "year", prevDate, nextDate);
  } else if (query.period === "month") {
    const prevDate = formatISO(shiftMonths(query.date, -1));
    const nextDate = formatISO(shiftMonths(query.date, 1));

    return renderArrow(query, site, "month", prevDate, nextDate);
  } else if (query.period === "day") {
    const prevDate = formatISO(shiftDays(query.date, -1));
    const nextDate = formatISO(shiftDays(query.date, 1));

    return renderArrow(query, site, "day", prevDate, nextDate);
  }

  return null
}

class DatePicker extends React.Component {
  constructor(props) {
    super(props);
    this.handleKeydown = this.handleKeydown.bind(this);
    this.handleClick = this.handleClick.bind(this);
    this.setCustomDate = this.setCustomDate.bind(this);
    this.openCalendar = this.openCalendar.bind(this);
    this.close = this.close.bind(this);
    this.toggle = this.toggle.bind(this);
    this.state = { mode: "menu", open: false };
  }

  componentDidMount() {
    document.addEventListener("keydown", this.handleKeydown);
    document.addEventListener("mousedown", this.handleClick, false);
  }

  componentWillUnmount() {
    document.removeEventListener("keydown", this.handleKeydown);
    document.removeEventListener("mousedown", this.handleClick, false);
  }

  handleKeydown(e) {
    const { site, query, history } = this.props;

    if (e.target.tagName === 'INPUT') return true;
    if (e.ctrlKey || e.metaKey || e.altKey || e.isComposing || e.keyCode === 229) return true;

    const newSearch = {
      period: false,
      from: false,
      to: false,
      date: false,
    interval: false,
    };

    const insertionDate = parseUTCDate(this.props.site.statsBegin);

    if (e.key === "ArrowLeft") {
      const prevDate = formatISO(shiftDays(query.date, -1));
      const prevMonth = formatISO(shiftMonths(query.date, -1));
      const prevYear = formatISO(shiftMonths(query.date, -12));

      if (query.period === "day" && !isBefore(parseUTCDate(prevDate), insertionDate, query.period)) {
        newSearch.period = "day";
        newSearch.date = prevDate;
      } else if (query.period === "month" && !isBefore(parseUTCDate(prevMonth), insertionDate, query.period)) {
        newSearch.period = "month";
        newSearch.date = prevMonth;
      } else if (query.period === "year" && !isBefore(parseUTCDate(prevYear), insertionDate, query.period)) {
        newSearch.period = "year";
        newSearch.date = prevYear;
      }
    } else if (e.key === "ArrowRight") {
      const now = nowForSite(this.props.site)
      const nextDate = formatISO(shiftDays(query.date, 1));
      const nextMonth = formatISO(shiftMonths(query.date, 1));
      const nextYear = formatISO(shiftMonths(query.date, 12));

      if (query.period === "day" && !isAfter(parseUTCDate(nextDate), now, query.period)) {
        newSearch.period = "day";
        newSearch.date = nextDate;
      } else if (query.period === "month" && !isAfter(parseUTCDate(nextMonth), now, query.period)) {
        newSearch.period = "month";
        newSearch.date = nextMonth;
      } else if (query.period === "year" && !isAfter(parseUTCDate(nextYear), now, query.period)) {
        newSearch.period = "year";
        newSearch.date = nextYear;
      }
    }

    this.setState({open: false});

<<<<<<< HEAD


    const keys = ['d', 'r', 'w', 'm', 'y', 't', 's'];
    const redirects = [
      {date: false, period: 'day'},
      {period: 'realtime'},
      {date: false, period: '7d'},
      {date: false, period: 'month'},
      {date: false, period: '12mo'},
      {date: false, period: '30d'},
      {date: false, period: '6mo'}
    ];
=======
    const keys = ['d', 'r', 'w', 'm', 'y', 't', 's', 'a'];
    const redirects = [{date: false, period: 'day'}, {period: 'realtime'}, {date: false, period: '7d'}, {date: false, period: 'month'}, {date: false, period: 'year'}, {date: false, period: '30d'}, {date: false, period: '6mo'}, {date: false, period: 'all'}];
>>>>>>> 06ad6776

    if (keys.includes(e.key.toLowerCase())) {
      console.log(e.key.toLowerCase())
      console.log(redirects[keys.indexOf(e.key.toLowerCase())])
      navigateToQuery(history, query, {...newSearch, ...(redirects[keys.indexOf(e.key.toLowerCase())])});
    } else if (e.key.toLowerCase() === 'c') {
      this.setState({mode: 'calendar', open: true}, this.openCalendar);
    } else if (newSearch.date) {
      navigateToQuery(history, query, newSearch);
    }
  }

  handleClick(e) {
    if (this.dropDownNode && this.dropDownNode.contains(e.target)) return;

    this.setState({ open: false });
  }

  setCustomDate(dates) {
    if (dates.length === 2) {
      const [from, to] = dates
      if (formatISO(from) === formatISO(to)) {
        navigateToQuery(
          this.props.history,
          this.props.query,
          {
            period: 'day',
            date: formatISO(from),
            from: false,
            to: false,
            interval: false
          }
        )
      } else {
        navigateToQuery(
          this.props.history,
          this.props.query,
          {
            period: 'custom',
            date: false,
            from: formatISO(from),
            to: formatISO(to),
          }
        )
      }
      this.close()
    }
  }

  timeFrameText() {
    const { query, site } = this.props;

    if (query.period === "day") {
      if (isToday(site, query.date)) {
        return "Today";
      }
      return formatDay(query.date);
    } if (query.period === '7d') {
      return 'Last 7 days'
    } if (query.period === '30d') {
      return 'Last 30 days'
    } if (query.period === 'month') {
      if (isThisMonth(site, query.date)) {
        return 'Month to Date'
      }
      return formatMonthYYYY(query.date)
    } if (query.period === '6mo') {
      return 'Last 6 months'
    } if (query.period === '12mo') {
      return 'Last 12 months'
    } if (query.period === 'year') {
      if (isThisYear(site, query.date)) {
        return 'Year to Date'
      }
      return formatYear(query.date)
    } if (query.period === 'all') {
      return 'All time'
    } if (query.period === 'custom') {
      return `${formatDayShort(query.from)} - ${formatDayShort(query.to)}`
    }
    return 'Realtime'
  }

  toggle() {
    const newMode = this.state.mode === 'calendar' && !this.state.open ? 'menu' : this.state.mode
    this.setState(prevState => ({ mode: newMode, open: !prevState.open }));
  }

  close() {
    this.setState({ open: false });
  }

  openCalendar() {
    this.calendar && this.calendar.flatpickr.open();
  }

  renderLink(period, text, opts = {}) {
    const { query, site } = this.props;
    let boldClass;
    if (query.period === "day" && period === "day") {
      boldClass = isToday(site, query.date) ? "font-bold" : "";
    } else if (query.period === "month" && period === "month") {
      const linkDate = opts.date || nowForSite(site);
      boldClass = isSameMonth(linkDate, query.date) ? "font-bold" : "";
    } else {
      boldClass = query.period === period ? "font-bold" : "";
    }

    opts.date = opts.date ? formatISO(opts.date) : false;

    const keybinds = {
      'Today': 'D',
      'Realtime': 'R',
      'Last 7 days': 'W',
      'Month to Date': 'M',
      'Year to Date': 'Y',
      'Last 6 months': 'S',
      'Last 30 days': 'T',
      'All time': 'A',
    };

    return (
      <QueryLink
        to={{from: false, to: false, interval: false, period, ...opts}}
        onClick={this.close}
        query={this.props.query}
        className={`${boldClass  } px-4 py-2 text-sm leading-tight hover:bg-gray-100 hover:text-gray-900
          dark:hover:bg-gray-900 dark:hover:text-gray-100 flex items-center justify-between`}
      >
        {text}
        <span className='font-normal'>{keybinds[text]}</span>
      </QueryLink>
    );
  }

  renderDropDownContent() {
    const { site } = this.props

    if (this.state.mode === "menu") {
      return (
        <div
          id="datemenu"
          className="absolute w-full left-0 right-0 md:w-56 md:absolute md:top-auto md:left-auto md:right-0 mt-2 origin-top-right z-10"
        >
          <div
            className="rounded-md shadow-lg  bg-white dark:bg-gray-800 ring-1 ring-black ring-opacity-5
            font-medium text-gray-800 dark:text-gray-200 date-options"
          >
            <div className="py-1 border-b border-gray-200 dark:border-gray-500 date-option-group">
              {this.renderLink("day", "Today")}
              {this.renderLink("realtime", "Realtime")}
            </div>
            <div className="py-1 border-b border-gray-200 dark:border-gray-500 date-option-group">
              {this.renderLink("7d", "Last 7 days")}
              {this.renderLink("30d", "Last 30 days")}
            </div>
            <div className="py-1 border-b border-gray-200 dark:border-gray-500 date-option-group">
              { this.renderLink('month', 'Month to Date') }
              { this.renderLink('month', 'Last month', {date: lastMonth(site)}) }
            </div>
            <div className="py-1 border-b border-gray-200 dark:border-gray-500 date-option-group">
              {this.renderLink("year", "Year to Date")}
              {this.renderLink("12mo", "Last 12 months")}
            </div>
            <div className="py-1 date-option-group">
              {this.renderLink("all", "All time")}
              <span
                onClick={() => this.setState({mode: 'calendar'}, this.openCalendar)}
                onKeyPress={() => this.setState({mode: 'calendar'}, this.openCalendar)}
                className="px-4 py-2 text-sm leading-tight hover:bg-gray-100
                  dark:hover:bg-gray-900 hover:text-gray-900 dark:hover:text-gray-100
                  cursor-pointer flex items-center justify-between"
                tabIndex="0"
                role="button"
                aria-haspopup="true"
                aria-expanded="false"
                aria-controls="calendar"
              >
                Custom range
                <span className='font-normal'>C</span>
              </span>
            </div>
          </div>
        </div>
      );
    } if (this.state.mode === "calendar") {
      const insertionDate = new Date(this.props.site.statsBegin);
      const dayBeforeCreation = insertionDate - 86400000;
      return (
        <div className="h-0">
          <Flatpickr
            id="calendar"
            options={{
              mode: 'range',
              maxDate: 'today',
              minDate: dayBeforeCreation,
              showMonths: 1,
              static: true,
              animate: true}}
            ref={calendar => this.calendar = calendar}
            className="invisible"
            onChange={this.setCustomDate}
          />
        </div>
        )
    }
  }

  renderPicker() {
    return (
      <div
        className="w-20 sm:w-36 md:w-48 md:relative"
        ref={(node) => (this.dropDownNode = node)}
      >
        <div
          onClick={this.toggle}
          onKeyPress={this.toggle}
          className="flex items-center justify-between rounded bg-white dark:bg-gray-800 shadow px-2 md:px-3
          py-2 leading-tight cursor-pointer text-xs md:text-sm text-gray-800
          dark:text-gray-200 hover:bg-gray-200 dark:hover:bg-gray-900"
          tabIndex="0"
          role="button"
          aria-haspopup="true"
          aria-expanded="false"
          aria-controls="datemenu"
        >
          <span className="truncate mr-1 md:mr-2">
            {this.props.leadingText}
            <span className="font-medium">{this.timeFrameText()}</span>
          </span>
          <ChevronDownIcon className="hidden sm:inline-block h-4 w-4 md:h-5 md:w-5 text-gray-500" />
        </div>

        <Transition
          show={this.state.open}
          as={Fragment}
          enter="transition ease-out duration-100"
          enterFrom="transform opacity-0 scale-95"
          enterTo="transform opacity-100 scale-100"
          leave="transition ease-in duration-75"
          leaveFrom="transform opacity-100 scale-100"
          leaveTo="transform opacity-0 scale-95"
        >
          {this.renderDropDownContent()}
        </Transition>
      </div>
    );
  }

  render() {
    return (
      <div className="flex ml-auto pl-2">
        <DatePickerArrows site={this.props.site} query={this.props.query} />
        {this.renderPicker()}
      </div>
    )
  }
}

export default withRouter(DatePicker);<|MERGE_RESOLUTION|>--- conflicted
+++ resolved
@@ -131,7 +131,7 @@
   }
 
   handleKeydown(e) {
-    const { site, query, history } = this.props;
+    const { query, history } = this.props;
 
     if (e.target.tagName === 'INPUT') return true;
     if (e.ctrlKey || e.metaKey || e.altKey || e.isComposing || e.keyCode === 229) return true;
@@ -181,23 +181,8 @@
 
     this.setState({open: false});
 
-<<<<<<< HEAD
-
-
-    const keys = ['d', 'r', 'w', 'm', 'y', 't', 's'];
-    const redirects = [
-      {date: false, period: 'day'},
-      {period: 'realtime'},
-      {date: false, period: '7d'},
-      {date: false, period: 'month'},
-      {date: false, period: '12mo'},
-      {date: false, period: '30d'},
-      {date: false, period: '6mo'}
-    ];
-=======
     const keys = ['d', 'r', 'w', 'm', 'y', 't', 's', 'a'];
     const redirects = [{date: false, period: 'day'}, {period: 'realtime'}, {date: false, period: '7d'}, {date: false, period: 'month'}, {date: false, period: 'year'}, {date: false, period: '30d'}, {date: false, period: '6mo'}, {date: false, period: 'all'}];
->>>>>>> 06ad6776
 
     if (keys.includes(e.key.toLowerCase())) {
       console.log(e.key.toLowerCase())
