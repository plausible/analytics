--- conflicted
+++ resolved
@@ -180,23 +180,8 @@
 
     this.setState({open: false});
 
-<<<<<<< HEAD
-
-
-    const keys = ['d', 'r', 'w', 'm', 'y', 't', 's'];
-    const redirects = [
-      {date: false, period: 'day'},
-      {period: 'realtime'},
-      {date: false, period: '7d'},
-      {date: false, period: 'month'},
-      {date: false, period: '12mo'},
-      {date: false, period: '30d'},
-      {date: false, period: '6mo'}
-    ];
-=======
     const keys = ['d', 'r', 'w', 'm', 'y', 't', 's', 'a'];
     const redirects = [{date: false, period: 'day'}, {period: 'realtime'}, {date: false, period: '7d'}, {date: false, period: 'month'}, {date: false, period: 'year'}, {date: false, period: '30d'}, {date: false, period: '6mo'}, {date: false, period: 'all'}];
->>>>>>> d40faf6e
 
     if (keys.includes(e.key.toLowerCase())) {
       console.log(e.key.toLowerCase())
