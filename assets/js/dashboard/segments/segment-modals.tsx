import React, { ReactNode, useCallback, useState } from 'react'
import ModalWithRouting from '../stats/modals/modal'
import {
<<<<<<< HEAD
  canRemoveFilter,
  canSeeSegmentDetails,
  getSearchToRemoveSegmentFilter,
  isListableSegment,
=======
  canExpandSegment,
  isSegmentFilter,
>>>>>>> f07dc8dd
  SavedSegment,
  SEGMENT_TYPE_LABELS,
  SegmentData,
  SegmentType
} from '../filtering/segments'
import {
  AppNavigationLink,
  useAppNavigate
} from '../navigation/use-app-navigate'
import { plainFilterText, styledFilterText } from '../util/filter-text'
import { rootRoute } from '../router'
import { FilterPillsList } from '../nav-menu/filter-pills-list'
import classNames from 'classnames'
import { SegmentAuthorship } from './segment-authorship'
import { ExclamationTriangleIcon } from '@heroicons/react/24/outline'
import { MutationStatus, useQuery } from '@tanstack/react-query'
import { ApiError, get } from '../api'
import { ErrorPanel } from '../components/error-panel'
import { useSegmentsContext } from '../filtering/segments-context'
import { Role, UserContextValue, useUserContext } from '../user-context'
import { removeFilterButtonClassname } from '../components/remove-filter-button'
import { useSiteContext } from '../site-context'

interface ApiRequestProps {
  status: MutationStatus
  error?: unknown
  reset: () => void
}

interface SegmentModalProps {
  user: UserContextValue
  siteSegmentsAvailable: boolean
  onClose: () => void
  namePlaceholder: string
}

const primaryNeutralButtonClassName = 'button !px-3'

const primaryNegativeButtonClassName = classNames(
  'button !px-3.5',
  'items-center !bg-red-500 dark:!bg-red-500 hover:!bg-red-600 dark:hover:!bg-red-700 whitespace-nowrap',
  'disabled:!bg-red-400 disabled:cursor-not-allowed'
)

const secondaryButtonClassName = classNames(
  'button !px-3.5',
  'border !border-gray-300 dark:!border-gray-700 !bg-white dark:!bg-gray-700 !text-gray-800 dark:!text-gray-100 hover:!text-gray-900 hover:!shadow-sm dark:hover:!bg-gray-600 dark:hover:!text-white'
)

const SegmentActionModal = ({
  children,
  onClose
}: {
  children: ReactNode
  onClose: () => void
}) => {
  return (
    <ModalWithRouting
      maxWidth="460px"
      className="p-6 min-h-fit"
      onClose={onClose}
    >
      <div className="mb-8 dark:text-gray-100">{children}</div>
    </ModalWithRouting>
  )
}

export const CreateSegmentModal = ({
  segment,
  onClose,
  onSave,
  siteSegmentsAvailable: siteSegmentsAvailable,
  user,
  namePlaceholder,
  error,
  reset,
  status
}: SegmentModalProps &
  ApiRequestProps & {
    segment?: SavedSegment
    onSave: (input: Pick<SavedSegment, 'name' | 'type'>) => void
  }) => {
  const defaultName = segment?.name
    ? `Copy of ${segment.name}`.slice(0, 255)
    : ''
  const [name, setName] = useState(defaultName)
  const defaultType =
    segment?.type === SegmentType.site &&
    siteSegmentsAvailable &&
    hasSiteSegmentPermission(user)
      ? SegmentType.site
      : SegmentType.personal

  const [type, setType] = useState<SegmentType>(defaultType)

  const { disabled, disabledMessage, onSegmentTypeChange } =
    useSegmentTypeDisabledState({
      siteSegmentsAvailable,
      user,
      setType
    })

  return (
    <SegmentActionModal onClose={onClose}>
      <FormTitle className="mb-8">Create segment</FormTitle>
      <SegmentNameInput
        value={name}
        onChange={setName}
        namePlaceholder={namePlaceholder}
      />
      <SegmentTypeSelector value={type} onChange={onSegmentTypeChange} />
      {disabled && <SegmentTypeDisabledMessage message={disabledMessage} />}
      <ButtonsRow>
        <SaveSegmentButton
          disabled={status === 'pending' || disabled}
          onSave={() => {
            const trimmedName = name.trim()
            const saveableName = trimmedName.length
              ? trimmedName
              : namePlaceholder
            onSave({ name: saveableName, type })
          }}
        />
        <button className={secondaryButtonClassName} onClick={onClose}>
          Cancel
        </button>
      </ButtonsRow>
      {error !== null && (
        <ErrorPanel
          className="mt-4"
          errorMessage={
            error instanceof ApiError
              ? error.message
              : 'Something went wrong creating segment'
          }
          onClose={reset}
        />
      )}
    </SegmentActionModal>
  )
}

function getLinksDeleteNotice(links: string[]) {
  return links.length === 1
    ? 'This segment is used in a shared link. To delete it, you also need to delete the shared link.'
    : `This segment is used in ${links.length} shared links. To delete it, you also need to delete the shared links.`
}

export const DeleteSegmentModal = ({
  onClose,
  onSave,
  segment,
  status,
  error,
  reset
}: {
  onClose: () => void
  onSave: (input: Pick<SavedSegment, 'id'>) => void
  segment: SavedSegment & { segment_data?: SegmentData }
} & ApiRequestProps) => {
  const site = useSiteContext()
  const [confirmed, setConfirmed] = useState(false)

  const linksQuery = useQuery({
    queryKey: [segment.id],
    queryFn: async () => {
      const response: string[] = await get(
        `/api/${encodeURIComponent(site.domain)}/segments/${segment.id}/shared-links`
      )
      return response
    }
  })

  const deleteDisabled =
    status === 'pending' ||
    linksQuery.status !== 'success' ||
    (!!linksQuery.data?.length && !confirmed)

  return (
    <SegmentActionModal onClose={onClose}>
      <FormTitle className="mb-4">
        Delete {SEGMENT_TYPE_LABELS[segment.type].toLowerCase()}
        <span className="break-all">{` "${segment.name}"?`}</span>
      </FormTitle>
      {linksQuery.status === 'pending' && (
        <div className="loading sm">
          <div />
        </div>
      )}
      {linksQuery.status === 'success' && !!linksQuery.data?.length && (
        <ErrorPanel
          errorMessage={
            <span className="break-normal">
              {getLinksDeleteNotice(linksQuery.data)}
            </span>
          }
        />
      )}
      {linksQuery.status === 'error' && (
        <ErrorPanel
          errorMessage="Error loading related shared links"
          onRetry={linksQuery.refetch}
        />
      )}
      {!!segment.segment_data && (
        <div className="mt-4">
          <FiltersInSegment segment_data={segment.segment_data} />
        </div>
      )}
      {!!linksQuery.data?.length && (
        <>
          <div className="mt-4">
            <RelatedSharedLinks sharedLinks={linksQuery.data} />
          </div>
          <div className="mt-4">
            <Checkbox
              id="confirm"
              checked={confirmed}
              onChange={(e) => setConfirmed(e.currentTarget.checked)}
            >
              Yes, delete the associated shared links
            </Checkbox>
          </div>
        </>
      )}
      <ButtonsRow>
        <button
          className={primaryNegativeButtonClassName}
          disabled={deleteDisabled}
          onClick={
            deleteDisabled
              ? () => {}
              : () => {
                  onSave({ id: segment.id })
                }
          }
        >
          Delete
        </button>
        <button className={secondaryButtonClassName} onClick={onClose}>
          Cancel
        </button>
      </ButtonsRow>
      {error !== null && (
        <ErrorPanel
          className="mt-4"
          errorMessage={
            error instanceof ApiError
              ? error.message
              : 'Something went wrong deleting segment'
          }
          onClose={reset}
        />
      )}
    </SegmentActionModal>
  )
}

const RelatedSharedLinks = ({ sharedLinks }: { sharedLinks: string[] }) => {
  return (
    <>
      <SecondaryTitle>Shared links</SecondaryTitle>
      <div className="mt-2">
        <FilterPillsList
          className="flex-wrap"
          direction="horizontal"
          pills={sharedLinks.map((name) => ({
            className: 'dark:!shadow-gray-950/60',
            plainText: name,
            children: name,
            interactive: false
          }))}
        />
      </div>
    </>
  )
}

const FormTitle = ({
  className,
  children
}: {
  className?: string
  children?: ReactNode
}) => (
  <h1
    className={classNames(
      'text-lg font-medium text-gray-900 dark:text-gray-100 leading-7',
      className
    )}
  >
    {children}
  </h1>
)

const ButtonsRow = ({
  className,
  children
}: {
  className?: string
  children?: ReactNode
}) => (
  <div className={classNames('mt-8 flex gap-x-3 items-center', className)}>
    {children}
  </div>
)

const SegmentNameInput = ({
  namePlaceholder,
  value,
  onChange
}: {
  namePlaceholder: string
  value: string
  onChange: (value: string) => void
}) => {
  return (
    <>
      <label
        htmlFor="name"
        className="block mb-1.5 text-sm font-medium dark:text-gray-100 text-gray-700 dark:text-gray-300"
      >
        Segment name
      </label>
      <input
        autoComplete="off"
        value={value}
        onChange={(e) => onChange(e.target.value)}
        placeholder={namePlaceholder}
        id="name"
        className="block px-3.5 py-2.5 w-full text-sm dark:text-gray-300 rounded-md border border-gray-300 dark:border-gray-750 dark:bg-gray-750 focus:outline-none focus:ring-3 focus:ring-indigo-500/20 dark:focus:ring-indigo-500/25 focus:border-indigo-500"
      />
    </>
  )
}

const SegmentTypeSelector = ({
  value,
  onChange
}: {
  value: SegmentType
  onChange: (value: SegmentType) => void
}) => {
  const options = [
    {
      type: SegmentType.personal,
      name: SEGMENT_TYPE_LABELS[SegmentType.personal],
      description: 'Visible only to you'
    },
    {
      type: SegmentType.site,
      name: SEGMENT_TYPE_LABELS[SegmentType.site],
      description: 'Visible to others on the site'
    }
  ]

  return (
    <div className="mt-6 flex flex-col gap-y-4">
      {options.map(({ type, name, description }) => (
        <div key={type}>
          <div className="flex">
            <input
              checked={value === type}
              id={`segment-type-${type}`}
              type="radio"
              value=""
              onChange={() => onChange(type)}
              className="mt-px size-4.5 cursor-pointer text-indigo-600 dark:bg-transparent border-gray-400 dark:border-gray-600 checked:border-indigo-600 dark:checked:border-white"
            />
            <label
              htmlFor={`segment-type-${type}`}
              className="block ml-3 text-sm font-medium dark:text-gray-100 flex flex-col flex-inline"
            >
              <div>{name}</div>
              <div className="text-gray-500 dark:text-gray-400 mb-2 text-sm">
                {description}
              </div>
            </label>
          </div>
        </div>
      ))}
    </div>
  )
}

const useSegmentTypeDisabledState = ({
  siteSegmentsAvailable,
  user,
  setType
}: {
  siteSegmentsAvailable: boolean
  user: UserContextValue
  setType: (type: SegmentType) => void
}) => {
  const [disabled, setDisabled] = useState<boolean>(false)
  const [disabledMessage, setDisabledMessage] = useState<ReactNode | null>(null)

  const userIsOwner = user.role === Role.owner
  const canSelectSiteSegment = hasSiteSegmentPermission(user)

  const onSegmentTypeChange = useCallback(
    (type: SegmentType) => {
      setType(type)

      if (type === SegmentType.site && !canSelectSiteSegment) {
        setDisabled(true)
        setDisabledMessage(
          <>
            {"You don't have enough permissions to change segment to this type"}
          </>
        )
      } else if (type === SegmentType.site && !siteSegmentsAvailable) {
        setDisabled(true)
        setDisabledMessage(
          <>
            To use this segment type,&#32;
            {userIsOwner ? (
              <a href="/billing/choose-plan" className="underline">
                please upgrade your subscription
              </a>
            ) : (
              <>
                please reach out to a team owner to upgrade their subscription.
              </>
            )}
          </>
        )
      } else {
        setDisabled(false)
        setDisabledMessage(null)
      }
    },
    [setType, siteSegmentsAvailable, userIsOwner, canSelectSiteSegment]
  )

  return {
    disabled,
    disabledMessage,
    onSegmentTypeChange
  }
}

const SaveSegmentButton = ({
  disabled,
  onSave
}: {
  disabled: boolean
  onSave: () => void
}) => {
  return (
    <button
      className={primaryNeutralButtonClassName}
      type="button"
      disabled={disabled}
      onClick={disabled ? () => {} : onSave}
    >
      Save
    </button>
  )
}

const SegmentTypeDisabledMessage = ({
  message
}: {
  message: ReactNode | null
}) => {
  if (!message) return null

  return (
    <div className="mt-2 flex gap-x-2 text-sm">
      <ExclamationTriangleIcon className="mt-1 block w-4 h-4 shrink-0" />
      <div>{message}</div>
    </div>
  )
}

export const UpdateSegmentModal = ({
  onClose,
  onSave,
  segment,
  siteSegmentsAvailable,
  user,
  namePlaceholder,
  status,
  error,
  reset
}: SegmentModalProps &
  ApiRequestProps & {
    onSave: (input: Pick<SavedSegment, 'id' | 'name' | 'type'>) => void
    segment: SavedSegment
  }) => {
  const [name, setName] = useState(segment.name)
  const [type, setType] = useState<SegmentType>(segment.type)

  const { disabled, disabledMessage, onSegmentTypeChange } =
    useSegmentTypeDisabledState({
      siteSegmentsAvailable,
      user,
      setType
    })

  return (
    <SegmentActionModal onClose={onClose}>
      <FormTitle className="mb-8">Update segment</FormTitle>
      <SegmentNameInput
        value={name}
        onChange={setName}
        namePlaceholder={namePlaceholder}
      />
      <SegmentTypeSelector value={type} onChange={onSegmentTypeChange} />
      {disabled && <SegmentTypeDisabledMessage message={disabledMessage} />}
      <ButtonsRow>
        <SaveSegmentButton
          disabled={status === 'pending' || disabled}
          onSave={() => {
            const trimmedName = name.trim()
            const saveableName = trimmedName.length
              ? trimmedName
              : namePlaceholder
            onSave({ id: segment.id, name: saveableName, type })
          }}
        />
        <button className={secondaryButtonClassName} onClick={onClose}>
          Cancel
        </button>
      </ButtonsRow>
      {error !== null && (
        <ErrorPanel
          className="mt-4"
          errorMessage={
            error instanceof ApiError
              ? error.message
              : 'Something went wrong updating segment'
          }
          onClose={reset}
        />
      )}
    </SegmentActionModal>
  )
}

const FiltersInSegment = ({ segment_data }: { segment_data: SegmentData }) => {
  return (
    <>
      <SecondaryTitle>Filters in segment</SecondaryTitle>
      <div className="mt-2">
        <FilterPillsList
          className="flex-wrap"
          direction="horizontal"
          pills={segment_data.filters.map((filter) => ({
            className: 'dark:!shadow-gray-950/60',
            plainText: plainFilterText({ labels: segment_data.labels }, filter),
            children: styledFilterText({ labels: segment_data.labels }, filter),
            interactive: false
          }))}
        />
      </div>
    </>
  )
}

const SecondaryTitle = ({ children }: { children: ReactNode }) => (
  <h2 className="font-bold dark:text-gray-100">{children}</h2>
)

/** Keep this component styled the same as checkboxes in PlausibleWeb.Live.Installation.Instructions */
const Checkbox = ({
  id,
  checked,
  onChange,
  children
}: React.DetailedHTMLProps<
  React.InputHTMLAttributes<HTMLInputElement>,
  HTMLInputElement
>) => {
  return (
    <label
      className="text-sm block font-medium dark:text-gray-100 font-normal gap-x-2 flex flex-inline items-center justify-start"
      htmlFor={id}
    >
      <input
        className="block size-5 rounded-sm dark:bg-gray-600 border-gray-300 dark:border-gray-600 text-indigo-600"
        id={id}
        type="checkbox"
        checked={checked}
        onChange={onChange}
      />
      {children}
    </label>
  )
}

const Placeholder = ({
  children,
  placeholder
}: {
  children: ReactNode | false
  placeholder: ReactNode
}) => (
  <span
    className={classNames(
      'rounded',
      children === false &&
        'bg-gray-100 dark:bg-gray-700 text-gray-100 dark:text-gray-700'
    )}
  >
    {children === false ? placeholder : children}
  </span>
)

const hasSiteSegmentPermission = (user: UserContextValue) => {
  return [Role.admin, Role.owner, Role.editor, 'super_admin'].includes(
    user.role
  )
}

export const SegmentModal = ({ id }: { id: SavedSegment['id'] }) => {
  const site = useSiteContext()
  const user = useUserContext()
  const { segments, limitedToSegment } = useSegmentsContext()
  const navigate = useAppNavigate()

  const segment = segments.find((s) => String(s.id) === String(id))

  let error: ApiError | null = null

  if (!segment) {
    error = new ApiError(`Segment not found with with ID "${id}"`, {
      error: `Segment not found with with ID "${id}"`
    })
  }

  const data = !error ? segment : null

  const enableClearButton = canRemoveFilter(
    ['is', 'segment', [id]],
    limitedToSegment
  )

  return (
    <ModalWithRouting maxWidth="460px">
      <div className="dark:text-gray-100 mb-8">
        <div className="flex justify-between items-center">
          <div className="flex items-center gap-x-2">
            <h1 className="text-xl font-bold break-all">
              {data ? data.name : 'Segment details'}
            </h1>
          </div>
        </div>

        <div className="mt-2 text-sm/5">
          <Placeholder placeholder={'Segment type'}>
            {data?.segment_data ? SEGMENT_TYPE_LABELS[data.type] : false}
          </Placeholder>
        </div>
        <div className="my-4 border-b border-gray-300 dark:border-gray-700" />
        {!!data?.segment_data && (
          <>
            <FiltersInSegment segment_data={data.segment_data} />

            <SegmentAuthorship
              segment={data}
              showOnlyPublicData={!user.loggedIn || user.role === Role.public}
              className="mt-4 text-sm"
            />
            <div className="mt-4">
              <ButtonsRow>
                {canExpandSegment({ segment: data, site, user }) && (
                  <AppNavigationLink
                    className={primaryNeutralButtonClassName}
                    path={rootRoute.path}
                    search={(s) => ({
                      ...s,
                      filters: data.segment_data.filters,
                      labels: data.segment_data.labels
                    })}
                    state={{
                      expandedSegment: data
                    }}
                  >
                    Edit segment
                  </AppNavigationLink>
                )}

                <button
                  disabled={!enableClearButton}
                  className={removeFilterButtonClassname}
                  onClick={
                    enableClearButton
                      ? () =>
                          navigate({
                            path: rootRoute.path,
                            search: getSearchToRemoveSegmentFilter()
                          })
                      : () => {}
                  }
                >
                  Remove filter
                </button>
              </ButtonsRow>
            </div>
          </>
        )}
        {error !== null && (
          <ErrorPanel
            className="mt-4"
            errorMessage={
              error instanceof ApiError
                ? error.message
                : 'Something went wrong loading segment'
            }
            onRetry={() => window.location.reload()}
          />
        )}
      </div>
    </ModalWithRouting>
  )
}<|MERGE_RESOLUTION|>--- conflicted
+++ resolved
@@ -1,15 +1,9 @@
 import React, { ReactNode, useCallback, useState } from 'react'
 import ModalWithRouting from '../stats/modals/modal'
 import {
-<<<<<<< HEAD
   canRemoveFilter,
-  canSeeSegmentDetails,
   getSearchToRemoveSegmentFilter,
-  isListableSegment,
-=======
   canExpandSegment,
-  isSegmentFilter,
->>>>>>> f07dc8dd
   SavedSegment,
   SEGMENT_TYPE_LABELS,
   SegmentData,
@@ -627,7 +621,6 @@
 }
 
 export const SegmentModal = ({ id }: { id: SavedSegment['id'] }) => {
-  const site = useSiteContext()
   const user = useUserContext()
   const { segments, limitedToSegment } = useSegmentsContext()
   const navigate = useAppNavigate()
@@ -644,7 +637,7 @@
 
   const data = !error ? segment : null
 
-  const enableClearButton = canRemoveFilter(
+  const showClearButton = canRemoveFilter(
     ['is', 'segment', [id]],
     limitedToSegment
   )
@@ -677,7 +670,7 @@
             />
             <div className="mt-4">
               <ButtonsRow>
-                {canExpandSegment({ segment: data, site, user }) && (
+                {canExpandSegment({ segment: data, user }) && (
                   <AppNavigationLink
                     className={primaryNeutralButtonClassName}
                     path={rootRoute.path}
@@ -694,21 +687,19 @@
                   </AppNavigationLink>
                 )}
 
-                <button
-                  disabled={!enableClearButton}
-                  className={removeFilterButtonClassname}
-                  onClick={
-                    enableClearButton
-                      ? () =>
-                          navigate({
-                            path: rootRoute.path,
-                            search: getSearchToRemoveSegmentFilter()
-                          })
-                      : () => {}
-                  }
-                >
-                  Remove filter
-                </button>
+                {showClearButton && (
+                  <button
+                    className={removeFilterButtonClassname}
+                    onClick={() =>
+                      navigate({
+                        path: rootRoute.path,
+                        search: getSearchToRemoveSegmentFilter()
+                      })
+                    }
+                  >
+                    Remove filter
+                  </button>
+                )}
               </ButtonsRow>
             </div>
           </>
