--- conflicted
+++ resolved
@@ -1,6 +1,6 @@
 import React from 'react';
-import { withRouter } from 'react-router-dom'
-import { countFilters, navigateToQuery, removeQueryParam } from './query'
+import { withRouter, Link } from 'react-router-dom'
+import { countFilters, formattedFilters, navigateToQuery, removeQueryParam } from './query'
 import Datamap from 'datamaps'
 import Transition from "../transition.js";
 
@@ -60,7 +60,7 @@
   }
 
   handleKeyup(e) {
-    const {query, history} = this.props
+    const { query, history } = this.props
 
     if (e.ctrlKey || e.metaKey || e.altKey) return
 
@@ -70,7 +70,7 @@
   }
 
   handleResize() {
-    this.setState({ viewport: window.innerWidth || 639});
+    this.setState({ viewport: window.innerWidth || 639 });
   }
 
   handleClick(e) {
@@ -102,6 +102,9 @@
   };
 
   filterText(key, value, query) {
+    const negated = value[0] == '!' && ['page', 'entry_page', 'exit_page'].includes(key)
+    value = negated ? value.slice(1) : value
+
     if (key === "goal") {
       return <span className="inline-block max-w-2xs md:max-w-xs truncate">Completed goal <b>{value}</b></span>
     }
@@ -111,50 +114,50 @@
       return <span className="inline-block max-w-2xs md:max-w-xs truncate">{eventName}.{metaKey} is <b>{metaValue}</b></span>
     }
     if (key === "source") {
-      return <span className="inline-block max-w-2xs md:max-w-xs truncate">Source: <b>{value}</b></span>
+      return <span className="inline-block max-w-2xs md:max-w-xs truncate">Source is <b>{value}</b></span>
     }
     if (key === "utm_medium") {
-      return <span className="inline-block max-w-2xs md:max-w-xs truncate">UTM medium: <b>{value}</b></span>
+      return <span className="inline-block max-w-2xs md:max-w-xs truncate">UTM medium is <b>{value}</b></span>
     }
     if (key === "utm_source") {
-      return <span className="inline-block max-w-2xs md:max-w-xs truncate">UTM source: <b>{value}</b></span>
+      return <span className="inline-block max-w-2xs md:max-w-xs truncate">UTM source is <b>{value}</b></span>
     }
     if (key === "utm_campaign") {
-      return <span className="inline-block max-w-2xs md:max-w-xs truncate">UTM campaign: <b>{value}</b></span>
+      return <span className="inline-block max-w-2xs md:max-w-xs truncate">UTM campaign is <b>{value}</b></span>
     }
     if (key === "referrer") {
-      return <span className="inline-block max-w-2xs md:max-w-xs truncate">Referrer: <b>{value}</b></span>
+      return <span className="inline-block max-w-2xs md:max-w-xs truncate">Referrer is <b>{value}</b></span>
     }
     if (key === "screen") {
-      return <span className="inline-block max-w-2xs md:max-w-xs truncate">Screen size: <b>{value}</b></span>
+      return <span className="inline-block max-w-2xs md:max-w-xs truncate">Screen size is <b>{value}</b></span>
     }
     if (key === "browser") {
-      return <span className="inline-block max-w-2xs md:max-w-xs truncate">Browser: <b>{value}</b></span>
+      return <span className="inline-block max-w-2xs md:max-w-xs truncate">Browser is <b>{value}</b></span>
     }
     if (key === "browser_version") {
       const browserName = query.filters["browser"] ? query.filters["browser"] : 'Browser'
-      return <span className="inline-block max-w-2xs md:max-w-xs truncate">{browserName}.Version: <b>{value}</b></span>
+      return <span className="inline-block max-w-2xs md:max-w-xs truncate">{browserName} Version is <b>{value}</b></span>
     }
     if (key === "os") {
-      return <span className="inline-block max-w-2xs md:max-w-xs truncate">Operating System: <b>{value}</b></span>
+      return <span className="inline-block max-w-2xs md:max-w-xs truncate">Operating System is <b>{value}</b></span>
     }
     if (key === "os_version") {
       const osName = query.filters["os"] ? query.filters["os"] : 'OS'
-      return <span className="inline-block max-w-2xs md:max-w-xs truncate">{osName}.Version: <b>{value}</b></span>
+      return <span className="inline-block max-w-2xs md:max-w-xs truncate">{osName} Version is <b>{value}</b></span>
     }
     if (key === "country") {
       const allCountries = Datamap.prototype.worldTopo.objects.world.geometries;
-      const selectedCountry = allCountries.find((c) => c.id === value) || {properties: {name: value}};
-      return <span className="inline-block max-w-2xs md:max-w-xs truncate">Country: <b>{selectedCountry.properties.name}</b></span>
+      const selectedCountry = allCountries.find((c) => c.id === value) || { properties: { name: value } };
+      return <span className="inline-block max-w-2xs md:max-w-xs truncate">Country is <b>{selectedCountry.properties.name}</b></span>
     }
     if (key === "page") {
-      return <span className="inline-block max-w-2xs md:max-w-xs truncate">Page: <b>{value}</b></span>
+      return <span className="inline-block max-w-2xs md:max-w-xs truncate">Page is{negated ? ' not' : ''} <b>{value}</b></span>
     }
     if (key === "entry_page") {
-      return <span className="inline-block max-w-2xs md:max-w-xs truncate">Entry Page: <b>{value}</b></span>
+      return <span className="inline-block max-w-2xs md:max-w-xs truncate">Entry Page is{negated ? ' not' : ''} <b>{value}</b></span>
     }
     if (key === "exit_page") {
-      return <span className="inline-block max-w-2xs md:max-w-xs truncate">Exit Page: <b>{value}</b></span>
+      return <span className="inline-block max-w-2xs md:max-w-xs truncate">Exit Page is{negated ? ' not' : ''} <b>{value}</b></span>
     }
   }
 
@@ -171,8 +174,6 @@
   }
 
   renderDropdownFilter(history, [key, value], query) {
-<<<<<<< HEAD
-=======
     if ('props' == key) {
       return (
         <div className="px-4 sm:py-2 py-3 md:text-sm leading-tight flex items-center justify-between" key={key + value}>
@@ -182,21 +183,23 @@
       )
     }
 
->>>>>>> a299fab1
-    return (
-      <div className="px-4 sm:py-2 py-3 md:text-sm leading-tight flex items-center justify-between" key={key + value}>
-        {this.filterText(key, value, query)}
-        <b className="ml-1 cursor-pointer hover:text-indigo-700 dark:hover:text-indigo-500" onClick={() => this.removeFilter(key, history, query)}>✕</b>
+    return (
+      <div className="px-3 md:px-4 sm:py-2 py-3 md:text-sm leading-tight flex items-center justify-between" key={key + value}>
+        <Link
+          title={`Edit filter: ${formattedFilters[key]}`}
+          to={{ pathname: `/${encodeURIComponent(this.props.site.domain)}/filter/${key}`, search: window.location.search }}
+          className="group flex w-full justify-between items-center"
+        >
+          {this.filterText(key, value, query)}
+          <svg className="ml-1 cursor-pointer group-hover:text-indigo-700 dark:group-hover:text-indigo-500 w-5 h-5" fill="none" stroke="currentColor" viewBox="0 0 24 24" xmlns="http://www.w3.org/2000/svg"><path strokeLinecap="round" strokeLinejoin="round" strokeWidth="1" d="M11 5H6a2 2 0 00-2 2v11a2 2 0 002 2h11a2 2 0 002-2v-5m-1.414-9.414a2 2 0 112.828 2.828L11.828 15H9v-2.828l8.586-8.586z"></path></svg>
+        </Link>
+        <b title={`Remove filter: ${formattedFilters[key]}`} className="ml-2 cursor-pointer hover:text-indigo-700 dark:hover:text-indigo-500" onClick={() => this.removeFilter(key, history, query)}>✕</b>
       </div>
     )
   }
 
   renderListFilter(history, [key, value], query) {
     return (
-<<<<<<< HEAD
-      <span key={key} title={value} className="inline-flex bg-white dark:bg-gray-800 text-gray-700 dark:text-gray-300 shadow text-sm rounded py-2 px-3 mr-2">
-        {this.filterText(key, value, query)} <b className="ml-1 cursor-pointer hover:text-indigo-500" onClick={() => this.removeFilter(key, history, query)}>✕</b>
-=======
       <span key={key} title={value} className="flex bg-white dark:bg-gray-800 text-gray-700 dark:text-gray-300 shadow text-sm rounded mr-2 items-center">
         {'props' == key ? (
           <span className="flex w-full h-full items-center py-2 pl-3">
@@ -215,7 +218,6 @@
         <span title={`Remove filter: ${formattedFilters[key]}`} className="filter-list-remove flex h-full w-full px-2 cursor-pointer hover:text-indigo-700 dark:hover:text-indigo-500 items-center" onClick={() => this.removeFilter(key, history, query)}>
           <svg className="w-5 h-5" fill="none" stroke="currentColor" viewBox="0 0 24 24" xmlns="http://www.w3.org/2000/svg"><path strokeLinecap="round" strokeLinejoin="round" strokeWidth="2" d="M6 18L18 6M6 6l12 12"></path></svg>
         </span>
->>>>>>> a299fab1
       </span>
     )
   }
@@ -231,11 +233,15 @@
 
   renderDropDownContent() {
     const { viewport } = this.state;
-    const { history, query } = this.props;
+    const { history, query, site } = this.props;
 
     return (
       <div className="absolute mt-2 rounded shadow-md z-10" style={{ width: viewport <= 768 ? '320px' : '350px', right: '-5px' }} ref={node => this.dropDownNode = node}>
         <div className="rounded bg-white dark:bg-gray-800 ring-1 ring-black ring-opacity-5 font-medium text-gray-800 dark:text-gray-200 flex flex-col">
+          <Link to={`/${encodeURIComponent(site.domain)}/filter${window.location.search}`} className="group border-b flex border-gray-200 dark:border-gray-500 px-4 sm:py-2 py-3 md:text-sm leading-tight hover:text-indigo-700 dark:hover:text-indigo-500 hover:cursor-pointer">
+            <svg className="mr-2 h-4 w-4 text-gray-500 dark:text-gray-200 group-hover:text-indigo-700 dark:group-hover:text-indigo-500 hover:cursor-pointer" fill="none" stroke="currentColor" viewBox="0 0 20 20" xmlns="http://www.w3.org/2000/svg"><path strokeLinecap="round" strokeLinejoin="round" strokeWidth="2" d="M12 6v6m0 0v6m0-6h6m-6 0H6"></path></svg>
+            Add Filter
+          </Link>
           {this.appliedFilters.map((filter) => this.renderDropdownFilter(history, filter, query))}
           <div className="border-t border-gray-200 dark:border-gray-500 px-4 sm:py-2 py-3 md:text-sm leading-tight hover:text-indigo-700 dark:hover:text-indigo-500 hover:cursor-pointer" onClick={() => this.clearAllFilters(history, query)}>
             Clear All Filters
@@ -272,11 +278,16 @@
   }
 
   renderFilterList() {
-    const { history, query } = this.props;
-
-    return (
-      <div id="filters">
+    const { history, query, site } = this.props;
+    const { viewport } = this.state;
+
+    return (
+      <div id="filters" className="flex flex-grow pl-2 flex-wrap">
         {(this.appliedFilters.map((filter) => this.renderListFilter(history, filter, query)))}
+        <Link to={`/${encodeURIComponent(site.domain)}/filter${window.location.search}`} className={`button ${viewport <= 768 ? "px-2 mr-1" : "px-3 mr-2"} py-2 cursor-pointer ml-auto text-gray-800 dark:text-gray-200 bg-white dark:bg-gray-800 hover:bg-gray-200 dark:hover:bg-gray-900 shadow`}>
+          <svg className={`${viewport <= 768 ? "mr-1" : "mr-2"} h-4 w-4 text-indigo-500`} fill="none" stroke="currentColor" viewBox="0 0 20 20" xmlns="http://www.w3.org/2000/svg"><path strokeLinecap="round" strokeLinejoin="round" strokeWidth="2" d="M12 6v6m0 0v6m0-6h6m-6 0H6"></path></svg>
+          {viewport <= 768 ? "Filter" : "Add Filter"}
+        </Link>
       </div>
     );
   }
@@ -284,15 +295,11 @@
   render() {
     const { wrapped, viewport } = this.state;
 
-    if (this.appliedFilters.length > 0) {
-      if (wrapped === 2 || viewport <= 768) {
-        return this.renderDropDown();
-      }
-
-      return this.renderFilterList();
-    }
-
-    return null;
+    if (this.appliedFilters.length > 0 && (wrapped === 2 || viewport <= 768)) {
+      return this.renderDropDown();
+    }
+
+    return this.renderFilterList();
   }
 }
 
