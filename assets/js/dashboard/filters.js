import React, { Fragment, useEffect, useState } from 'react';
import { Link, withRouter } from 'react-router-dom';
import { AdjustmentsVerticalIcon, MagnifyingGlassIcon, XMarkIcon, PencilSquareIcon } from '@heroicons/react/20/solid';
import classNames from 'classnames';
import { Menu, Transition } from '@headlessui/react';

import { navigateToQuery } from './query';
import {
  FILTER_GROUP_TO_MODAL_TYPE,
  cleanLabels,
  FILTER_MODAL_TO_FILTER_GROUP,
  formatFilterGroup,
  formattedFilters,
  EVENT_PROPS_PREFIX,
  getPropertyKeyFromFilterKey,
  getLabel,
  FILTER_OPERATIONS_DISPLAY_NAMES
} from "./util/filters";
import { useQueryContext } from './query-context';
import { useSiteContext } from './site-context';

const WRAPSTATE = { unwrapped: 0, waiting: 1, wrapped: 2 }

function removeFilter(filterIndex, history, query) {
  const newFilters = query.filters.filter((_filter, index) => filterIndex != index)
  const newLabels = cleanLabels(newFilters, query.labels)

  navigateToQuery(
    history,
    query,
    { filters: newFilters, labels: newLabels }
  )
}

function clearAllFilters(history, query) {
  navigateToQuery(
    history,
    query,
    { filters: false, labels: false }
  );
}

function filterText(query, [operation, filterKey, clauses]) {
  const formattedFilter = formattedFilters[filterKey]

  if (formattedFilter) {
    return <>{formattedFilter} {FILTER_OPERATIONS_DISPLAY_NAMES[operation]} {clauses.map((value) => <b key={value}>{getLabel(query.labels, filterKey, value)}</b>).reduce((prev, curr) => [prev, ' or ', curr])} </>
  } else if (filterKey.startsWith(EVENT_PROPS_PREFIX)) {
    const propKey = getPropertyKeyFromFilterKey(filterKey)
    return <>Property <b>{propKey}</b> {FILTER_OPERATIONS_DISPLAY_NAMES[operation]} {clauses.map((label) => <b key={label}>{label}</b>).reduce((prev, curr) => [prev, ' or ', curr])} </>
  }

  throw new Error(`Unknown filter: ${filterKey}`)
}

function renderDropdownFilter(filterIndex, filter, site, history, query) {
  const [_operation, filterKey, _clauses] = filter

  const type = filterKey.startsWith(EVENT_PROPS_PREFIX) ? 'props' : filterKey
  return (
    <Menu.Item key={filterIndex}>
      <div className="px-3 md:px-4 sm:py-2 py-3 text-sm leading-tight flex items-center justify-between" key={filterIndex}>
        <Link
          title={`Edit filter: ${formattedFilters[type]}`}
          to={{ pathname: `/${encodeURIComponent(site.domain)}/filter/${FILTER_GROUP_TO_MODAL_TYPE[type]}`, search: window.location.search }}
          className="group flex w-full justify-between items-center"
          style={{ width: 'calc(100% - 1.5rem)' }}
        >
          <span className="inline-block w-full truncate">{filterText(query, filter)}</span>
          <PencilSquareIcon className="w-4 h-4 ml-1 cursor-pointer group-hover:text-indigo-700 dark:group-hover:text-indigo-500" />
        </Link>
        <b
          title={`Remove filter: ${formattedFilters[type]}`}
          className="ml-2 cursor-pointer hover:text-indigo-700 dark:hover:text-indigo-500"
          onClick={() => removeFilter(filterIndex, history, query)}
        >
          <XMarkIcon className="w-4 h-4" />
        </b>
      </div>
    </Menu.Item>
  )
}

function filterDropdownOption(site, option) {
  return (
    <Menu.Item key={option}>
      {({ active }) => (
        <Link
          to={{ pathname: `/filter/${option}`, search: window.location.search }}
          className={classNames(
            active ? 'bg-gray-100 dark:bg-gray-900 text-gray-900 dark:text-gray-100' : 'text-gray-800 dark:text-gray-300',
            'block px-4 py-2 text-sm font-medium'
          )}
        >
          {formatFilterGroup(option)}
        </Link>
      )}
    </Menu.Item>
  )
}

function DropdownContent({ history, wrapped }) {
  const site = useSiteContext();
  const { query } = useQueryContext();
  const [addingFilter, setAddingFilter] = useState(false);

  if (wrapped === WRAPSTATE.unwrapped || addingFilter) {
    let filterModals = { ...FILTER_MODAL_TO_FILTER_GROUP }
    if (!site.propsAvailable) delete filterModals.props

    return Object.keys(filterModals).map((option) => filterDropdownOption(site, option))
  }

  return (
    <>
      <div className="border-b border-gray-200 dark:border-gray-500 px-4 sm:py-2 py-3 text-sm leading-tight hover:text-indigo-700 dark:hover:text-indigo-500 hover:cursor-pointer" onClick={() => setAddingFilter(true)}>
        + Add filter
      </div>
      {query.filters.map((filter, index) => renderDropdownFilter(index, filter, site, history, query))}
      <Menu.Item key="clear">
        <div className="border-t border-gray-200 dark:border-gray-500 px-4 sm:py-2 py-3 text-sm leading-tight hover:text-indigo-700 dark:hover:text-indigo-500 hover:cursor-pointer" onClick={() => clearAllFilters(history, query)}>
          Clear All Filters
        </div>
      </Menu.Item>
    </>
  )
}

function Filters({ history }) {
  const { query } = useQueryContext();

  const [wrapped, setWrapped] = useState(WRAPSTATE.waiting)
  const [viewport, setViewport] = useState(1080)

  useEffect(() => {
    handleResize()

    window.addEventListener('resize', handleResize, false)
    document.addEventListener('keyup', handleKeyup)

    return () => {
      window.removeEventListener('resize', handleResize, false)
      document.removeEventListener("keyup", handleKeyup)
    }
  }, [])

  useEffect(() => {
    setWrapped(WRAPSTATE.waiting)
  }, [query, viewport])

  useEffect(() => {
    if (wrapped === WRAPSTATE.waiting) { updateDisplayMode() }
  }, [wrapped])


  function handleKeyup(e) {
    if (e.ctrlKey || e.metaKey || e.altKey) return

    if (e.key === 'Escape') {
      clearAllFilters(history, query)
    }
  }

  function handleResize() {
    setViewport(window.innerWidth || 639)
  }

  // Checks if the filter container is wrapping items
  function updateDisplayMode() {
    const container = document.getElementById('filters')
    const children = container && [...container.childNodes] || []

    // Always wrap on mobile
    if (query.filters.length > 0 && viewport <= 768) {
      setWrapped(WRAPSTATE.wrapped)
      return
    }

    setWrapped(WRAPSTATE.unwrapped)

    // Check for different y value between all child nodes - this indicates a wrap
    children.forEach(child => {
      const currentChildY = child.getBoundingClientRect().top
      const firstChildY = children[0].getBoundingClientRect().top
      if (currentChildY !== firstChildY) {
        setWrapped(WRAPSTATE.wrapped)
      }
    })
  }

  function renderListFilter(filterIndex, filter) {
    const text = filterText(query, filter)
    const [_operation, filterKey, _clauses] = filter
    const type = filterKey.startsWith(EVENT_PROPS_PREFIX) ? 'props' : filterKey
    return (
      <span key={filterIndex} className="flex bg-white dark:bg-gray-800 text-gray-700 dark:text-gray-300 shadow text-sm rounded mr-2 items-center">
        <Link
          title={`Edit filter: ${formattedFilters[type]}`}
          className="flex w-full h-full items-center py-2 pl-3"
          to={{
            pathname: `/filter/${FILTER_GROUP_TO_MODAL_TYPE[type]}`,
            search: window.location.search
          }}
        >
          <span className="inline-block max-w-2xs md:max-w-xs truncate">{text}</span>
        </Link>
        <span
          title={`Remove filter: ${formattedFilters[type]}`}
          className="flex h-full w-full px-2 cursor-pointer hover:text-indigo-700 dark:hover:text-indigo-500 items-center"
          onClick={() => removeFilter(filterIndex, history, query)}
        >
          <XMarkIcon className="w-4 h-4" />
        </span>
      </span>
    )
  }

  function renderDropdownButton() {
    if (wrapped === WRAPSTATE.wrapped) {
      const filterCount = query.filters.length
      return (
        <>
          <AdjustmentsVerticalIcon className="-ml-1 mr-1 h-4 w-4" aria-hidden="true" />
          {filterCount} Filter{filterCount === 1 ? '' : 's'}
        </>
      )
    }

    return (
      <>
        <MagnifyingGlassIcon className="-ml-1 mr-1 h-4 w-4 md:h-4 md:w-4" aria-hidden="true" />
        {/* This would have been a good use-case for JSX! But in the interest of keeping the breakpoint width logic with TailwindCSS, this is a better long-term way to deal with it. */}
        <span className="sm:hidden">Filter</span><span className="hidden sm:inline-block">Filter</span>
      </>
    )
  }

  function trackFilterMenu() {
<<<<<<< HEAD
    window.trackCustomEvent('Filter Menu: Open')
=======
    window.plausible && window.plausible('Filter Menu: Open', { u: `${window.location.protocol}//${window.location.hostname}/:dashboard` })
>>>>>>> c862f15f
  }

  function renderDropDown() {
    return (
      <Menu as="div" className="md:relative ml-auto">
        {({ open }) => (
          <>
            <div>
              <Menu.Button onClick={trackFilterMenu} className="flex items-center text-xs md:text-sm font-medium leading-tight px-3 py-2 cursor-pointer ml-auto text-gray-500 dark:text-gray-200 hover:bg-gray-200 dark:hover:bg-gray-900 rounded">
                {renderDropdownButton()}
              </Menu.Button>
            </div>

            <Transition
              show={open}
              as={Fragment}
              enter="transition ease-out duration-100"
              enterFrom="opacity-0 scale-95"
              enterTo="opacity-100 scale-100"
              leave="transition ease-in duration-75"
              leaveFrom="opacity-100 scale-100"
              leaveTo="opacity-0 scale-95"
            >
              <Menu.Items
                static
                className="absolute w-full left-0 right-0 md:w-72 md:absolute md:top-auto md:left-auto md:right-0 mt-2 origin-top-right z-10"
              >
                <div
                  className="rounded-md shadow-lg  bg-white dark:bg-gray-800 ring-1 ring-black ring-opacity-5
                  font-medium text-gray-800 dark:text-gray-200"
                >
                  <DropdownContent history={history} wrapped={wrapped} />
                </div>
              </Menu.Items>
            </Transition>
          </>
        )}
      </Menu>
    );
  }

  function renderFilterList() {
    // The filters are rendered even when `wrapped === WRAPSTATE.waiting`.
    // Otherwise, if they don't exist in the DOM, we can't check whether
    // the flex-wrap is actually putting them on multiple lines.
    if (wrapped !== WRAPSTATE.wrapped) {
      return (
        <div id="filters" className="flex flex-wrap">
          {query.filters.map((filter, index) => renderListFilter(index, filter))}
        </div>
      )
    }

    return null
  }

  return (
    <>
      {renderFilterList()}
      {renderDropDown()}
    </>
  )
}

export default withRouter(Filters);<|MERGE_RESOLUTION|>--- conflicted
+++ resolved
@@ -236,11 +236,7 @@
   }
 
   function trackFilterMenu() {
-<<<<<<< HEAD
     window.trackCustomEvent('Filter Menu: Open')
-=======
-    window.plausible && window.plausible('Filter Menu: Open', { u: `${window.location.protocol}//${window.location.hostname}/:dashboard` })
->>>>>>> c862f15f
   }
 
   function renderDropDown() {
