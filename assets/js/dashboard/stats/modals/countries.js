--- conflicted
+++ resolved
@@ -36,17 +36,12 @@
     return (
       <tr className="text-sm dark:text-gray-200" key={country.name}>
         <td className="p-2">
-<<<<<<< HEAD
           <Link
             className="hover:underline"
             to={{search: query.toString(),
             pathname: `/${  encodeURIComponent(this.props.site.domain)}`}}
           >
-            {country.full_country_name}
-=======
-          <Link className="hover:underline" to={{search: query.toString(), pathname: '/' + encodeURIComponent(this.props.site.domain)}}>
             {countryFullName}
->>>>>>> 99e24765
           </Link>
         </td>
         <td className="p-2 w-32 font-medium" align="right">
