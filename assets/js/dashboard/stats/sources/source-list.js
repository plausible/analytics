--- conflicted
+++ resolved
@@ -171,15 +171,10 @@
           bg="bg-blue-50 dark:bg-gray-500 dark:bg-opacity-15"
           maxWidthDeduction="4rem"
         >
-<<<<<<< HEAD
-          <span className="flex px-2 py-1.5 dark:text-gray-300 relative z-9 break-words">
-            <Link
-              className="block hover:underline"
-=======
+
           <span className="flex px-2 py-1.5 dark:text-gray-300 relative z-9 break-all">
             <Link 
               className="md:truncate block hover:underline"
->>>>>>> f179b253
               to={{search: query.toString()}}
             >
               { referrer.name }
