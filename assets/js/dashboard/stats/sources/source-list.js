import React from 'react';
import { Link } from 'react-router-dom'
import FlipMove from 'react-flip-move';

import * as storage from '../../util/storage'
import FadeIn from '../../fade-in'
import Bar from '../bar'
import MoreLink from '../more-link'
import numberFormatter from '../../util/number-formatter'
import * as api from '../../api'
import * as url from '../../util/url'
import LazyLoader from '../../components/lazy-loader'

class AllSources extends React.Component {
  constructor(props) {
    super(props)
    this.onVisible = this.onVisible.bind(this)
    this.fetchReferrers = this.fetchReferrers.bind(this)
    this.state = { loading: true }
  }

  onVisible() {
    this.fetchReferrers()
    if (this.props.query.period === 'realtime') {
      document.addEventListener('tick', this.fetchReferrers)
    }
  }

  componentDidUpdate(prevProps) {
    if (this.props.query !== prevProps.query) {
      this.setState({ loading: true, referrers: null })
      this.fetchReferrers()
    }
  }

<<<<<<< HEAD
  componentWillUnmount() {
    document.removeEventListener('tick', this.fetchReferrers)
  }

  showNoRef() {
    return this.props.query.period === 'realtime'
  }

=======
>>>>>>> 5152e8d4
  showConversionRate() {
    return !!this.props.query.filters.goal
  }

  fetchReferrers() {
    api.get(`/api/stats/${encodeURIComponent(this.props.site.domain)}/sources`, this.props.query)
      .then((res) => this.setState({ loading: false, referrers: res }))
  }

  renderReferrer(referrer) {
    const maxWidthDeduction = this.showConversionRate() ? "10rem" : "5rem"

    return (
      <div
        className="flex items-center justify-between my-1 text-sm"
        key={referrer.name}
      >
        <Bar
          count={referrer.visitors}
          all={this.state.referrers}
          bg="bg-blue-50 dark:bg-gray-500 dark:bg-opacity-15"
          maxWidthDeduction={maxWidthDeduction}
        >
          <span className="flex px-2 py-1.5 dark:text-gray-300 relative z-9 break-all">
            <Link
              className="md:truncate block hover:underline"
              to={url.setQuery('source', referrer.name)}
            >
              <img
                src={`/favicon/sources/${encodeURIComponent(referrer.name)}`}
                className="inline w-4 h-4 mr-2 -mt-px align-middle"
              />
              {referrer.name}
            </Link>
          </span>
        </Bar>
        <span className="font-medium dark:text-gray-200 w-20 text-right" tooltip={referrer.visitors}>{numberFormatter(referrer.visitors)}</span>
        {this.showConversionRate() && <span className="font-medium dark:text-gray-200 w-20 text-right">{referrer.conversion_rate}%</span>}
      </div>
    )
  }

  label() {
    if (this.props.query.period === 'realtime') {
      return 'Current visitors'
    }

    if (this.showConversionRate()) {
      return 'Conversions'
    }

    return 'Visitors'
  }

  renderList() {
    if (this.state.referrers && this.state.referrers.length > 0) {
      return (
        <React.Fragment>
          <div className="flex items-center justify-between mt-3 mb-2 text-xs font-bold tracking-wide text-gray-500">
            <span>Source</span>
            <div className="text-right">
              <span className="inline-block w-20">{this.label()}</span>
              {this.showConversionRate() && <span className="inline-block w-20">CR</span>}
            </div>
          </div>

          <FlipMove className="flex-grow">
            {this.state.referrers.map(this.renderReferrer.bind(this))}
          </FlipMove>
          <MoreLink site={this.props.site} list={this.state.referrers} endpoint="sources" />
        </React.Fragment>
      )
    } else {
      return <div className="font-medium text-center text-gray-500 mt-44 dark:text-gray-400">No data yet</div>
    }
  }

  renderContent() {
    return (
      <LazyLoader className="flex flex-col flex-grow" onVisible={this.onVisible}>
        <div id="sources" className="flex justify-between w-full">
          <h3 className="font-bold dark:text-gray-100">Top Sources</h3>
          {this.props.renderTabs()}
        </div>
        {this.state.loading && <div className="mx-auto loading mt-44"><div></div></div>}
        <FadeIn show={!this.state.loading} className="flex flex-col flex-grow">
          {this.renderList()}
        </FadeIn>
      </LazyLoader>
    )
  }

  render() {
    return (
      <div
        className="relative p-4 bg-white rounded shadow-xl stats-item flex flex-col mt-6 w-full dark:bg-gray-825"
      >
        {this.renderContent()}
      </div>
    )
  }
}

const UTM_TAGS = {
  utm_medium: { label: 'UTM Medium', shortLabel: 'UTM Medium', endpoint: 'utm_mediums' },
  utm_source: { label: 'UTM Source', shortLabel: 'UTM Source', endpoint: 'utm_sources' },
  utm_campaign: { label: 'UTM Campaign', shortLabel: 'UTM Campai', endpoint: 'utm_campaigns' },
  utm_content: { label: 'UTM Content', shortLabel: 'UTM Conten', endpoint: 'utm_contents' },
  utm_term: { label: 'UTM Term', shortLabel: 'UTM Term', endpoint: 'utm_terms' },
}

class UTMSources extends React.Component {
  constructor(props) {
    super(props)
    this.onVisible = this.onVisible.bind(this)
    this.fetchReferrers = this.fetchReferrers.bind(this)
    this.state = { loading: true }
  }

  onVisible() {
    this.fetchReferrers()
    if (this.props.query.period === 'realtime') {
      document.addEventListener('tick', this.fetchReferrers)
    }
  }

  componentDidUpdate(prevProps) {
    if (this.props.query !== prevProps.query || this.props.tab !== prevProps.tab) {
      this.setState({ loading: true, referrers: null })
      this.fetchReferrers()
    }
  }

  componentWillUnmount() {
    document.removeEventListener('tick', this.fetchReferrers)
  }

  showNoRef() {
    return this.props.query.period === 'realtime'
  }

  showConversionRate() {
    return !!this.props.query.filters.goal
  }

  fetchReferrers() {
    const endpoint = UTM_TAGS[this.props.tab].endpoint
    api.get(`/api/stats/${encodeURIComponent(this.props.site.domain)}/${endpoint}`, this.props.query)
      .then((res) => this.setState({ loading: false, referrers: res }))
  }

  renderReferrer(referrer) {
    const maxWidthDeduction = this.showConversionRate() ? "10rem" : "5rem"

    return (
      <div
        className="flex items-center justify-between my-1 text-sm"
        key={referrer.name}
      >
        <Bar
          count={referrer.visitors}
          all={this.state.referrers}
          bg="bg-blue-50 dark:bg-gray-500 dark:bg-opacity-15"
          maxWidthDeduction={maxWidthDeduction}
        >

          <span className="flex px-2 py-1.5 dark:text-gray-300 relative z-9 break-all">
            <Link
              className="md:truncate block hover:underline"
              to={url.setQuery(this.props.tab, referrer.name)}
            >
              {referrer.name}
            </Link>
          </span>
        </Bar>
        <span className="font-medium dark:text-gray-200 w-20 text-right" tooltip={referrer.visitors}>{numberFormatter(referrer.visitors)}</span>
        {this.showConversionRate() && <span className="font-medium dark:text-gray-200 w-20 text-right">{referrer.conversion_rate}%</span>}
      </div>
    )
  }

  label() {
    if (this.props.query.period === 'realtime') {
      return 'Current visitors'
    }

    if (this.showConversionRate()) {
      return 'Conversions'
    }

    return 'Visitors'
  }

  renderList() {
    if (this.state.referrers && this.state.referrers.length > 0) {
      return (
        <div className="flex flex-col flex-grow">
          <div className="flex items-center justify-between mt-3 mb-2 text-xs font-bold tracking-wide text-gray-500 dark:text-gray-400">
            <span>{UTM_TAGS[this.props.tab].label}</span>
            <div className="text-right">
              <span className="inline-block w-20">{this.label()}</span>
              {this.showConversionRate() && <span className="inline-block w-20">CR</span>}
            </div>
          </div>

          <FlipMove className="flex-grow">
            {this.state.referrers.map(this.renderReferrer.bind(this))}
          </FlipMove>
          <MoreLink site={this.props.site} list={this.state.referrers} endpoint={UTM_TAGS[this.props.tab].endpoint} />
        </div>
      )
    } else {
      return <div className="font-medium text-center text-gray-500 mt-44 dark:text-gray-400">No data yet</div>
    }
  }

  renderContent() {
    return (
      <LazyLoader onVisible={this.onVisible}>
        <div className="flex justify-between w-full">
          <h3 className="font-bold dark:text-gray-100">Top Sources</h3>
          {this.props.renderTabs()}
        </div>
        {this.state.loading && <div className="mx-auto loading mt-44"><div></div></div>}
        <FadeIn show={!this.state.loading} className="flex flex-col flex-grow">
          {this.renderList()}
        </FadeIn>
      </LazyLoader>
    )
  }

  render() {
    return (
      <div
        className="relative p-4 bg-white rounded shadow-xl stats-item flex flex-col dark:bg-gray-825 mt-6 w-full"
      >
        {this.renderContent()}
      </div>
    )
  }
}

import { Fragment } from 'react'
import { Menu, Transition } from '@headlessui/react'
import { ChevronDownIcon } from '@heroicons/react/20/solid'
import classNames from 'classnames'

export default class SourceList extends React.Component {
  constructor(props) {
    super(props)
    this.tabKey = 'sourceTab__' + props.site.domain
    const storedTab = storage.getItem(this.tabKey)
    this.state = {
      tab: storedTab || 'all'
    }
  }

  setTab(tab) {
    return () => {
      storage.setItem(this.tabKey, tab)
      this.setState({ tab })
    }
  }

  renderTabs() {
    const activeClass = 'inline-block h-5 text-indigo-700 dark:text-indigo-500 font-bold active-prop-heading truncate text-left'
    const defaultClass = 'hover:text-indigo-600 cursor-pointer truncate text-left'
    const dropdownOptions = Object.keys(UTM_TAGS)
    let buttonText = UTM_TAGS[this.state.tab] ? UTM_TAGS[this.state.tab].label : 'Campaigns'

    return (
      <div className="flex text-xs font-medium text-gray-500 dark:text-gray-400 space-x-2">
        <div className={this.state.tab === 'all' ? activeClass : defaultClass} onClick={this.setTab('all')}>All</div>

        <Menu as="div" className="relative inline-block text-left">
          <div>
            <Menu.Button className="inline-flex justify-between focus:outline-none">
              <span className={this.state.tab.startsWith('utm_') ? activeClass : defaultClass}>{buttonText}</span>
              <ChevronDownIcon className="-mr-1 ml-1 h-4 w-4" aria-hidden="true" />
            </Menu.Button>
          </div>

          <Transition
            as={Fragment}
            enter="transition ease-out duration-100"
            enterFrom="transform opacity-0 scale-95"
            enterTo="transform opacity-100 scale-100"
            leave="transition ease-in duration-75"
            leaveFrom="transform opacity-100 scale-100"
            leaveTo="transform opacity-0 scale-95"
          >
            <Menu.Items className="text-left origin-top-right absolute right-0 mt-2 w-56 rounded-md shadow-lg bg-white dark:bg-gray-800 ring-1 ring-black ring-opacity-5 focus:outline-none z-10">
              <div className="py-1">
                {dropdownOptions.map((option) => {
                  return (
                    <Menu.Item key={option}>
                      {({ active }) => (
                        <span
                          onClick={this.setTab(option)}
                          className={classNames(
                            active ? 'bg-gray-100 dark:bg-gray-900 text-gray-900 dark:text-gray-200 cursor-pointer' : 'text-gray-700 dark:text-gray-200',
                            'block px-4 py-2 text-sm',
                            this.state.tab === option ? 'font-bold' : ''
                          )}
                        >
                          {UTM_TAGS[option].label}
                        </span>
                      )}
                    </Menu.Item>
                  )
                })}
              </div>
            </Menu.Items>
          </Transition>
        </Menu>
      </div>
    )
  }

  render() {
    if (this.state.tab === 'all') {
      return <AllSources tab={this.state.tab} setTab={this.setTab.bind(this)} renderTabs={this.renderTabs.bind(this)} {...this.props} />
    } else if (Object.keys(UTM_TAGS).includes(this.state.tab)) {
      return <UTMSources tab={this.state.tab} setTab={this.setTab.bind(this)} renderTabs={this.renderTabs.bind(this)} {...this.props} />
    }
  }
}<|MERGE_RESOLUTION|>--- conflicted
+++ resolved
@@ -33,17 +33,10 @@
     }
   }
 
-<<<<<<< HEAD
   componentWillUnmount() {
     document.removeEventListener('tick', this.fetchReferrers)
   }
 
-  showNoRef() {
-    return this.props.query.period === 'realtime'
-  }
-
-=======
->>>>>>> 5152e8d4
   showConversionRate() {
     return !!this.props.query.filters.goal
   }
