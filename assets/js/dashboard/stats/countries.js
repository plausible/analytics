--- conflicted
+++ resolved
@@ -8,23 +8,7 @@
 import MoreLink from './more-link'
 import * as api from '../api'
 import { navigateToQuery } from '../query'
-<<<<<<< HEAD
-import { ThemeContext } from "../theme-context";
-
-class CountriesWrapper extends React.Component {
-  render() {
-    return (
-      <ThemeContext.Consumer>
-        {theme => (
-          <Countries darkTheme={theme} {...this.props} />
-        )}
-      </ThemeContext.Consumer>
-    );
-  }
-}
-=======
 import { withThemeConsumer } from '../theme-consumer-hoc';
->>>>>>> 425975ef
 class Countries extends React.Component {
   constructor(props) {
     super(props)
@@ -162,8 +146,4 @@
   }
 }
 
-<<<<<<< HEAD
-export default withRouter(CountriesWrapper)
-=======
-export default withRouter(withThemeConsumer(Countries))
->>>>>>> 425975ef
+export default withRouter(withThemeConsumer(Countries))