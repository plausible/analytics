import React from "react";
<<<<<<< HEAD
import numberFormatter, {durationFormatter} from '../../util/number-formatter'
import { METRIC_MAPPING, METRIC_LABELS } from './graph-util'
=======
import classNames from "classnames";
import { Tooltip } from '../../util/tooltip'
import numberFormatter, { durationFormatter } from '../../util/number-formatter'
import { METRIC_MAPPING } from './visitor-graph'
>>>>>>> ae4ae5d0

export default class TopStats extends React.Component {
  renderComparison(name, comparison) {
    const formattedComparison = numberFormatter(Math.abs(comparison))

    if (comparison > 0) {
      const color = name === 'Bounce rate' ? 'text-red-400' : 'text-green-500'
      return <span className="text-xs dark:text-gray-100"><span className={color + ' font-bold'}>&uarr;</span> {formattedComparison}%</span>
    } else if (comparison < 0) {
      const color = name === 'Bounce rate' ? 'text-green-500' : 'text-red-400'
      return <span className="text-xs dark:text-gray-100"><span className={color + ' font-bold'}>&darr;</span> {formattedComparison}%</span>
    } else if (comparison === 0) {
      return <span className="text-xs text-gray-700 dark:text-gray-300">&#12336; N/A</span>
    }
  }

  topStatNumberShort(stat) {
    if (['visit duration', 'time on page'].includes(stat.name.toLowerCase())) {
      return durationFormatter(stat.value)
    } else if (['bounce rate', 'conversion rate'].includes(stat.name.toLowerCase())) {
      return stat.value + '%'
    } else {
      return numberFormatter(stat.value)
    }
  }

  topStatNumberLong(stat) {
    if (['visit duration', 'time on page'].includes(stat.name.toLowerCase())) {
      return durationFormatter(stat.value)
    } else if (['bounce rate', 'conversion rate'].includes(stat.name.toLowerCase())) {
      return stat.value + '%'
    } else {
      return stat.value.toLocaleString()
    }
  }

  topStatTooltip(stat) {
    let statName = stat.name.toLowerCase()
    statName = stat.value === 1 ? statName.slice(0, -1) : statName

    return (
      <div>
        <div className="whitespace-nowrap">{this.topStatNumberLong(stat)} {statName}</div>
        {this.canMetricBeGraphed(stat) && <div className="font-normal text-xs">{this.titleFor(stat)}</div>}
      </div>
    )
  }

  titleFor(stat) {
    const isClickable = this.canMetricBeGraphed(stat)

    if (isClickable && this.props.metric === METRIC_MAPPING[stat.name]) {
      return "Click to hide"
    } else if (isClickable) {
      return "Click to show"
    } else {
      return null
    }
  }

  canMetricBeGraphed(stat) {
    const isTotalUniqueVisitors = this.props.query.filters.goal && stat.name === 'Unique visitors'
    const isKnownMetric = Object.keys(METRIC_MAPPING).includes(stat.name)

    return isKnownMetric && !isTotalUniqueVisitors
  }

  maybeUpdateMetric(stat) {
    if (this.canMetricBeGraphed(stat)) {
      this.props.updateMetric(METRIC_MAPPING[stat.name])
    }
  }

  renderStat(stat) {
    return (
      <Tooltip info={this.topStatTooltip(stat)} className="flex items-center justify-between my-1 whitespace-nowrap">
        <b className="mr-4 text-xl md:text-2xl dark:text-gray-100">{this.topStatNumberShort(stat)}</b>
        {this.renderComparison(stat.name, stat.change)}
      </Tooltip>
    )
  }

  render() {
    const { metric, topStatData, query } = this.props

    const stats = topStatData && topStatData.top_stats.map((stat, index) => {
      const isSelected = metric === METRIC_MAPPING[stat.name]
      const [statDisplayName, statExtraName] = stat.name.split(/(\(.+\))/g)

      const className = classNames('px-4 md:px-6 w-1/2 my-4 lg:w-auto group select-none', {
        'cursor-pointer': this.canMetricBeGraphed(stat),
        'lg:border-l border-gray-300': index > 0,
        'border-r lg:border-r-0': index % 2 === 0
      })

      return (
        <Tooltip key={stat.name} info={this.topStatTooltip(stat)} className={className} onClick={() => { this.maybeUpdateMetric(stat) }} boundary={this.props.tooltipBoundary}>
          <div
            className={`text-xs font-bold tracking-wide text-gray-500 uppercase dark:text-gray-400 whitespace-nowrap flex w-content border-b ${isSelected ? 'text-indigo-700 dark:text-indigo-500 border-indigo-700 dark:border-indigo-500' : 'group-hover:text-indigo-700 dark:group-hover:text-indigo-500 border-transparent'}`}>
            {statDisplayName}
            {statExtraName && <span className="hidden sm:inline-block ml-1">{statExtraName}</span>}
          </div>
          <div className="flex items-center justify-between my-1 whitespace-nowrap">
            <b className="mr-4 text-xl md:text-2xl dark:text-gray-100">{this.topStatNumberShort(stat)}</b>
            {this.renderComparison(stat.name, stat.change)}
          </div>
        </Tooltip>
      )
    })

    if (query && query.period === 'realtime') {
      stats.push(<div key="dot" className="block pulsating-circle" style={{ left: '125px', top: '52px' }}></div>)
    }

    return stats
  }
}<|MERGE_RESOLUTION|>--- conflicted
+++ resolved
@@ -1,13 +1,7 @@
 import React from "react";
-<<<<<<< HEAD
 import numberFormatter, {durationFormatter} from '../../util/number-formatter'
 import { METRIC_MAPPING, METRIC_LABELS } from './graph-util'
-=======
 import classNames from "classnames";
-import { Tooltip } from '../../util/tooltip'
-import numberFormatter, { durationFormatter } from '../../util/number-formatter'
-import { METRIC_MAPPING } from './visitor-graph'
->>>>>>> ae4ae5d0
 
 export default class TopStats extends React.Component {
   renderComparison(name, comparison) {
