--- conflicted
+++ resolved
@@ -111,36 +111,6 @@
       return;
     }
 
-<<<<<<< HEAD
-    function getBody(bodyItem) {
-      return bodyItem.lines;
-    }
-
-    // Returns a string describing the bucket. Used when hovering the graph to
-    // show time buckets.
-    function renderBucketLabel(label) {
-      const isPeriodFull = graphData.full_intervals?.[label]
-      const formattedLabel = dateFormatter({
-        interval: graphData.interval,
-        longForm: true,
-        period: query.period,
-        isPeriodFull,
-      })(label)
-
-      if (query.period === 'realtime') {
-        return dateFormatter({ interval: graphData.interval, longForm: true, period: query.period })(label)
-      }
-
-      if (graphData.interval === 'hour' || graphData.interval == 'minute') {
-        const date = dateFormatter({ interval: "date", longForm: true, period: query.period })(label)
-        return `${date}, ${formattedLabel}`
-      }
-
-      return formattedLabel
-    }
-
-=======
->>>>>>> 8f85b110
     // Set Tooltip Body
     if (tooltipModel.body) {
       const tooltipData = buildTooltipData(query, graphData, metric, tooltipModel)
