import { METRIC_LABELS, METRIC_FORMATTER } from './visitor-graph'
<<<<<<< HEAD
import {formatMonthYYYY, formatDay, formatDayShort} from '../../util/date'
=======
import {parseUTCDate, formatMonthYYYY, formatDay} from '../../util/date'
>>>>>>> 414a5b87

export const ORDERED_PERIODS = ['realtime', 'day', '7d', 'month', '30d', '6mo', '12mo']
export const INTERVALS = ["month", "week", "date", "hour", "minute"]

export const dateFormatter = (interval, longForm, period, full) => {
  return function(isoDate, _index, _ticks) {
<<<<<<< HEAD
    let date = new Date(isoDate);
    let hours, ampm, minutes;
=======
    let date = parseUTCDate(isoDate)
>>>>>>> 414a5b87

    if (interval === 'month') {
      if (longForm) {
        return (full ? '' : 'Partial ') + formatMonthYYYY(date);
      } else {
        return formatMonthYYYY(date);
      }
    } else if (interval === 'week') {
      if (longForm) {
        return `${full ? 'W' : 'Partial w'}eek of ` + formatDayShort(date);
      } else {
        return formatDayShort(date);
      }
    } else if (interval === 'date') {
      if (longForm) {
        return formatDay(date);
      } else {
        return formatDayShort(date);
      }
    } else if (interval === 'hour') {
      const parts = isoDate.split(/[^0-9]/);
      date = new Date(parts[0], parts[1] - 1, parts[2], parts[3], parts[4], parts[5])
      hours = date.getHours(); // Not sure why getUTCHours doesn't work here
      ampm = hours >= 12 ? 'pm' : 'am';
      hours = hours % 12;
      hours = hours ? hours : 12; // the hour '0' should be '12'
      return hours + ampm;
    } else if (interval === 'minute' && period === 'realtime') {
      if (longForm) {
        const minutesAgo = Math.abs(isoDate)
        return minutesAgo === 1 ? '1 minute ago' : minutesAgo + ' minutes ago'
      } else {
        return isoDate + 'm'
      }
    } else if (interval === 'minute') {
      const parts = isoDate.split(/[^0-9]/);
      date = new Date(parts[0], parts[1] - 1, parts[2], parts[3], parts[4], parts[5])
      hours = date.getHours();
      minutes = date.getMinutes();
      ampm = hours >= 12 ? 'pm' : 'am';
      hours = hours % 12;
      hours = hours ? hours : 12;
      return hours + ':' + (minutes < 10 ? `0${minutes}` : minutes) + ampm;
    }
  }
}

export const GraphTooltip = (graphData, metric, query) => {
	return (context) => {
		const tooltipModel = context.tooltip;
    const offset = document.getElementById("main-graph-canvas").getBoundingClientRect()

		// Tooltip Element
		let tooltipEl = document.getElementById('chartjs-tooltip');

		// Create element on first render
		if (!tooltipEl) {
			tooltipEl = document.createElement('div');
			tooltipEl.id = 'chartjs-tooltip';
			tooltipEl.style.display = 'none';
			tooltipEl.style.opacity = 0;
			document.body.appendChild(tooltipEl);
		}

		if (tooltipEl && offset && window.innerWidth < 768) {
			tooltipEl.style.top = offset.y + offset.height + window.scrollY + 15 + 'px'
			tooltipEl.style.left = offset.x + 'px'
			tooltipEl.style.right = null;
      tooltipEl.style.opacity = 1;
		}

		// Stop if no tooltip showing
		if (tooltipModel.opacity === 0) {
			tooltipEl.style.display = 'none';
			return;
		}

		function getBody(bodyItem) {
			return bodyItem.lines;
		}

		function renderLabel(label, prev_label) {
			const formattedLabel = dateFormatter(graphData.interval, true, query.period, ['week', 'month'].includes(graphData.interval) && graphData.full_intervals[label])(label)
			const prev_formattedLabel = prev_label && dateFormatter(graphData.interval, true, query.period, ['week', 'month'].includes(graphData.interval) && graphData.full_intervals[prev_label])(prev_label)

			if (graphData.interval === 'month') {
				return !prev_label ? formattedLabel : prev_formattedLabel
			}

			if (graphData.interval === 'date') {
				return !prev_label ? formattedLabel : prev_formattedLabel
			}

			if (graphData.interval === 'hour') {
        return `${dateFormatter("date", true, query.period)(label)}, ${formattedLabel}`
      }

      if (graphData.interval === 'minute') {
        if (query.period === 'realtime') {
          return dateFormatter(graphData.interval, true, query.period)(label)
        }
        return `${dateFormatter("date", true, query.period)(label)}, ${formattedLabel}`
			}

			return !prev_label ? formattedLabel : prev_formattedLabel
		}

		// function renderComparison(change) {
		//   const formattedComparison = numberFormatter(Math.abs(change))

		//   if (change > 0) {
		//     return `<span class='text-green-500 font-bold'>${formattedComparison}%</span>`
		//   }
		//   if (change < 0) {
		//     return `<span class='text-red-400 font-bold'>${formattedComparison}%</span>`
		//   }
		//   if (change === 0) {
		//     return `<span class='font-bold'>0%</span>`
		//   }
		// }

		// Set Tooltip Body
		if (tooltipModel.body) {
			var bodyLines = tooltipModel.body.map(getBody);

			// Remove duplicated line on overlap between dashed and normal
			if (bodyLines.length == 3) {
				bodyLines[1] = false
			}

			const data = tooltipModel.dataPoints[0]
			const label = graphData.labels[data.dataIndex]
			const point = data.raw || 0

			// const prev_data = tooltipModel.dataPoints.slice(-1)[0]
			// const prev_label = graphData.prev_labels && graphData.prev_labels[prev_data.dataIndex]
			// const prev_point = prev_data.raw || 0
			// const pct_change = point === prev_point ? 0 : prev_point === 0 ? 100 : Math.round(((point - prev_point) / prev_point * 100).toFixed(1))

			let innerHtml = `
			<div class='text-gray-100 flex flex-col'>
				<div class='flex justify-between items-center'>
						<span class='font-bold mr-4 text-lg'>${METRIC_LABELS[metric]}</span>
				</div>
				<div class='flex flex-col'>
					<div class='flex flex-row justify-between items-center'>
						<span class='flex items-center mr-4'>
							<div class='w-3 h-3 mr-1 rounded-full' style='background-color: rgba(101,116,205)'></div>
							<span>${renderLabel(label)}</span>
						</span>
						<span>${METRIC_FORMATTER[metric](point)}</span>
					</div>
				</div>
				<span class='font-bold text-'>${graphData.interval === 'month' ? 'Click to view month' : graphData.interval === 'date' ? 'Click to view day' : ''}</span>
			</div>
			`;

			tooltipEl.innerHTML = innerHtml;
		}
		tooltipEl.style.display = null;
	}
}

export const buildDataSet = (plot, present_index, ctx, label, isPrevious) => {
  var gradient = ctx.createLinearGradient(0, 0, 0, 300);
  var prev_gradient = ctx.createLinearGradient(0, 0, 0, 300);
  gradient.addColorStop(0, 'rgba(101,116,205, 0.2)');
  gradient.addColorStop(1, 'rgba(101,116,205, 0)');
  prev_gradient.addColorStop(0, 'rgba(101,116,205, 0.075)');
  prev_gradient.addColorStop(1, 'rgba(101,116,205, 0)');

  if (!isPrevious) {
    if (present_index) {
      var dashedPart = plot.slice(present_index - 1, present_index + 1);
      var dashedPlot = (new Array(present_index - 1)).concat(dashedPart)
      const _plot = [...plot]
      for (var i = present_index; i < _plot.length; i++) {
        _plot[i] = undefined
      }

      return [{
        label,
        data: _plot,
        borderWidth: 3,
        borderColor: 'rgba(101,116,205)',
        pointBackgroundColor: 'rgba(101,116,205)',
        pointHoverBackgroundColor: 'rgba(71, 87, 193)',
        pointBorderColor: 'transparent',
        pointHoverRadius: 4,
        backgroundColor: gradient,
        fill: true,
      },
      {
        label,
        data: dashedPlot,
        borderWidth: 3,
        borderDash: [3, 3],
        borderColor: 'rgba(101,116,205)',
        pointHoverBackgroundColor: 'rgba(71, 87, 193)',
        pointBorderColor: 'transparent',
        pointHoverRadius: 4,
        backgroundColor: gradient,
        fill: true,
      }]
    } else {
      return [{
        label,
        data: plot,
        borderWidth: 3,
        borderColor: 'rgba(101,116,205)',
        pointHoverBackgroundColor: 'rgba(71, 87, 193)',
        pointBorderColor: 'transparent',
        pointHoverRadius: 4,
        backgroundColor: gradient,
        fill: true,
      }]
    }
  } else {
    return [{
      label,
      data: plot,
      borderWidth: 2,
      // borderDash: [10, 1],
      borderColor: 'rgba(166,187,210,0.5)',
      pointHoverBackgroundColor: 'rgba(166,187,210,0.8)',
      pointBorderColor: 'transparent',
      pointHoverBorderColor: 'transparent',
      pointHoverRadius: 4,
      backgroundColor: prev_gradient,
      fill: true,
    }]
  }
}<|MERGE_RESOLUTION|>--- conflicted
+++ resolved
@@ -1,21 +1,13 @@
 import { METRIC_LABELS, METRIC_FORMATTER } from './visitor-graph'
-<<<<<<< HEAD
-import {formatMonthYYYY, formatDay, formatDayShort} from '../../util/date'
-=======
-import {parseUTCDate, formatMonthYYYY, formatDay} from '../../util/date'
->>>>>>> 414a5b87
+import {parseUTCDate, formatMonthYYYY, formatDay, formatDayShort} from '../../util/date'
 
 export const ORDERED_PERIODS = ['realtime', 'day', '7d', 'month', '30d', '6mo', '12mo']
 export const INTERVALS = ["month", "week", "date", "hour", "minute"]
 
 export const dateFormatter = (interval, longForm, period, full) => {
   return function(isoDate, _index, _ticks) {
-<<<<<<< HEAD
-    let date = new Date(isoDate);
+    let date = parseUTCDate(isoDate)
     let hours, ampm, minutes;
-=======
-    let date = parseUTCDate(isoDate)
->>>>>>> 414a5b87
 
     if (interval === 'month') {
       if (longForm) {
