--- conflicted
+++ resolved
@@ -307,16 +307,10 @@
           {topStatData && <TopStats query={query} metric={metric} updateMetric={updateMetric} topStatData={topStatData}/>}
         </div>
         <div className="relative px-2">
-<<<<<<< HEAD
-          <div className={`absolute right-4 ${metric ? '-top-5' : '-top-10'} flex`}>
+          <div className="absolute right-4 -top-10 flex">
             {this.props.metric && this.props.graphData && <IntervalPicker site={site} query={query} graphData={graphData} updateInterval={this.props.updateInterval}/>}
-            { this.downloadLink() }
-            { this.samplingNotice() }
-=======
-          <div className="absolute right-4 -top-10 flex">
             {this.downloadLink()}
             {this.samplingNotice()}
->>>>>>> 3df8c347
             { this.importedNotice() }
           </div>
           <FadeIn show={graphData}>
