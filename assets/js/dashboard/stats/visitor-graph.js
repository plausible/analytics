--- conflicted
+++ resolved
@@ -1,13 +1,8 @@
 import React from 'react';
 import { withRouter } from 'react-router-dom'
 import Chart from 'chart.js/auto';
-<<<<<<< HEAD
-import { eventName, navigateToQuery } from '../query'
-import numberFormatter, { durationFormatter } from '../number-formatter'
-=======
 import { navigateToQuery } from '../query'
 import numberFormatter, {durationFormatter} from '../number-formatter'
->>>>>>> d1360dd6
 import * as api from '../api'
 import * as storage from '../storage'
 import { ThemeContext } from '../theme-context'
@@ -138,11 +133,7 @@
 }
 
 function dateFormatter(interval, longForm) {
-<<<<<<< HEAD
-  return function (isoDate, index, ticks) {
-=======
   return function(isoDate, _index, _ticks) {
->>>>>>> d1360dd6
     let date = new Date(isoDate)
 
     if (interval === 'month') {
@@ -269,7 +260,6 @@
 
                   return !isPrevious ? formattedLabel : prev_formattedLabel
                 }
-<<<<<<< HEAD
 
                 function renderComparison(change) {
                   const formattedComparison = numberFormatter(Math.abs(change))
@@ -283,14 +273,6 @@
                   if (change === 0) {
                     return `<span class='font-bold'>0%</span>`
                   }
-=======
-              },
-              footer: function(_dataPoints) {
-                if (graphData.interval === 'month') {
-                  return 'Click to view month'
-                } else if (graphData.interval === 'date') {
-                  return 'Click to view day'
->>>>>>> d1360dd6
                 }
 
                 let innerHtml = `
@@ -348,11 +330,7 @@
             grid: { display: false },
             ticks: {
               maxTicksLimit: 8,
-<<<<<<< HEAD
-              callback: function (val, index, ticks) { return dateFormatter(graphData.interval)(this.getLabelForValue(val)) },
-=======
               callback: function(val, _index, _ticks) { return dateFormatter(graphData.interval)(this.getLabelForValue(val)) },
->>>>>>> d1360dd6
               color: this.props.darkTheme ? 'rgb(243, 244, 246)' : undefined
             }
           }
@@ -576,11 +554,7 @@
   }
 }
 
-<<<<<<< HEAD
-LineGraph = withRouter(withComparisonConsumer(LineGraph))
-=======
-const LineGraphWithRouter = withRouter(LineGraph)
->>>>>>> d1360dd6
+const LineGraphWithRouter = withRouter(withComparisonConsumer(LineGraph))
 
 export default class VisitorGraph extends React.Component {
   constructor(props) {
@@ -648,11 +622,7 @@
       return (
         <ThemeContext.Consumer>
           {theme => (
-<<<<<<< HEAD
-            <LineGraph graphData={graphData} site={site} query={query} darkTheme={theme} metric={metric} updateMetric={this.updateMetric} />
-=======
-            <LineGraphWithRouter graphData={this.state.graphData} site={this.props.site} query={this.props.query} darkTheme={theme}/>
->>>>>>> d1360dd6
+            <LineGraphWithRouter graphData={graphData} site={site} query={query} darkTheme={theme} metric={metric} updateMetric={this.updateMetric} />
           )}
         </ThemeContext.Consumer>
       )
