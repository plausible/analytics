--- conflicted
+++ resolved
@@ -164,17 +164,16 @@
     }
   }
 
-<<<<<<< HEAD
   function chooseMetrics() {
     return [
       metrics.createVisitors({ meta: {plot: true}}),
       hasGoalFilter(query) && metrics.createConversionRate(),
       !hasGoalFilter(query) && metrics.createPercentage({meta: {hiddenonMobile: true}})
     ].filter(metric => !!metric)
-=======
+  }
+
   function renderIcon(listItem) {
     return osIconFor(listItem.name)
->>>>>>> a9676546
   }
 
   return (
