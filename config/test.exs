use Mix.Config

# We don't run a server during test. If one is required,
# you can enable the server option below.
config :plausible, PlausibleWeb.Endpoint,
  http: [port: 4002],
  server: false

# Print only warnings and errors during test
config :logger, level: :warn

# Reduce bcrypt rounds to speed up test suite
config :bcrypt_elixir, :log_rounds, 4

# Configure your database
config :plausible,
       Plausible.Repo,
<<<<<<< HEAD
       pool: Ecto.Adapters.SQL.Sandbox

config :plausible, Plausible.Mailer, adapter: Bamboo.TestAdapter
=======
       url:
       System.get_env(
         "DATABASE_URL",
         "postgres://postgres:postgres@127.0.0.1:5432/plausible_test=default"
       ),
       pool: Ecto.Adapters.SQL.Sandbox

config :plausible, Plausible.Mailer, adapter: Bamboo.TestAdapter

config :plausible, Oban, crontab: false, queues: false
>>>>>>> 46f94df4

config :plausible,
  paddle_api: Plausible.PaddleApi.Mock,
  google_api: Plausible.Google.Api.Mock


config :junit_formatter,
  report_file: "report.xml",
  report_dir: File.cwd!(),
  print_report_file: true,
  prepend_project_name?: true,
  include_filename?: true

config :plausible,
       session_timeout: 0<|MERGE_RESOLUTION|>--- conflicted
+++ resolved
@@ -15,11 +15,6 @@
 # Configure your database
 config :plausible,
        Plausible.Repo,
-<<<<<<< HEAD
-       pool: Ecto.Adapters.SQL.Sandbox
-
-config :plausible, Plausible.Mailer, adapter: Bamboo.TestAdapter
-=======
        url:
        System.get_env(
          "DATABASE_URL",
@@ -30,7 +25,6 @@
 config :plausible, Plausible.Mailer, adapter: Bamboo.TestAdapter
 
 config :plausible, Oban, crontab: false, queues: false
->>>>>>> 46f94df4
 
 config :plausible,
   paddle_api: Plausible.PaddleApi.Mock,
