--- conflicted
+++ resolved
@@ -5,19 +5,18 @@
 # params are made optional to facilitate smooth release
 
 port = System.get_env("PORT") || 8000
-<<<<<<< HEAD
-=======
 
 base_url =
   System.get_env("BASE_URL", "http://localhost:8000")
   |> URI.parse()
->>>>>>> 76852392
-
-base_url =
-  System.get_env("BASE_URL", "http://localhost:8000")
-  |> URI.parse()
 
 secret_key_base = System.get_env("SECRET_KEY_BASE")
+
+db_url =
+  System.get_env(
+    "DATABASE_URL",
+    "postgres://postgres:postgres@plausible_db:5432/plausible_db"
+  )
 
 admin_user = System.get_env("ADMIN_USER_NAME")
 admin_email = System.get_env("ADMIN_USER_EMAIL")
@@ -80,7 +79,6 @@
   server: true,
   code_reloader: false
 
-<<<<<<< HEAD
   %{
     "certificate" => %{"certificate_base64" => cacert},
     "hosts" => [%{"hostname" => hostname, "port" => port}],
@@ -98,12 +96,6 @@
       cacert: cacert |> :base64.decode()
     ],
     adapter: Ecto.Adapters.Postgres
-=======
-config :plausible,
-       Plausible.Repo,
-       url: db_url,
-       adapter: Ecto.Adapters.Postgres
->>>>>>> 76852392
 
 config :sentry,
   dsn: sentry_dsn,
@@ -122,8 +114,7 @@
 
 config :plausible, Plausible.ClickhouseRepo,
   loggers: [Ecto.LogEntry],
-  url: ch_db_url,
-  show_sensitive_data_on_connection_error: true
+  url: ch_db_url
 
 case mailer_adapter do
   "Bamboo.SendGridAdapter" ->
