--- conflicted
+++ resolved
@@ -6,11 +6,7 @@
   mailer_email: System.get_env("MAILER_EMAIL", "hello@plausible.local"),
   admin_pwd: System.get_env("ADMIN_USER_PWD", "!@d3in"),
   ecto_repos: [Plausible.Repo],
-<<<<<<< HEAD
-  environment: System.get_env(Atom.to_string(Mix.env()), "dev")
-=======
   environment: System.get_env("ENVIRONMENT", "dev")
->>>>>>> 46f94df4
 
 config :plausible, :clickhouse,
        hostname: System.get_env("CLICKHOUSE_DATABASE_HOST", "localhost"),
@@ -23,11 +19,7 @@
 config :plausible, PlausibleWeb.Endpoint,
   url: [
     host: System.get_env("HOST", "localhost"),
-<<<<<<< HEAD
-    port: String.to_integer(System.get_env("PORT", "8000"))
-=======
     scheme: System.get_env("SCHEME", "http")
->>>>>>> 46f94df4
   ],
   http: [
     port: String.to_integer(System.get_env("PORT", "8000"))
@@ -46,11 +38,7 @@
 config :sentry,
   dsn: System.get_env("SENTRY_DSN"),
   included_environments: [:prod, :staging],
-<<<<<<< HEAD
-  environment_name: String.to_atom(Map.get(System.get_env(), "MIX_ENV", "dev")),
-=======
   environment_name: String.to_atom(System.get_env("ENVIRONMENT", "dev")),
->>>>>>> 46f94df4
   enable_source_code_context: true,
   root_source_code_path: File.cwd!(),
   tags: %{app_version: System.get_env("APP_VERSION", "0.0.1")},
@@ -83,12 +71,8 @@
   vendor_id: "49430",
   vendor_auth_code: System.get_env("PADDLE_VENDOR_AUTH_CODE")
 
-<<<<<<< HEAD
 config :plausible,
        Plausible.Repo,
-=======
-config :plausible, Plausible.Repo,
->>>>>>> 46f94df4
        pool_size: String.to_integer(System.get_env("DATABASE_POOL_SIZE", "10")),
        timeout: 300_000,
        connect_timeout: 300_000,
@@ -96,14 +80,10 @@
        url:
          System.get_env(
            "DATABASE_URL",
-<<<<<<< HEAD
            "postgres://postgres:postgres@127.0.0.1:5432/plausible_test?currentSchema=default"
          ),
-       ssl: false
-=======
-           "postgres://postgres:postgres@127.0.0.1:5432/plausible_dev?currentSchema=default"
-         ),
        ssl: String.to_existing_atom(System.get_env("DATABASE_TLS_ENABLED", "false"))
+
 
 
 crontab = if String.to_existing_atom(System.get_env("CRON_ENABLED", "false")) do
@@ -120,17 +100,16 @@
 end
 
 config :plausible, Oban,
-  repo: Plausible.Repo,
-  queues: [
-    provision_ssl_certificates: 1,
-    fetch_tweets: 1,
-    check_stats_emails: 1,
-    email_reports: 1,
-    site_setup_emails: 1,
-    trial_notification_emails: 1
-  ],
-  crontab: crontab
->>>>>>> 46f94df4
+       repo: Plausible.Repo,
+       queues: [
+         provision_ssl_certificates: 1,
+         fetch_tweets: 1,
+         check_stats_emails: 1,
+         email_reports: 1,
+         site_setup_emails: 1,
+         trial_notification_emails: 1
+       ],
+       crontab: crontab
 
 config :plausible, :google,
   client_id: System.get_env("GOOGLE_CLIENT_ID"),
@@ -138,11 +117,7 @@
 
 config :plausible, :slack, webhook: System.get_env("SLACK_WEBHOOK")
 
-<<<<<<< HEAD
-mailer_adapter = System.get_env("MAILER_ADAPTER", "Bamboo.PostmarkAdapter")
-=======
 mailer_adapter = System.get_env("MAILER_ADAPTER", "Bamboo.LocalAdapter")
->>>>>>> 46f94df4
 
 case mailer_adapter do
   "Bamboo.PostmarkAdapter" ->
@@ -165,12 +140,9 @@
       no_mx_lookups: System.get_env("SMTP_MX_LOOKUPS_ENABLED") || true,
       auth: :always
 
-<<<<<<< HEAD
-=======
   "Bamboo.LocalAdapter" ->
     config :plausible, Plausible.Mailer,
-      adapter: :"Elixir.#{mailer_adapter}"
->>>>>>> 46f94df4
+           adapter: :"Elixir.#{mailer_adapter}"
   _ ->
     raise "Unknown mailer_adapter; expected SMTPAdapter or PostmarkAdapter"
 end
@@ -181,14 +153,11 @@
   token: System.get_env("TWITTER_ACCESS_TOKEN"),
   token_secret: System.get_env("TWITTER_ACCESS_TOKEN_SECRET")
 
-<<<<<<< HEAD
-=======
 config :plausible, :custom_domain_server,
   user: System.get_env("CUSTOM_DOMAIN_SERVER_USER"),
   password: System.get_env("CUSTOM_DOMAIN_SERVER_PASSWORD"),
   ip: System.get_env("CUSTOM_DOMAIN_SERVER_IP")
 
->>>>>>> 46f94df4
 # Import environment specific config. This must remain at the bottom
 # of this file so it overrides the configuration defined above.
 import_config "#{Mix.env()}.exs"