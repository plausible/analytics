--- conflicted
+++ resolved
@@ -1,7 +1,3 @@
-<<<<<<< HEAD
-elixir 1.11.2-otp-23
-=======
 elixir 1.11.3-otp-23
->>>>>>> 888a5486
 erlang 23.2.1
 nodejs 15.3.0