--- conflicted
+++ resolved
@@ -80,13 +80,8 @@
       {:floki, "~> 0.32.0", only: :test},
       {:fun_with_flags, "~> 1.9.0"},
       {:fun_with_flags_ui, "~> 0.8"},
-<<<<<<< HEAD
       {:locus, "~> 2.3"},
-=======
       {:gen_cycle, "~> 1.0"},
-      {:geolix, "~> 2.0"},
-      {:geolix_adapter_mmdb2, "~> 0.6.0"},
->>>>>>> a6e75ada
       {:hackney, "~> 1.8"},
       {:hammer, "~> 6.0"},
       {:httpoison, "~> 1.4"},
