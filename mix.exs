--- conflicted
+++ resolved
@@ -36,7 +36,6 @@
       mod: {Plausible.Application, []},
       extra_applications: [
         :logger,
-<<<<<<< HEAD
         :sentry,
         :runtime_tools,
         :timex,
@@ -46,10 +45,8 @@
         :bamboo_smtp,
         :ssl,
         :appsignal,
-        :cachex
-=======
+        :cachex,
         :runtime_tools
->>>>>>> 86f09832
       ]
     ]
   end
