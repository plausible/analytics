--- conflicted
+++ resolved
@@ -39,13 +39,9 @@
         :ref_inspector,
         :bamboo,
         :bamboo_smtp,
-<<<<<<< HEAD
         :ssl,
-        :appsignal
-=======
         :appsignal,
         :cachex
->>>>>>> 4ba5fb5e
       ]
     ]
   end
