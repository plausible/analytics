--- conflicted
+++ resolved
@@ -124,12 +124,9 @@
       {:open_api_spex, "~> 3.18"},
       {:joken, "~> 2.5"},
       {:paginator, git: "https://github.com/duffelhq/paginator.git"},
-<<<<<<< HEAD
-      {:scrivener_ecto, "~> 2.0"}
-=======
+      {:scrivener_ecto, "~> 2.0"},
       {:esbuild, "~> 0.7", runtime: Mix.env() == :dev},
       {:tailwind, "~> 0.2.0", runtime: Mix.env() == :dev}
->>>>>>> 3e77621d
     ]
   end
 
