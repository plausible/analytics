defmodule Plausible.MixProject do
  use Mix.Project

  def project do
    [
      name: "Plausible",
      source_url: "https://github.com/plausible/analytics",
      docs: docs(),
      app: :plausible,
      version: System.get_env("APP_VERSION", "0.0.1"),
      elixir: "~> 1.18",
      elixirc_paths: elixirc_paths(Mix.env()),
      start_permanent: Mix.env() in [:prod, :ce, :load],
      aliases: aliases(),
      deps: deps(),
      test_coverage: [
        tool: ExCoveralls
      ],
      listeners: [Phoenix.CodeReloader],
      releases: [
        plausible: [
          include_executables_for: [:unix],
          config_providers: [
            {Config.Reader,
             path: {:system, "RELEASE_ROOT", "/import_extra_config.exs"}, imports: []}
          ]
        ]
      ],
      dialyzer: [
        plt_file: {:no_warn, "priv/plts/dialyzer.plt"},
        plt_add_apps: [:mix, :ex_unit]
      ]
    ]
  end

  # Configuration for the OTP application.
  #
  # Type `mix help compile.app` for more information.
  def application do
    [
      mod: {Plausible.Application, []},
      extra_applications:
        [
          :logger,
          :runtime_tools,
          :tls_certificate_check,
          :opentelemetry_exporter
        ] ++ if(Mix.env() in [:dev, :load], do: [:tools, :observer, :wx], else: [])
    ]
  end

  # Specifies which paths to compile per environment.
  defp elixirc_paths(env) when env in [:test, :dev],
    do: ["lib", "test/support", "extra/lib"]

  defp elixirc_paths(env) when env in [:ce_test, :ce_dev],
    do: ["lib", "test/support"]

  defp elixirc_paths(:ce), do: ["lib"]
  defp elixirc_paths(_), do: ["lib", "extra/lib"]

  # Specifies your project dependencies.
  #
  # Type `mix help deps` for examples and options.
  defp deps do
    [
      {:bamboo, "~> 2.3", override: true},
      {:bamboo_postmark, git: "https://github.com/plausible/bamboo_postmark.git", branch: "main"},
      {:bamboo_smtp, "~> 4.1"},
      {:bamboo_mua, "~> 0.2.0"},
      {:bcrypt_elixir, "~> 3.3"},
      {:bypass, "~> 2.1", only: [:dev, :test, :ce_test]},
      {:ecto_ch, "~> 0.7.1"},
      {:cloak, "~> 1.1"},
      {:cloak_ecto, "~> 1.2"},
      {:combination, "~> 0.0.3"},
      {:cors_plug, "~> 3.0"},
      {:credo, "~> 1.5", only: [:dev, :test], runtime: false},
      {:dialyxir, "~> 1.0", only: [:dev, :test], runtime: false},
      {:double, "~> 0.8.0", only: [:dev, :test, :ce_test, :ce_dev]},
      {:ecto, "~> 3.13.2"},
      {:ecto_sql, "~> 3.13.2"},
      {:envy, "~> 1.1.1"},
      {:eqrcode, "~> 0.2.1"},
      {:ex_machina, "~> 2.3", only: [:dev, :test, :ce_dev, :ce_test]},
      {:excoveralls, "~> 0.10", only: :test},
      {:finch, "~> 0.19.0"},
<<<<<<< HEAD
      {:floki, "~> 0.34"},
=======
      {:floki, "~> 0.36"},
      {:lazy_html, "~> 0.1.8"},
>>>>>>> 0eea55d1
      {:fun_with_flags, "~> 1.11.0"},
      {:fun_with_flags_ui, "~> 1.0"},
      {:locus, "~> 2.3"},
      {:gen_cycle, "~> 1.0.4"},
      {:hackney, "~> 1.8"},
      {:jason, "~> 1.3"},
      {:location, git: "https://github.com/plausible/location.git"},
      {:mox, "~> 1.0", only: [:test, :ce_test]},
      {:nanoid, "~> 2.1.0"},
      {:nimble_totp, "~> 1.0"},
      {:oban, "~> 2.19.1"},
      {:observer_cli, "~> 1.7"},
      {:opentelemetry, "~> 1.1"},
      {:opentelemetry_api, "~> 1.1"},
      {:opentelemetry_ecto, "~> 1.1.0"},
      {:opentelemetry_exporter, "~> 1.6.0"},
      {:opentelemetry_phoenix, "~> 1.0"},
      {:opentelemetry_oban, "~> 1.1.1"},
      {:phoenix, "~> 1.8.0"},
      {:phoenix_view, "~> 2.0"},
      {:phoenix_ecto, "~> 4.5"},
      {:phoenix_html, "~> 4.1"},
      {:phoenix_live_reload, "~> 1.2", only: [:dev, :ce_dev]},
      {:phoenix_pubsub, "~> 2.0"},
      {:phoenix_live_view, "~> 1.1"},
      {:php_serializer, "~> 2.0"},
      {:plug, "~> 1.13", override: true},
      {:prima, "~> 0.1.8"},
      {:plug_cowboy, "~> 2.3"},
      {:polymorphic_embed, "~> 5.0"},
      {:postgrex, "~> 0.19.0"},
      {:prom_ex, "~> 1.8"},
      {:peep, "~> 3.4"},
      {:public_suffix, git: "https://github.com/axelson/publicsuffix-elixir"},
      {:ref_inspector, "~> 2.0"},
      {:referrer_blocklist, git: "https://github.com/plausible/referrer-blocklist.git"},
      {:sentry, "~> 10.8.1"},
      {:simple_saml, "~> 1.2"},
      {:xml_builder, "~> 2.1"},
      {:siphash, "~> 3.2"},
      {:timex, "~> 3.7"},
      {:ua_inspector,
       git: "https://github.com/plausible/ua_inspector.git", branch: "sanitize-pre"},
      {:ex_doc, "~> 0.28", only: :dev, runtime: false},
      {:ex_money, "~> 5.12"},
      {:mjml_eex, "~> 0.11.0"},
      {:mjml, "~> 3.1.0"},
      {:heroicons, "~> 0.5.0"},
      {:zxcvbn, git: "https://github.com/techgaun/zxcvbn-elixir.git"},
      {:open_api_spex, "~> 3.18"},
      {:joken, "~> 2.5"},
      {:paginator, git: "https://github.com/duffelhq/paginator.git"},
      {:scrivener_ecto, "~> 2.0"},
      {:esbuild, "~> 0.7", runtime: Mix.env() in [:dev, :ce_dev]},
      {:tailwind, "~> 0.4.0", runtime: Mix.env() in [:dev, :ce_dev]},
      {:ex_json_logger, "~> 1.4.0"},
      {:ecto_network, "~> 1.5.0"},
      {:ex_aws, "~> 2.5"},
      {:ex_aws_s3, "~> 2.5"},
      {:sweet_xml, "~> 0.7.4"},
      {:zstream, "~> 0.6.4"},
      {:con_cache,
       git: "https://github.com/aerosol/con_cache", branch: "ensure-dirty-ops-emit-telemetry"},
      {:req, "~> 0.5.0"},
      {:happy_tcp, github: "ruslandoga/happy_tcp", only: [:ce, :ce_dev, :ce_test]},
      {:ex_json_schema, "~> 0.10.2"},
      {:odgn_json_pointer, "~> 3.0.1"},
      {:phoenix_bakery, "~> 0.1.2", only: [:ce, :ce_dev, :ce_test]},
      {:site_encrypt, github: "sasa1977/site_encrypt", only: [:ce, :ce_dev, :ce_test]},
      {:phoenix_storybook, "~> 0.9"},
      {:libcluster, "~> 3.5"}
    ]
  end

  defp aliases do
    [
      setup: ["deps.get", "ecto.setup", "assets.setup", "assets.build"],
      "ecto.setup": ["ecto.create", "ecto.migrate", "run priv/repo/seeds.exs"],
      "ecto.reset": ["ecto.drop", "ecto.setup"],
      test: ["ecto.create --quiet", "ecto.migrate", "test", "clean_clickhouse"],
      "assets.setup": ["tailwind.install --if-missing", "esbuild.install --if-missing"],
      "assets.typecheck": ["cmd npm --prefix assets run typecheck"],
      "assets.build": [
        "tailwind default",
        "tailwind storybook",
        "esbuild default"
      ],
      "assets.deploy": [
        "tailwind default --minify",
        "tailwind storybook --minify",
        "esbuild default --minify",
        "phx.digest"
      ]
    ]
  end

  defp docs do
    [
      main: "readme",
      logo: "priv/static/images/ee/favicon-32x32.png",
      extras:
        Path.wildcard("guides/**/*.md") ++
          [
            "README.md": [filename: "readme", title: "Introduction"],
            "CONTRIBUTING.md": [filename: "contributing", title: "Contributing"]
          ],
      groups_for_extras: [
        Features: Path.wildcard("guides/features/*.md")
      ],
      before_closing_body_tag: fn
        :html ->
          """
          <script src="https://cdn.jsdelivr.net/npm/mermaid/dist/mermaid.min.js"></script>
          <script>mermaid.initialize({startOnLoad: true})</script>
          """

        _ ->
          ""
      end
    ]
  end
end<|MERGE_RESOLUTION|>--- conflicted
+++ resolved
@@ -85,12 +85,7 @@
       {:ex_machina, "~> 2.3", only: [:dev, :test, :ce_dev, :ce_test]},
       {:excoveralls, "~> 0.10", only: :test},
       {:finch, "~> 0.19.0"},
-<<<<<<< HEAD
-      {:floki, "~> 0.34"},
-=======
       {:floki, "~> 0.36"},
-      {:lazy_html, "~> 0.1.8"},
->>>>>>> 0eea55d1
       {:fun_with_flags, "~> 1.11.0"},
       {:fun_with_flags_ui, "~> 1.0"},
       {:locus, "~> 2.3"},
