--- conflicted
+++ resolved
@@ -205,21 +205,12 @@
       operating_system: Enum.random(["Windows", "macOS", "Linux"]),
       operating_system_version: to_string(Enum.random(0..15)),
       user_id: Enum.random(1..1200),
-<<<<<<< HEAD
-      "meta.key": ["url", "seeded-property-alice", "seeded-property-bob", "seeded-property-joe"],
-      "meta.value": [
-        Enum.random(long_random_urls),
-        Enum.random(long_random_urls),
-        Enum.random(long_random_urls),
-        Enum.random(long_random_urls)
-=======
       "meta.key": ["url", "logged_in", "is_customer", "amount"],
       "meta.value": [
         Enum.random(long_random_urls),
         Enum.random(["true", "false"]),
         Enum.random(["true", "false"]),
         to_string(Enum.random(1..9000))
->>>>>>> 0822bc61
       ]
     ]
     |> Keyword.merge(geolocation)
