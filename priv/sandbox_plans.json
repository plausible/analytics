[
  {
    "kind":"growth",
    "monthly_pageview_limit":10000,
<<<<<<< HEAD
    "monthly_product_id":"19878",
    "yearly_product_id":"20127",
    "monthly_cost":"$6",
    "yearly_cost":"$60",
    "site_limit":50,
    "team_member_limit":"unlimited"
=======
    "monthly_cost":"$9",
    "monthly_product_id":"63842",
    "yearly_cost":"$90",
    "yearly_product_id":"63859",
    "site_limit":10
  },
  {
    "kind":"growth",
    "monthly_pageview_limit":100000,
    "monthly_cost":"$19",
    "monthly_product_id":"63843",
    "yearly_cost":"$190",
    "yearly_product_id":"63860",
    "site_limit":10
  },
  {
    "kind":"growth",
    "monthly_pageview_limit":200000,
    "monthly_cost":"$29",
    "monthly_product_id":"63844",
    "yearly_cost":"$290",
    "yearly_product_id":"63861",
    "site_limit":10
  },
  {
    "kind":"growth",
    "monthly_pageview_limit":500000,
    "monthly_cost":"$49",
    "monthly_product_id":"63845",
    "yearly_cost":"$490",
    "yearly_product_id":"63862",
    "site_limit":10
>>>>>>> 43a926bd
  },
  {
    "kind":"growth",
    "monthly_pageview_limit":1000000,
    "monthly_cost":"$69",
    "monthly_product_id":"63846",
    "yearly_cost":"$690",
    "yearly_product_id":"63863",
    "site_limit":10
  },
  {
    "kind":"growth",
    "monthly_pageview_limit":2000000,
    "monthly_cost":"$89",
    "monthly_product_id":"63847",
    "yearly_cost":"$890",
    "yearly_product_id":"63864",
    "site_limit":10
  },
  {
    "kind":"growth",
    "monthly_pageview_limit":5000000,
    "monthly_cost":"$129",
    "monthly_product_id":"63848",
    "yearly_cost":"$1290",
    "yearly_product_id":"63865",
    "site_limit":10
  },
  {
    "kind":"growth",
    "monthly_pageview_limit":10000000,
    "monthly_cost":"$169",
    "monthly_product_id":"63849",
    "yearly_cost":"$1690",
    "yearly_product_id":"63866",
    "site_limit":10
  },
  {
    "kind":"business",
    "monthly_pageview_limit":10000,
    "monthly_cost":"$19",
    "monthly_product_id":"63850",
    "yearly_cost":"$100",
    "yearly_product_id":"63867",
    "site_limit":50
  },
  {
    "kind":"business",
    "monthly_pageview_limit":100000,
<<<<<<< HEAD
    "monthly_product_id":"20657",
    "yearly_product_id":"20658",
    "monthly_cost":"$12.34",
    "yearly_cost":"$120.34",
    "site_limit":50,
    "team_member_limit":"unlimited"
=======
    "monthly_cost":"$29",
    "monthly_product_id":"63851",
    "yearly_cost":"$200",
    "yearly_product_id":"63868",
    "site_limit":50
  },
  {
    "kind":"business",
    "monthly_pageview_limit":200000,
    "monthly_cost":"$39",
    "monthly_product_id":"63852",
    "yearly_cost":"$300",
    "yearly_product_id":"63869",
    "site_limit":50
  },
  {
    "kind":"business",
    "monthly_pageview_limit":500000,
    "monthly_cost":"$59",
    "monthly_product_id":"63853",
    "yearly_cost":"$500",
    "yearly_product_id":"63870",
    "site_limit":50
  },
  {
    "kind":"business",
    "monthly_pageview_limit":1000000,
    "monthly_cost":"$79",
    "monthly_product_id":"63854",
    "yearly_cost":"$700",
    "yearly_product_id":"63871",
    "site_limit":50
  },
  {
    "kind":"business",
    "monthly_pageview_limit":2000000,
    "monthly_cost":"$99",
    "monthly_product_id":"63855",
    "yearly_cost":"$900",
    "yearly_product_id":"63872",
    "site_limit":50
  },
  {
    "kind":"business",
    "monthly_pageview_limit":5000000,
    "monthly_cost":"$139",
    "monthly_product_id":"63856",
    "yearly_cost":"$1300",
    "yearly_product_id":"63873",
    "site_limit":50
  },
  {
    "kind":"business",
    "monthly_pageview_limit":10000000,
    "monthly_cost":"$179",
    "monthly_product_id":"63857",
    "yearly_cost":"$1700",
    "yearly_product_id":"63874",
    "site_limit":50
>>>>>>> 43a926bd
  }
]<|MERGE_RESOLUTION|>--- conflicted
+++ resolved
@@ -2,19 +2,12 @@
   {
     "kind":"growth",
     "monthly_pageview_limit":10000,
-<<<<<<< HEAD
-    "monthly_product_id":"19878",
-    "yearly_product_id":"20127",
-    "monthly_cost":"$6",
-    "yearly_cost":"$60",
-    "site_limit":50,
-    "team_member_limit":"unlimited"
-=======
     "monthly_cost":"$9",
     "monthly_product_id":"63842",
     "yearly_cost":"$90",
     "yearly_product_id":"63859",
-    "site_limit":10
+    "site_limit":10,
+    "team_member_limit":5
   },
   {
     "kind":"growth",
@@ -23,7 +16,8 @@
     "monthly_product_id":"63843",
     "yearly_cost":"$190",
     "yearly_product_id":"63860",
-    "site_limit":10
+    "site_limit":10,
+    "team_member_limit":5
   },
   {
     "kind":"growth",
@@ -32,7 +26,8 @@
     "monthly_product_id":"63844",
     "yearly_cost":"$290",
     "yearly_product_id":"63861",
-    "site_limit":10
+    "site_limit":10,
+    "team_member_limit":5
   },
   {
     "kind":"growth",
@@ -41,8 +36,8 @@
     "monthly_product_id":"63845",
     "yearly_cost":"$490",
     "yearly_product_id":"63862",
-    "site_limit":10
->>>>>>> 43a926bd
+    "site_limit":10,
+    "team_member_limit":5
   },
   {
     "kind":"growth",
@@ -51,7 +46,8 @@
     "monthly_product_id":"63846",
     "yearly_cost":"$690",
     "yearly_product_id":"63863",
-    "site_limit":10
+    "site_limit":10,
+    "team_member_limit":5
   },
   {
     "kind":"growth",
@@ -60,7 +56,8 @@
     "monthly_product_id":"63847",
     "yearly_cost":"$890",
     "yearly_product_id":"63864",
-    "site_limit":10
+    "site_limit":10,
+    "team_member_limit":5
   },
   {
     "kind":"growth",
@@ -69,7 +66,8 @@
     "monthly_product_id":"63848",
     "yearly_cost":"$1290",
     "yearly_product_id":"63865",
-    "site_limit":10
+    "site_limit":10,
+    "team_member_limit":5
   },
   {
     "kind":"growth",
@@ -78,7 +76,8 @@
     "monthly_product_id":"63849",
     "yearly_cost":"$1690",
     "yearly_product_id":"63866",
-    "site_limit":10
+    "site_limit":10,
+    "team_member_limit":5
   },
   {
     "kind":"business",
@@ -87,24 +86,18 @@
     "monthly_product_id":"63850",
     "yearly_cost":"$100",
     "yearly_product_id":"63867",
-    "site_limit":50
+    "site_limit":50,
+    "team_member_limit":50
   },
   {
     "kind":"business",
     "monthly_pageview_limit":100000,
-<<<<<<< HEAD
-    "monthly_product_id":"20657",
-    "yearly_product_id":"20658",
-    "monthly_cost":"$12.34",
-    "yearly_cost":"$120.34",
-    "site_limit":50,
-    "team_member_limit":"unlimited"
-=======
     "monthly_cost":"$29",
     "monthly_product_id":"63851",
     "yearly_cost":"$200",
     "yearly_product_id":"63868",
-    "site_limit":50
+    "site_limit":50,
+    "team_member_limit":50
   },
   {
     "kind":"business",
@@ -113,7 +106,8 @@
     "monthly_product_id":"63852",
     "yearly_cost":"$300",
     "yearly_product_id":"63869",
-    "site_limit":50
+    "site_limit":50,
+    "team_member_limit":50
   },
   {
     "kind":"business",
@@ -122,7 +116,8 @@
     "monthly_product_id":"63853",
     "yearly_cost":"$500",
     "yearly_product_id":"63870",
-    "site_limit":50
+    "site_limit":50,
+    "team_member_limit":50
   },
   {
     "kind":"business",
@@ -131,7 +126,8 @@
     "monthly_product_id":"63854",
     "yearly_cost":"$700",
     "yearly_product_id":"63871",
-    "site_limit":50
+    "site_limit":50,
+    "team_member_limit":50
   },
   {
     "kind":"business",
@@ -140,7 +136,8 @@
     "monthly_product_id":"63855",
     "yearly_cost":"$900",
     "yearly_product_id":"63872",
-    "site_limit":50
+    "site_limit":50,
+    "team_member_limit":50
   },
   {
     "kind":"business",
@@ -149,7 +146,8 @@
     "monthly_product_id":"63856",
     "yearly_cost":"$1300",
     "yearly_product_id":"63873",
-    "site_limit":50
+    "site_limit":50,
+    "team_member_limit":50
   },
   {
     "kind":"business",
@@ -158,7 +156,7 @@
     "monthly_product_id":"63857",
     "yearly_cost":"$1700",
     "yearly_product_id":"63874",
-    "site_limit":50
->>>>>>> 43a926bd
+    "site_limit":50,
+    "team_member_limit":50
   }
 ]