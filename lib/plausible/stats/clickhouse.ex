--- conflicted
+++ resolved
@@ -27,11 +27,7 @@
     n_steps = Timex.diff(query.date_range.last, query.date_range.first, :months)
 
     steps =
-<<<<<<< HEAD
-      Enum.map((query.steps - 1)..0, fn shift ->
-=======
       Enum.map(n_steps..0, fn shift ->
->>>>>>> c7196afa
         Timex.now(site.timezone)
         |> Timex.beginning_of_month()
         |> Timex.shift(months: -shift)
