--- conflicted
+++ resolved
@@ -29,7 +29,6 @@
   ]
   def visit_props(), do: @visit_props |> Enum.map(&to_string/1)
 
-<<<<<<< HEAD
   @event_table_visit_props @visit_props --
                              [
                                :entry_page,
@@ -37,10 +36,7 @@
                              ]
   def event_table_visit_props(), do: @event_table_visit_props |> Enum.map(&to_string/1)
 
-  @event_props [:name, :page, :goal]
-=======
   @event_props [:name, :page, :goal, :hostname]
->>>>>>> 6af80dd2
 
   def event_props(), do: @event_props |> Enum.map(&to_string/1)
 
