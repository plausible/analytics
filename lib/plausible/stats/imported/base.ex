defmodule Plausible.Stats.Imported.Base do
  @moduledoc """
  A module for building the base of an imported stats query
  """

  import Ecto.Query

  alias Plausible.Imported
<<<<<<< HEAD
  alias Plausible.Stats.Query

  import Plausible.Stats.Filters, only: [dimensions_used_in_filters: 1]
=======
  alias Plausible.Stats.{Filters, Query, SQL, DateTimeRange}
>>>>>>> f04c47f8

  @property_to_table_mappings %{
    "visit:source" => "imported_sources",
    "visit:referrer" => "imported_sources",
    "visit:utm_source" => "imported_sources",
    "visit:utm_medium" => "imported_sources",
    "visit:utm_campaign" => "imported_sources",
    "visit:utm_term" => "imported_sources",
    "visit:utm_content" => "imported_sources",
    "visit:entry_page" => "imported_entry_pages",
    "visit:exit_page" => "imported_exit_pages",
    "visit:country" => "imported_locations",
    "visit:region" => "imported_locations",
    "visit:city" => "imported_locations",
    "visit:country_name" => "imported_locations",
    "visit:region_name" => "imported_locations",
    "visit:city_name" => "imported_locations",
    "visit:device" => "imported_devices",
    "visit:browser" => "imported_browsers",
    "visit:browser_version" => "imported_browsers",
    "visit:os" => "imported_operating_systems",
    "visit:os_version" => "imported_operating_systems",
    "event:page" => "imported_pages",
    "event:name" => "imported_custom_events",

    # NOTE: these dimensions can be only filtered by
    "visit:screen" => "imported_devices",
    "event:hostname" => "imported_pages",

    # NOTE: These dimensions are only used in group by
    "time:month" => "imported_visitors",
    "time:week" => "imported_visitors",
    "time:day" => "imported_visitors",
    "time:hour" => "imported_visitors"
  }

  @queriable_time_dimensions ["time:month", "time:week", "time:day", "time:hour"]

  @imported_custom_props Imported.imported_custom_props()

  def property_to_table_mappings(), do: @property_to_table_mappings

  def query_imported(site, query) do
    [table] = decide_tables(query)

    query_imported(table, site, query)
  end

  def query_imported(table, site, query) do
    import_ids = site.complete_import_ids
    %{first: date_from, last: date_to} = DateTimeRange.to_date_range(query.date_range)

    from(i in table,
      where: i.site_id == ^site.id,
      where: i.import_id in ^import_ids,
      where: i.date >= ^date_from,
      where: i.date <= ^date_to,
      where: ^Plausible.Stats.Imported.SQL.WhereBuilder.build(query),
      select: %{}
    )
  end

  def decide_tables(query) do
    if custom_prop_query?(query) do
      do_decide_custom_prop_table(query)
    else
      do_decide_tables(query)
    end
  end

  defp custom_prop_query?(query) do
    dimensions_used_in_filters(query.filters)
    |> Enum.concat(query.dimensions)
    |> Enum.any?(&(&1 in @imported_custom_props))
  end

  defp do_decide_custom_prop_table(%{dimensions: [dimension]} = query)
       when dimension in @imported_custom_props do
    do_decide_custom_prop_table(query, dimension)
  end

  @queriable_custom_prop_dimensions ["event:goal", "event:name"] ++ @queriable_time_dimensions
  defp do_decide_custom_prop_table(%{dimensions: dimensions} = query) do
    if dimensions == [] or
         (length(dimensions) == 1 and hd(dimensions) in @queriable_custom_prop_dimensions) do
      custom_prop_filters =
        dimensions_used_in_filters(query.filters)
        |> Enum.filter(&(&1 in @imported_custom_props))
        |> Enum.uniq()

      case custom_prop_filters do
        [custom_prop_filter] ->
          do_decide_custom_prop_table(query, custom_prop_filter)

        _ ->
          []
      end
    else
      []
    end
  end

  defp do_decide_custom_prop_table(query, property) do
    has_required_name_filter? =
      query.filters
      |> Enum.flat_map(fn
        [:is, "event:name", names] -> names
        [:is, "event:goal", names] -> names
        _ -> []
      end)
      |> Enum.any?(&(&1 in special_goals_for(property)))

    has_unsupported_filters? =
      Enum.any?(query.filters, fn [_, filter_key | _] ->
        filter_key not in [property, "event:name", "event:goal"]
      end)

    if has_required_name_filter? and not has_unsupported_filters? do
      ["imported_custom_events"]
    else
      []
    end
  end

  defp do_decide_tables(%Query{filters: [], dimensions: []}), do: ["imported_visitors"]

  defp do_decide_tables(%Query{filters: [], dimensions: ["event:goal"]}) do
    ["imported_pages", "imported_custom_events"]
  end

  defp do_decide_tables(%Query{dimensions: ["event:goal"]} = query) do
    filter_dimensions = dimensions_used_in_filters(query.filters)

    filter_goals = get_filter_goals(query)

    any_event_goals? = Enum.any?(filter_goals, fn goal -> Plausible.Goal.type(goal) == :event end)

    any_pageview_goals? =
      Enum.any?(filter_goals, fn goal -> Plausible.Goal.type(goal) == :page end)

    any_event_name_filters? = "event:name" in filter_dimensions or any_event_goals?
    any_page_filters? = "event:page" in filter_dimensions or any_pageview_goals?

    any_other_filters? =
      Enum.any?(filter_dimensions, &(&1 not in ["event:page", "event:name", "event:goal"]))

    cond do
      any_other_filters? -> []
      any_event_name_filters? and not any_page_filters? -> ["imported_custom_events"]
      any_page_filters? and not any_event_name_filters? -> ["imported_pages"]
      true -> []
    end
  end

  defp do_decide_tables(query) do
    table_candidates =
      dimensions_used_in_filters(query.filters)
      |> Enum.concat(query.dimensions)
      |> Enum.reject(&(&1 in @queriable_time_dimensions or &1 == "event:goal"))
      |> Enum.flat_map(fn
        "visit:screen" -> ["visit:device"]
        dimension -> [dimension]
      end)
      |> Enum.map(&@property_to_table_mappings[&1])

    filter_goal_table_candidates =
      query
      |> get_filter_goals()
      |> Enum.map(&Plausible.Goal.type/1)
      |> Enum.map(fn
        :event -> "imported_custom_events"
        :page -> "imported_pages"
      end)

    case Enum.uniq(table_candidates ++ filter_goal_table_candidates) do
      [] -> ["imported_visitors"]
      [nil] -> []
      [candidate] -> [candidate]
      _ -> []
    end
  end

  defp get_filter_goals(query) do
    query.filters
    |> Enum.filter(fn [_, dimension | _rest] -> dimension == "event:goal" end)
    |> Enum.flat_map(fn [operation, _dimension, clauses] ->
      Enum.flat_map(clauses, fn clause ->
        query.preloaded_goals
        |> Plausible.Goals.Filters.filter_preloaded(operation, clause)
      end)
    end)
  end

  def special_goals_for("event:props:url"), do: Imported.goals_with_url()
  def special_goals_for("event:props:path"), do: Imported.goals_with_path()
end<|MERGE_RESOLUTION|>--- conflicted
+++ resolved
@@ -6,13 +6,9 @@
   import Ecto.Query
 
   alias Plausible.Imported
-<<<<<<< HEAD
-  alias Plausible.Stats.Query
+  alias Plausible.Stats.{Query, DateTimeRange}
 
   import Plausible.Stats.Filters, only: [dimensions_used_in_filters: 1]
-=======
-  alias Plausible.Stats.{Filters, Query, SQL, DateTimeRange}
->>>>>>> f04c47f8
 
   @property_to_table_mappings %{
     "visit:source" => "imported_sources",
