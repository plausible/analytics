--- conflicted
+++ resolved
@@ -309,12 +309,7 @@
   defp paginate_and_execute(q, metrics, pagination) do
     q
     |> apply_pagination(pagination)
-<<<<<<< HEAD
     |> ClickhouseRepo.all(debug_label: :paginate_and_execute)
-    |> transform_keys(%{operating_system: :os})
-=======
-    |> ClickhouseRepo.all()
->>>>>>> ad9141a9
     |> Util.keep_requested_metrics(metrics)
   end
 
