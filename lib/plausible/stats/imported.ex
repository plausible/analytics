--- conflicted
+++ resolved
@@ -3,10 +3,7 @@
   alias Plausible.Stats.Query
   import Ecto.Query
   import Plausible.Stats.Base
-<<<<<<< HEAD
-=======
   import Plausible.Stats.Fragments
->>>>>>> 9c98a3f2
 
   @no_ref "Direct / None"
 
@@ -26,11 +23,7 @@
         select: %{}
       )
       |> select_imported_metrics(metrics)
-<<<<<<< HEAD
-      |> apply_interval(query, site)
-=======
       |> apply_interval(query, site.timezone)
->>>>>>> 9c98a3f2
 
     from(s in Ecto.Query.subquery(native_q),
       full_join: i in subquery(imported_q),
@@ -40,53 +33,12 @@
     |> select_joined_metrics(metrics)
   end
 
-<<<<<<< HEAD
-  defp apply_interval(imported_q, %Plausible.Stats.Query{interval: "month"}, _site) do
-=======
   defp apply_interval(imported_q, %Plausible.Stats.Query{interval: "month"}, _timezone) do
->>>>>>> 9c98a3f2
     imported_q
     |> group_by([i], fragment("toStartOfMonth(?)", i.date))
     |> select_merge([i], %{date: fragment("toStartOfMonth(?)", i.date)})
   end
 
-<<<<<<< HEAD
-  defp apply_interval(imported_q, %Plausible.Stats.Query{interval: "week"} = query, site) do
-    {first_datetime, _} = utc_boundaries(query, site.timezone)
-
-    imported_q
-    |> group_by(
-      [i],
-      fragment(
-        "
-      if(toMonday(?) < toDate(?),
-        toDate(?),
-        toMonday(?)
-      )",
-        i.date,
-        ^first_datetime,
-        ^first_datetime,
-        i.date
-      )
-    )
-    |> select_merge([i], %{
-      date:
-        fragment(
-          "
-      if(toMonday(?) < toDate(?),
-        toDate(?),
-        toMonday(?)
-      )",
-          i.date,
-          ^first_datetime,
-          ^first_datetime,
-          i.date
-        )
-    })
-  end
-
-  defp apply_interval(imported_q, _query, _site) do
-=======
   defp apply_interval(imported_q, %Plausible.Stats.Query{interval: "week"} = query, timezone) do
     {first_datetime, _} = utc_boundaries(query, timezone)
 
@@ -96,7 +48,6 @@
   end
 
   defp apply_interval(imported_q, _query, _timezone) do
->>>>>>> 9c98a3f2
     imported_q
     |> group_by([i], i.date)
     |> select_merge([i], %{date: i.date})
