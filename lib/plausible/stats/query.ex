--- conflicted
+++ resolved
@@ -167,8 +167,6 @@
       sample_threshold: Map.get(params, "sample_threshold", @default_sample_threshold)
     }
     |> maybe_include_imported(site, params)
-<<<<<<< HEAD
-=======
   end
 
   def from(site, %{"period" => "year"} = params) do
@@ -226,7 +224,6 @@
         from(site, Map.merge(params, %{"period" => "day", "date" => "today"}))
         |> Map.put(:period, "all")
     end
->>>>>>> 06ad6776
   end
 
   def from(site, %{"period" => "custom", "from" => from, "to" => to} = params) do
