defmodule Plausible.Stats.Query do
  use Plausible

  defstruct date_range: nil,
            interval: nil,
            period: nil,
            filters: %{},
            sample_threshold: 20_000_000,
            imported_data_requested: false,
            include_imported: false,
            now: nil,
            experimental_session_count?: false,
<<<<<<< HEAD
            experimental_reduced_joins?: false
=======
            experimental_hostname_filter?: false
>>>>>>> 6af80dd2

  require OpenTelemetry.Tracer, as: Tracer
  alias Plausible.Stats.{Filters, Interval}

  @type t :: %__MODULE__{}

  def from(site, params) do
    now = NaiveDateTime.utc_now(:second)

    query =
      __MODULE__
      |> struct!(now: now)
<<<<<<< HEAD
      |> put_experimental_session_count(site, params)
      |> put_experimental_reduced_joins(site, params)
=======
      |> put_experimental_flags(params)
>>>>>>> 6af80dd2
      |> put_period(site, params)
      |> put_interval(params)
      |> put_parsed_filters(params)
      |> put_imported_opts(site, params)
      |> maybe_drop_prop_filter(site)

    on_full_build do
      query = Plausible.Stats.Sampling.put_threshold(query, params)
    end

    query
  end

<<<<<<< HEAD
  defp put_experimental_session_count(query, site, params) do
    if Map.has_key?(params, "experimental_session_count") do
      struct!(query,
        experimental_session_count?: Map.get(params, "experimental_session_count") == "true"
      )
    else
      struct!(query,
        experimental_session_count?: FunWithFlags.enabled?(:experimental_session_count, for: site)
      )
    end
  end

  defp put_experimental_reduced_joins(query, site, params) do
    if Map.has_key?(params, "experimental_reduced_joins") do
      struct!(query,
        experimental_reduced_joins?: Map.get(params, "experimental_reduced_joins") == "true"
      )
    else
      struct!(query,
        experimental_reduced_joins?: FunWithFlags.enabled?(:experimental_reduced_joins, for: site)
      )
    end
=======
  defp put_experimental_flags(query, params) do
    %{
      "experimental_session_count" => :experimental_session_count?,
      "experimental_hostname_filter" => :experimental_hostname_filter?
    }
    |> Enum.reduce(query, fn {param, flag}, query ->
      if Map.get(params, param) == "true", do: Map.put(query, flag, true), else: query
    end)
>>>>>>> 6af80dd2
  end

  defp put_period(query, site, %{"period" => "realtime"}) do
    date = today(site.timezone)

    struct!(query, period: "realtime", date_range: Date.range(date, date))
  end

  defp put_period(query, site, %{"period" => "day"} = params) do
    date = parse_single_date(site.timezone, params)

    struct!(query, period: "day", date_range: Date.range(date, date))
  end

  defp put_period(query, site, %{"period" => "7d"} = params) do
    end_date = parse_single_date(site.timezone, params)
    start_date = end_date |> Timex.shift(days: -6)

    struct!(
      query,
      period: "7d",
      date_range: Date.range(start_date, end_date)
    )
  end

  defp put_period(query, site, %{"period" => "30d"} = params) do
    end_date = parse_single_date(site.timezone, params)
    start_date = end_date |> Timex.shift(days: -30)

    struct!(query, period: "30d", date_range: Date.range(start_date, end_date))
  end

  defp put_period(query, site, %{"period" => "month"} = params) do
    date = parse_single_date(site.timezone, params)

    start_date = Timex.beginning_of_month(date)
    end_date = Timex.end_of_month(date)

    struct!(query,
      period: "month",
      date_range: Date.range(start_date, end_date)
    )
  end

  defp put_period(query, site, %{"period" => "6mo"} = params) do
    end_date =
      parse_single_date(site.timezone, params)
      |> Timex.end_of_month()

    start_date =
      Timex.shift(end_date, months: -5)
      |> Timex.beginning_of_month()

    struct!(query,
      period: "6mo",
      date_range: Date.range(start_date, end_date)
    )
  end

  defp put_period(query, site, %{"period" => "12mo"} = params) do
    end_date =
      parse_single_date(site.timezone, params)
      |> Timex.end_of_month()

    start_date =
      Timex.shift(end_date, months: -11)
      |> Timex.beginning_of_month()

    struct!(query,
      period: "12mo",
      date_range: Date.range(start_date, end_date)
    )
  end

  defp put_period(query, site, %{"period" => "year"} = params) do
    end_date =
      parse_single_date(site.timezone, params)
      |> Timex.end_of_year()

    start_date = Timex.beginning_of_year(end_date)

    struct!(query,
      period: "year",
      date_range: Date.range(start_date, end_date)
    )
  end

  defp put_period(query, site, %{"period" => "all"}) do
    now = today(site.timezone)
    start_date = Plausible.Sites.local_start_date(site) || now

    struct!(query,
      period: "all",
      date_range: Date.range(start_date, now)
    )
  end

  defp put_period(query, site, %{"period" => "custom", "from" => from, "to" => to} = params) do
    new_params =
      params
      |> Map.drop(["from", "to"])
      |> Map.put("date", Enum.join([from, to], ","))

    put_period(query, site, new_params)
  end

  defp put_period(query, _site, %{"period" => "custom", "date" => date}) do
    [from, to] = String.split(date, ",")
    from_date = Date.from_iso8601!(String.trim(from))
    to_date = Date.from_iso8601!(String.trim(to))

    struct!(query,
      period: "custom",
      date_range: Date.range(from_date, to_date)
    )
  end

  defp put_period(query, site, params) do
    put_period(query, site, Map.merge(params, %{"period" => "30d"}))
  end

  defp put_interval(%{:period => "all"} = query, params) do
    interval = Map.get(params, "interval", Interval.default_for_date_range(query.date_range))
    struct!(query, interval: interval)
  end

  defp put_interval(query, params) do
    interval = Map.get(params, "interval", Interval.default_for_period(query.period))
    struct!(query, interval: interval)
  end

  defp put_parsed_filters(query, params) do
    struct!(query, filters: Filters.parse(params["filters"]))
  end

  def put_filter(query, key, val) do
    parsed_val =
      if is_binary(val) do
        Filters.DashboardFilterParser.filter_value(key, val)
      else
        val
      end

    struct!(query,
      filters: Map.put(query.filters, key, parsed_val)
    )
  end

  def remove_event_filters(query, opts) do
    new_filters =
      Enum.filter(query.filters, fn {filter_key, _} ->
        cond do
          :page in opts && filter_key == "event:page" -> false
          :goal in opts && filter_key == "event:goal" -> false
          :props in opts && filter_key && String.starts_with?(filter_key, "event:props:") -> false
          true -> true
        end
      end)
      |> Enum.into(%{})

    struct!(query, filters: new_filters)
  end

  def has_event_filters?(query) do
    Enum.any?(query.filters, fn
      {"event:" <> _, _} -> true
      _ -> false
    end)
  end

  def get_filter_by_prefix(query, prefix) do
    Enum.find(query.filters, fn {prop, _value} ->
      String.starts_with?(prop, prefix)
    end)
  end

  def get_all_filters_by_prefix(query, prefix) do
    Enum.filter(query.filters, fn {prop, _value} ->
      String.starts_with?(prop, prefix)
    end)
  end

  defp today(tz) do
    Timex.now(tz) |> Timex.to_date()
  end

  defp parse_single_date(tz, params) do
    case params["date"] do
      "today" -> Timex.now(tz) |> Timex.to_date()
      date when is_binary(date) -> Date.from_iso8601!(date)
      _ -> today(tz)
    end
  end

  defp put_imported_opts(query, site, params) do
    requested? = params["with_imported"] == "true"

    struct!(query,
      imported_data_requested: requested?,
      include_imported: include_imported?(query, site, requested?)
    )
  end

  defp maybe_drop_prop_filter(query, site) do
    prop_filter? = Map.has_key?(query.filters, "props")

    props_available? = fn ->
      site = Plausible.Repo.preload(site, :owner)
      Plausible.Billing.Feature.Props.check_availability(site.owner) == :ok
    end

    if prop_filter? && !props_available?.(),
      do: struct!(query, filters: Map.drop(query.filters, ["props"])),
      else: query
  end

  @spec include_imported?(t(), Plausible.Site.t(), boolean()) :: boolean()
  def include_imported?(query, site, requested?) do
    cond do
      is_nil(site.latest_import_end_date) -> false
      Date.after?(query.date_range.first, site.latest_import_end_date) -> false
      Enum.any?(query.filters) -> false
      query.period == "realtime" -> false
      true -> requested?
    end
  end

  @spec trace(%__MODULE__{}, [atom()]) :: %__MODULE__{}
  def trace(%__MODULE__{} = query, metrics) do
    filter_keys = Map.keys(query.filters) |> Enum.sort() |> Enum.join(";")
    metrics = metrics |> Enum.sort() |> Enum.join(";")

    Tracer.set_attributes([
      {"plausible.query.interval", query.interval},
      {"plausible.query.period", query.period},
      {"plausible.query.include_imported", query.include_imported},
      {"plausible.query.filter_keys", filter_keys},
      {"plausible.query.metrics", metrics}
    ])

    query
  end
end<|MERGE_RESOLUTION|>--- conflicted
+++ resolved
@@ -10,11 +10,8 @@
             include_imported: false,
             now: nil,
             experimental_session_count?: false,
-<<<<<<< HEAD
-            experimental_reduced_joins?: false
-=======
+            experimental_reduced_joins?: false,
             experimental_hostname_filter?: false
->>>>>>> 6af80dd2
 
   require OpenTelemetry.Tracer, as: Tracer
   alias Plausible.Stats.{Filters, Interval}
@@ -27,12 +24,9 @@
     query =
       __MODULE__
       |> struct!(now: now)
-<<<<<<< HEAD
       |> put_experimental_session_count(site, params)
       |> put_experimental_reduced_joins(site, params)
-=======
-      |> put_experimental_flags(params)
->>>>>>> 6af80dd2
+      |> put_experimental_hostname_filter(params)
       |> put_period(site, params)
       |> put_interval(params)
       |> put_parsed_filters(params)
@@ -46,7 +40,6 @@
     query
   end
 
-<<<<<<< HEAD
   defp put_experimental_session_count(query, site, params) do
     if Map.has_key?(params, "experimental_session_count") do
       struct!(query,
@@ -69,16 +62,16 @@
         experimental_reduced_joins?: FunWithFlags.enabled?(:experimental_reduced_joins, for: site)
       )
     end
-=======
-  defp put_experimental_flags(query, params) do
-    %{
-      "experimental_session_count" => :experimental_session_count?,
-      "experimental_hostname_filter" => :experimental_hostname_filter?
-    }
-    |> Enum.reduce(query, fn {param, flag}, query ->
-      if Map.get(params, param) == "true", do: Map.put(query, flag, true), else: query
-    end)
->>>>>>> 6af80dd2
+  end
+
+  defp put_experimental_hostname_filter(query, params) do
+    if Map.has_key?(params, "experimental_hostname_filter") do
+      struct!(query,
+        experimental_hostname_filter?: Map.get(params, "experimental_hostname_filter") == "true"
+      )
+    else
+      query
+    end
   end
 
   defp put_period(query, site, %{"period" => "realtime"}) do
