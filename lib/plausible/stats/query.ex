--- conflicted
+++ resolved
@@ -81,13 +81,8 @@
     %__MODULE__{
       period: "day",
       date_range: Date.range(date, date),
-<<<<<<< HEAD
       interval: Map.get(params, "interval", "hour"),
-      filters: parse_filters(params),
-=======
-      interval: "hour",
-      filters: FilterParser.parse_filters(params["filters"]),
->>>>>>> ae4ae5d0
+      filters: FilterParser.parse_filters(params["filters"]),
       sample_threshold: Map.get(params, "sample_threshold", @default_sample_threshold)
     }
     |> maybe_include_imported(site, params)
@@ -100,13 +95,8 @@
     %__MODULE__{
       period: "7d",
       date_range: Date.range(start_date, end_date),
-<<<<<<< HEAD
       interval: Map.get(params, "interval", "date"),
-      filters: parse_filters(params),
-=======
-      interval: "date",
-      filters: FilterParser.parse_filters(params["filters"]),
->>>>>>> ae4ae5d0
+      filters: FilterParser.parse_filters(params["filters"]),
       sample_threshold: Map.get(params, "sample_threshold", @default_sample_threshold)
     }
     |> maybe_include_imported(site, params)
@@ -119,13 +109,8 @@
     %__MODULE__{
       period: "30d",
       date_range: Date.range(start_date, end_date),
-<<<<<<< HEAD
       interval: Map.get(params, "interval", "date"),
-      filters: parse_filters(params),
-=======
-      interval: "date",
-      filters: FilterParser.parse_filters(params["filters"]),
->>>>>>> ae4ae5d0
+      filters: FilterParser.parse_filters(params["filters"]),
       sample_threshold: Map.get(params, "sample_threshold", @default_sample_threshold)
     }
     |> maybe_include_imported(site, params)
@@ -140,13 +125,8 @@
     %__MODULE__{
       period: "month",
       date_range: Date.range(start_date, end_date),
-<<<<<<< HEAD
       interval: Map.get(params, "interval", "date"),
-      filters: parse_filters(params),
-=======
-      interval: "date",
-      filters: FilterParser.parse_filters(params["filters"]),
->>>>>>> ae4ae5d0
+      filters: FilterParser.parse_filters(params["filters"]),
       sample_threshold: Map.get(params, "sample_threshold", @default_sample_threshold)
     }
     |> maybe_include_imported(site, params)
