:lib/plausible/site.ex
defmodule Plausible.Site do
  @moduledoc """
  Site schema
  """
  use Ecto.Schema
  import Ecto.Changeset
  alias Plausible.Auth.User
  alias Plausible.Site.GoogleAuth

  @type t() :: %__MODULE__{}

  @derive {Jason.Encoder, only: [:domain, :timezone]}
  schema "sites" do
    field :domain, :string
    field :timezone, :string, default: "Etc/UTC"
    field :public, :boolean
    field :locked, :boolean
    field :stats_start_date, :date
    field :native_stats_start_at, :naive_datetime

    field :ingest_rate_limit_scale_seconds, :integer, default: 60
    field :ingest_rate_limit_threshold, :integer

    field :domain_changed_from, :string
    field :domain_changed_at, :naive_datetime

    embeds_one :imported_data, Plausible.Site.ImportedData, on_replace: :update

    many_to_many :members, User, join_through: Plausible.Site.Membership
    has_many :memberships, Plausible.Site.Membership
    has_many :invitations, Plausible.Auth.Invitation
    has_one :google_auth, GoogleAuth
    has_one :weekly_report, Plausible.Site.WeeklyReport
    has_one :monthly_report, Plausible.Site.MonthlyReport
    has_one :custom_domain, Plausible.Site.CustomDomain
    has_one :spike_notification, Plausible.Site.SpikeNotification

    # If `from_cache?` is set, the struct might be incomplete - see `Plausible.Site.Cache`.
    # Use `Plausible.Repo.reload!(cached_site)` to pre-fill missing fields if
    # strictly necessary.
    field :from_cache?, :boolean, virtual: true, default: false

    timestamps()
  end

  @domain_unique_error """
  This domain cannot be registered. Perhaps one of your colleagues registered it? If that's not the case, please contact support@plausible.io
  """

  def changeset(site, attrs \\ %{}) do
    site
    |> cast(attrs, [:domain, :timezone])
    |> clean_domain()
    |> validate_required([:domain, :timezone])
    |> validate_domain_format()
    |> validate_domain_reserved_characters()
    |> unique_constraint(:domain,
<<<<<<< HEAD
      message:
        "This domain has already been taken. Perhaps one of your team members registered it? If that's not the case, please contact support@plausible.io"
=======
      message: @domain_unique_error
    )
    |> unique_constraint(:domain,
      name: "domain_change_disallowed",
      message: @domain_unique_error
>>>>>>> 9f036d39
    )
  end

  def update_changeset(site, attrs \\ %{}, opts \\ []) do
    at =
      opts
      |> Keyword.get(:at, NaiveDateTime.utc_now())
      |> NaiveDateTime.truncate(:second)

    attrs =
      if Plausible.v2?() do
        attrs
      else
        Map.delete(attrs, :domain)
      end

    site
    |> changeset(attrs)
    |> handle_domain_change(at)
  end

  def crm_changeset(site, attrs) do
    site
    |> cast(attrs, [
      :timezone,
      :public,
      :stats_start_date,
      :ingest_rate_limit_threshold,
      :ingest_rate_limit_scale_seconds
    ])
    |> validate_required([:timezone, :public])
    |> validate_number(:ingest_rate_limit_scale_seconds,
      greater_than_or_equal_to: 1,
      message: "must be at least 1 second"
    )
    |> validate_number(:ingest_rate_limit_threshold,
      greater_than_or_equal_to: 0,
      message: "must be empty, zero or positive"
    )
  end

  def tz_offset(site, utc_now \\ DateTime.utc_now()) do
    case DateTime.shift_zone(utc_now, site.timezone) do
      {:ok, datetime} ->
        datetime.utc_offset + datetime.std_offset

      res ->
        Sentry.capture_message("Unable to determine timezone offset for",
          extra: %{site: site, result: res}
        )

        0
    end
  end

  def make_public(site) do
    change(site, public: true)
  end

  def make_private(site) do
    change(site, public: false)
  end

  def set_stats_start_date(site, val) do
    change(site, stats_start_date: val)
  end

  def set_native_stats_start_at(site, val) do
    change(site, native_stats_start_at: val)
  end

  def start_import(site, start_date, end_date, imported_source, status \\ "importing") do
    change(site,
      imported_data: %{
        start_date: start_date,
        end_date: end_date,
        source: imported_source,
        status: status
      }
    )
  end

  def import_success(site) do
    change(site,
      stats_start_date: site.imported_data.start_date,
      imported_data: %{status: "ok"}
    )
  end

  def import_failure(site) do
    change(site, imported_data: %{status: "error"})
  end

  def set_imported_source(site, imported_source) do
    change(site,
      imported_data: %Plausible.Site.ImportedData{
        end_date: Timex.today(),
        source: imported_source
      }
    )
  end

  def remove_imported_data(site) do
    change(site, imported_data: nil)
  end

  @doc """
  Returns the date of the first recorded stat in the timezone configured by the user.
  This function does 2 transformations:
    UTC %NaiveDateTime{} -> Local %DateTime{} -> Local %Date

  ## Examples

    iex> Plausible.Site.local_start_date(%Plausible.Site{stats_start_date: nil})
    nil

    iex> utc_start = ~N[2022-09-28 00:00:00]
    iex> tz = "Europe/Helsinki"
    iex> site = %Plausible.Site{stats_start_date: utc_start, timezone: tz}
    iex> Plausible.Site.local_start_date(site)
    ~D[2022-09-28]

    iex> utc_start = ~N[2022-09-28 00:00:00]
    iex> tz = "America/Los_Angeles"
    iex> site = %Plausible.Site{stats_start_date: utc_start, timezone: tz}
    iex> Plausible.Site.local_start_date(site)
    ~D[2022-09-27]
  """
  def local_start_date(%__MODULE__{stats_start_date: nil}) do
    nil
  end

  def local_start_date(site) do
    site.stats_start_date
    |> Timex.Timezone.convert("UTC")
    |> Timex.Timezone.convert(site.timezone)
    |> Timex.to_date()
  end

  defp clean_domain(changeset) do
    clean_domain =
      (get_field(changeset, :domain) || "")
      |> String.trim()
      |> String.replace_leading("http://", "")
      |> String.replace_leading("https://", "")
      |> String.replace_leading("www.", "")
      |> String.replace_trailing("/", "")
      |> String.downcase()

    change(changeset, %{domain: clean_domain})
  end

  # https://tools.ietf.org/html/rfc3986#section-2.2
  @uri_reserved_chars ~w(: ? # [ ] @ ! $ & ' \( \) * + , ; =)
  defp validate_domain_reserved_characters(changeset) do
    domain = get_field(changeset, :domain) || ""

    if String.contains?(domain, @uri_reserved_chars) do
      add_error(
        changeset,
        :domain,
        "must not contain URI reserved characters #{@uri_reserved_chars}"
      )
    else
      changeset
    end
  end
<<<<<<< HEAD
end
:lib/plausible/site/schema.ex
=======

  defp validate_domain_format(changeset) do
    validate_format(changeset, :domain, ~r/^[-\.\\\/:\p{L}\d]*$/u,
      message: "only letters, numbers, slashes and period allowed"
    )
  end

  defp handle_domain_change(changeset, at) do
    new_domain = get_change(changeset, :domain)

    if new_domain do
      changeset
      |> put_change(:domain_changed_from, changeset.data.domain)
      |> put_change(:domain_changed_at, at)
      |> unique_constraint(:domain,
        name: "domain_change_disallowed",
        message: @domain_unique_error
      )
      |> unique_constraint(:domain_changed_from,
        message: @domain_unique_error
      )
    else
      changeset
    end
  end
end
>>>>>>> 9f036d39
<|MERGE_RESOLUTION|>--- conflicted
+++ resolved
@@ -56,16 +56,11 @@
     |> validate_domain_format()
     |> validate_domain_reserved_characters()
     |> unique_constraint(:domain,
-<<<<<<< HEAD
-      message:
-        "This domain has already been taken. Perhaps one of your team members registered it? If that's not the case, please contact support@plausible.io"
-=======
       message: @domain_unique_error
     )
     |> unique_constraint(:domain,
       name: "domain_change_disallowed",
       message: @domain_unique_error
->>>>>>> 9f036d39
     )
   end
 
@@ -233,10 +228,6 @@
       changeset
     end
   end
-<<<<<<< HEAD
-end
-:lib/plausible/site/schema.ex
-=======
 
   defp validate_domain_format(changeset) do
     validate_format(changeset, :domain, ~r/^[-\.\\\/:\p{L}\d]*$/u,
@@ -263,4 +254,4 @@
     end
   end
 end
->>>>>>> 9f036d39
+:lib/plausible/site/schema.ex