defmodule Plausible.Ingestion.Event do
  @moduledoc """
  This module exposes the `build_and_buffer/1` function capable of
  turning %Plausible.Ingestion.Request{} into a series of events that in turn
  are uniformly either buffered in batches (to Clickhouse) or dropped
  (e.g. due to spam blocklist) from the processing pipeline.
  """
  use Plausible
  alias Plausible.Ingestion.Request
  alias Plausible.ClickhouseEventV2
  alias Plausible.Site.GateKeeper

  defstruct domain: nil,
            site: nil,
            clickhouse_event_attrs: %{},
            clickhouse_session_attrs: %{},
            clickhouse_event: nil,
            dropped?: false,
            drop_reason: nil,
            request: nil,
            salts: nil,
            changeset: nil

  @type drop_reason() ::
          :bot
          | :spam_referrer
          | GateKeeper.policy()
          | :invalid
          | :dc_ip
          | :site_ip_blocklist
          | :site_country_blocklist
          | :site_page_blocklist

  @type t() :: %__MODULE__{
          domain: String.t() | nil,
          site: %Plausible.Site{} | nil,
          clickhouse_event_attrs: map(),
          clickhouse_session_attrs: map(),
          clickhouse_event: %ClickhouseEventV2{} | nil,
          dropped?: boolean(),
          drop_reason: drop_reason(),
          request: Request.t(),
          salts: map(),
          changeset: %Ecto.Changeset{}
        }

  @session_properties [
    :session_id,
    :referrer,
    :referrer_source,
    :utm_medium,
    :utm_source,
    :utm_campaign,
    :utm_content,
    :utm_term,
    :country_code,
    :subdivision1_code,
    :subdivision2_code,
    :city_geoname_id,
    :screen_size,
    :operating_system,
    :operating_system_version,
    :browser,
    :browser_version
  ]

  @spec build_and_buffer(Request.t()) :: {:ok, %{buffered: [t()], dropped: [t()]}}
  def build_and_buffer(%Request{domains: domains} = request) do
    processed_events =
      if spam_referrer?(request) do
        for domain <- domains, do: drop(new(domain, request), :spam_referrer)
      else
        Enum.reduce(domains, [], fn domain, acc ->
          case GateKeeper.check(domain) do
            {:allow, site} ->
              processed =
                domain
                |> new(site, request)
                |> process_unless_dropped(pipeline())

              [processed | acc]

            {:deny, reason} ->
              [drop(new(domain, request), reason) | acc]
          end
        end)
      end

    {dropped, buffered} = Enum.split_with(processed_events, & &1.dropped?)
    {:ok, %{dropped: dropped, buffered: buffered}}
  end

  @spec telemetry_event_buffered() :: [atom()]
  def telemetry_event_buffered() do
    [:plausible, :ingest, :event, :buffered]
  end

  @spec telemetry_event_dropped() :: [atom()]
  def telemetry_event_dropped() do
    [:plausible, :ingest, :event, :dropped]
  end

  def telemetry_pipeline_step_duration() do
    [:plausible, :ingest, :pipeline, :step]
  end

  @spec emit_telemetry_buffered(t()) :: :ok
  def emit_telemetry_buffered(event) do
    :telemetry.execute(telemetry_event_buffered(), %{}, %{
      domain: event.domain,
      request_timestamp: event.request.timestamp
    })
  end

  @spec emit_telemetry_dropped(t(), drop_reason()) :: :ok
  def emit_telemetry_dropped(event, reason) do
    :telemetry.execute(telemetry_event_dropped(), %{}, %{
      domain: event.domain,
      reason: reason,
      request_timestamp: event.request.timestamp
    })
  end

  defp pipeline() do
    [
<<<<<<< HEAD
      drop_datacenter_ip: &drop_datacenter_ip/1,
      drop_shield_rule_ip: &drop_shield_rule_ip/1,
      put_geolocation: &put_geolocation/1,
      drop_shield_rule_country: &drop_shield_rule_country/1,
      put_user_agent: &put_user_agent/1,
      put_basic_info: &put_basic_info/1,
      put_referrer: &put_referrer/1,
      put_utm_tags: &put_utm_tags/1,
      put_props: &put_props/1,
      put_revenue: &put_revenue/1,
      put_salts: &put_salts/1,
      put_user_id: &put_user_id/1,
      validate_clickhouse_event: &validate_clickhouse_event/1,
      register_session: &register_session/1,
      write_to_buffer: &write_to_buffer/1
=======
      &drop_datacenter_ip/1,
      &drop_shield_rule_ip/1,
      &drop_shield_rule_page/1,
      &put_geolocation/1,
      &drop_shield_rule_country/1,
      &put_user_agent/1,
      &put_basic_info/1,
      &put_referrer/1,
      &put_utm_tags/1,
      &put_props/1,
      &put_revenue/1,
      &put_salts/1,
      &put_user_id/1,
      &validate_clickhouse_event/1,
      &register_session/1,
      &write_to_buffer/1
>>>>>>> 53f94a9f
    ]
  end

  defp process_unless_dropped(%__MODULE__{} = initial_event, pipeline) do
    Enum.reduce_while(pipeline, initial_event, fn {step_name, step_fn}, acc_event ->
      Plausible.PromEx.Plugins.PlausibleMetrics.measure_duration(
        telemetry_pipeline_step_duration(),
        fn ->
          case step_fn.(acc_event) do
            %__MODULE__{dropped?: true} = dropped -> {:halt, dropped}
            %__MODULE__{dropped?: false} = event -> {:cont, event}
          end
        end,
        %{step: "#{step_name}"}
      )
    end)
  end

  defp new(domain, request) do
    struct!(__MODULE__, domain: domain, request: request)
  end

  defp new(domain, site, request) do
    struct!(__MODULE__, domain: domain, site: site, request: request)
  end

  defp drop(%__MODULE__{} = event, reason, attrs \\ []) do
    fields =
      attrs
      |> Keyword.put(:dropped?, true)
      |> Keyword.put(:drop_reason, reason)

    emit_telemetry_dropped(event, reason)
    struct!(event, fields)
  end

  defp update_event_attrs(%__MODULE__{} = event, %{} = attrs) do
    struct!(event, clickhouse_event_attrs: Map.merge(event.clickhouse_event_attrs, attrs))
  end

  defp update_session_attrs(%__MODULE__{} = event, %{} = attrs) do
    struct!(event, clickhouse_session_attrs: Map.merge(event.clickhouse_session_attrs, attrs))
  end

  defp drop_datacenter_ip(%__MODULE__{} = event) do
    case event.request.ip_classification do
      "dc_ip" ->
        drop(event, :dc_ip)

      _any ->
        event
    end
  end

  defp drop_shield_rule_ip(%__MODULE__{} = event) do
    if Plausible.Shields.ip_blocked?(event.domain, event.request.remote_ip) do
      drop(event, :site_ip_blocklist)
    else
      event
    end
  end

  defp drop_shield_rule_page(%__MODULE__{} = event) do
    if Plausible.Shields.page_blocked?(event.domain, event.request.pathname) do
      drop(event, :site_page_blocklist)
    else
      event
    end
  end

  defp put_user_agent(%__MODULE__{} = event) do
    case parse_user_agent(event.request) do
      %UAInspector.Result{client: %UAInspector.Result.Client{name: "Headless Chrome"}} ->
        drop(event, :bot)

      %UAInspector.Result.Bot{} ->
        drop(event, :bot)

      %UAInspector.Result{} = user_agent ->
        update_session_attrs(event, %{
          operating_system: os_name(user_agent),
          operating_system_version: os_version(user_agent),
          browser: browser_name(user_agent),
          browser_version: browser_version(user_agent),
          screen_size: screen_size(user_agent)
        })

      _any ->
        event
    end
  end

  defp put_basic_info(%__MODULE__{} = event) do
    update_event_attrs(event, %{
      domain: event.domain,
      site_id: event.site.id,
      timestamp: event.request.timestamp,
      name: event.request.event_name,
      hostname: event.request.hostname,
      pathname: event.request.pathname
    })
  end

  defp put_referrer(%__MODULE__{} = event) do
    ref = parse_referrer(event.request.uri, event.request.referrer)

    update_session_attrs(event, %{
      referrer_source: get_referrer_source(event.request, ref),
      referrer: clean_referrer(ref)
    })
  end

  defp put_utm_tags(%__MODULE__{} = event) do
    query_params = event.request.query_params

    update_session_attrs(event, %{
      utm_medium: query_params["utm_medium"],
      utm_source: query_params["utm_source"],
      utm_campaign: query_params["utm_campaign"],
      utm_content: query_params["utm_content"],
      utm_term: query_params["utm_term"]
    })
  end

  defp put_geolocation(%__MODULE__{} = event) do
    case event.request.ip_classification do
      "anonymous_vpn_ip" ->
        update_session_attrs(event, %{country_code: "A1"})

      _any ->
        result = Plausible.Ingestion.Geolocation.lookup(event.request.remote_ip) || %{}
        update_session_attrs(event, result)
    end
  end

  defp drop_shield_rule_country(
         %__MODULE__{domain: domain, clickhouse_session_attrs: %{country_code: cc}} = event
       )
       when is_binary(domain) and is_binary(cc) do
    if Plausible.Shields.country_blocked?(domain, cc) do
      drop(event, :site_country_blocklist)
    else
      event
    end
  end

  defp drop_shield_rule_country(%__MODULE__{} = event), do: event

  defp put_props(%__MODULE__{request: %{props: %{} = props}} = event) do
    # defensive: ensuring the keys/values are always in the same order
    {keys, values} = Enum.unzip(props)

    update_event_attrs(event, %{
      "meta.key": keys,
      "meta.value": values
    })
  end

  defp put_props(%__MODULE__{} = event), do: event

  defp put_revenue(event) do
    on_full_build do
      attrs = Plausible.Ingestion.Event.Revenue.get_revenue_attrs(event)
      update_event_attrs(event, attrs)
    else
      event
    end
  end

  defp put_salts(%__MODULE__{} = event) do
    %{event | salts: Plausible.Session.Salts.fetch()}
  end

  defp put_user_id(%__MODULE__{} = event) do
    update_event_attrs(event, %{
      user_id:
        generate_user_id(
          event.request,
          event.domain,
          event.clickhouse_event_attrs.hostname,
          event.salts.current
        )
    })
  end

  defp validate_clickhouse_event(%__MODULE__{} = event) do
    clickhouse_event =
      event
      |> Map.fetch!(:clickhouse_event_attrs)
      |> ClickhouseEventV2.new()

    case Ecto.Changeset.apply_action(clickhouse_event, nil) do
      {:ok, valid_clickhouse_event} ->
        %{event | clickhouse_event: valid_clickhouse_event}

      {:error, changeset} ->
        drop(event, :invalid, changeset: changeset)
    end
  end

  defp register_session(%__MODULE__{} = event) do
    previous_user_id =
      generate_user_id(
        event.request,
        event.domain,
        event.clickhouse_event.hostname,
        event.salts.previous
      )

    session =
      Plausible.Session.CacheStore.on_event(
        event.clickhouse_event,
        event.clickhouse_session_attrs,
        previous_user_id
      )

    %{
      event
      | clickhouse_event:
          Map.merge(event.clickhouse_event, Map.take(session, @session_properties))
    }
  end

  defp write_to_buffer(%__MODULE__{clickhouse_event: clickhouse_event} = event) do
    {:ok, _} = Plausible.Event.WriteBuffer.insert(clickhouse_event)
    emit_telemetry_buffered(event)
    event
  end

  defp parse_referrer(_uri, _referrer_str = nil), do: nil

  defp parse_referrer(uri, referrer_str) do
    referrer_uri = URI.parse(referrer_str)

    if Request.sanitize_hostname(referrer_uri.host) !== Request.sanitize_hostname(uri.host) &&
         referrer_uri.host !== "localhost" do
      RefInspector.parse(referrer_str)
    end
  end

  defp get_referrer_source(request, ref) do
    source =
      request.query_params["utm_source"] ||
        request.query_params["source"] ||
        request.query_params["ref"]

    source || PlausibleWeb.RefInspector.parse(ref)
  end

  defp clean_referrer(nil), do: nil

  defp clean_referrer(ref) do
    uri = URI.parse(ref.referer)

    if PlausibleWeb.RefInspector.right_uri?(uri) do
      PlausibleWeb.RefInspector.format_referrer(uri)
    end
  end

  defp parse_user_agent(%Request{user_agent: user_agent}) when is_binary(user_agent) do
    Plausible.Cache.Adapter.get(:user_agents, user_agent, fn ->
      UAInspector.parse(user_agent)
    end)
  end

  defp parse_user_agent(request), do: request

  defp browser_name(ua) do
    case ua.client do
      :unknown -> ""
      %UAInspector.Result.Client{name: "Mobile Safari"} -> "Safari"
      %UAInspector.Result.Client{name: "Chrome Mobile"} -> "Chrome"
      %UAInspector.Result.Client{name: "Chrome Mobile iOS"} -> "Chrome"
      %UAInspector.Result.Client{name: "Firefox Mobile"} -> "Firefox"
      %UAInspector.Result.Client{name: "Firefox Mobile iOS"} -> "Firefox"
      %UAInspector.Result.Client{name: "Opera Mobile"} -> "Opera"
      %UAInspector.Result.Client{name: "Opera Mini"} -> "Opera"
      %UAInspector.Result.Client{name: "Opera Mini iOS"} -> "Opera"
      %UAInspector.Result.Client{name: "Yandex Browser Lite"} -> "Yandex Browser"
      %UAInspector.Result.Client{name: "Chrome Webview"} -> "Mobile App"
      %UAInspector.Result.Client{type: "mobile app"} -> "Mobile App"
      client -> client.name
    end
  end

  @mobile_types [
    "smartphone",
    "feature phone",
    "portable media player",
    "phablet",
    "wearable",
    "camera"
  ]
  @tablet_types ["car browser", "tablet"]
  @desktop_types ["tv", "console", "desktop"]
  alias UAInspector.Result.Device

  defp screen_size(ua) do
    case ua.device do
      %Device{type: t} when t in @mobile_types ->
        "Mobile"

      %Device{type: t} when t in @tablet_types ->
        "Tablet"

      %Device{type: t} when t in @desktop_types ->
        "Desktop"

      %Device{type: :unknown} ->
        nil

      %Device{type: type} ->
        Sentry.capture_message("Could not determine device type from UAInspector",
          extra: %{type: type}
        )

        nil

      _ ->
        nil
    end
  end

  defp browser_version(ua) do
    case ua.client do
      :unknown -> ""
      %UAInspector.Result.Client{type: "mobile app"} -> ""
      client -> major_minor(client.version)
    end
  end

  defp os_name(ua) do
    case ua.os do
      :unknown -> ""
      os -> os.name
    end
  end

  defp os_version(ua) do
    case ua.os do
      :unknown -> ""
      os -> major_minor(os.version)
    end
  end

  defp major_minor(version) do
    case version do
      :unknown ->
        ""

      version ->
        version
        |> String.split(".")
        |> Enum.take(2)
        |> Enum.join(".")
    end
  end

  defp generate_user_id(request, domain, hostname, salt) do
    cond do
      is_nil(salt) ->
        nil

      is_nil(domain) ->
        nil

      true ->
        user_agent = request.user_agent || ""
        root_domain = get_root_domain(hostname)

        SipHash.hash!(salt, user_agent <> request.remote_ip <> domain <> root_domain)
    end
  end

  defp get_root_domain(nil), do: "(none)"

  defp get_root_domain(hostname) do
    case :inet.parse_ipv4_address(String.to_charlist(hostname)) do
      {:ok, _} ->
        hostname

      {:error, :einval} ->
        PublicSuffix.registrable_domain(hostname) || hostname
    end
  end

  defp spam_referrer?(%Request{referrer: referrer}) when is_binary(referrer) do
    URI.parse(referrer).host
    |> Request.sanitize_hostname()
    |> ReferrerBlocklist.is_spammer?()
  end

  defp spam_referrer?(_), do: false
end<|MERGE_RESOLUTION|>--- conflicted
+++ resolved
@@ -123,8 +123,9 @@
 
   defp pipeline() do
     [
-<<<<<<< HEAD
+
       drop_datacenter_ip: &drop_datacenter_ip/1,
+      drop_shield_rule_page: &drop_shield_rule_page/1,
       drop_shield_rule_ip: &drop_shield_rule_ip/1,
       put_geolocation: &put_geolocation/1,
       drop_shield_rule_country: &drop_shield_rule_country/1,
@@ -139,24 +140,6 @@
       validate_clickhouse_event: &validate_clickhouse_event/1,
       register_session: &register_session/1,
       write_to_buffer: &write_to_buffer/1
-=======
-      &drop_datacenter_ip/1,
-      &drop_shield_rule_ip/1,
-      &drop_shield_rule_page/1,
-      &put_geolocation/1,
-      &drop_shield_rule_country/1,
-      &put_user_agent/1,
-      &put_basic_info/1,
-      &put_referrer/1,
-      &put_utm_tags/1,
-      &put_props/1,
-      &put_revenue/1,
-      &put_salts/1,
-      &put_user_id/1,
-      &validate_clickhouse_event/1,
-      &register_session/1,
-      &write_to_buffer/1
->>>>>>> 53f94a9f
     ]
   end
 
