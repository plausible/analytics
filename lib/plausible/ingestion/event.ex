--- conflicted
+++ resolved
@@ -257,12 +257,8 @@
     update_session_attrs(event, %{
       channel: channel,
       referrer_source: source,
-<<<<<<< HEAD
-      click_id_param: get_click_id_param(event.request.query_params),
-      referrer: clean_referrer(ref)
-=======
-      referrer: Plausible.Ingestion.Source.format_referrer(event.request.referrer)
->>>>>>> 4e10efe7
+      referrer: Plausible.Ingestion.Source.format_referrer(event.request.referrer),
+      click_id_param: get_click_id_param(event.request.query_params)
     })
   end
 
@@ -396,41 +392,6 @@
     event
   end
 
-<<<<<<< HEAD
-  defp parse_referrer(_uri, _referrer_str = nil), do: nil
-
-  defp parse_referrer(uri, referrer_str) do
-    referrer_uri = URI.parse(referrer_str)
-
-    if Request.sanitize_hostname(referrer_uri.host) !== Request.sanitize_hostname(uri.host) &&
-         referrer_uri.host !== "localhost" do
-      RefInspector.parse(referrer_str)
-    end
-  end
-
-  defp get_referrer_source(request, ref) do
-    tagged_source =
-      request.query_params["utm_source"] ||
-        request.query_params["source"] ||
-        request.query_params["ref"]
-
-    if tagged_source do
-      Plausible.Ingestion.Acquisition.find_mapping(tagged_source)
-    else
-      PlausibleWeb.RefInspector.parse(ref)
-    end
-  end
-
-  defp clean_referrer(nil), do: nil
-
-  defp clean_referrer(ref) do
-    uri = URI.parse(ref.referer)
-
-    if PlausibleWeb.RefInspector.right_uri?(uri) do
-      PlausibleWeb.RefInspector.format_referrer(uri)
-    end
-  end
-
   @click_id_params ["gclid", "gbraid", "wbraid", "msclkid", "fbclid", "twclid"]
 
   defp get_click_id_param(nil), do: nil
@@ -440,8 +401,6 @@
     |> Enum.find(fn param_name -> Map.has_key?(query_params, param_name) end)
   end
 
-=======
->>>>>>> 4e10efe7
   defp parse_user_agent(%Request{user_agent: user_agent}) when is_binary(user_agent) do
     Plausible.Cache.Adapter.get(:user_agents, user_agent, fn ->
       UAInspector.parse(user_agent)
