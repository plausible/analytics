defmodule Plausible.Ingestion.Request do
  @moduledoc """
  The %Plausible.Ingestion.Request{} struct stores all needed fields
  to create an event downstream. Pre-eliminary validation is made
  to detect user errors early.
  """

  use Ecto.Schema
  alias Ecto.Changeset

  embedded_schema do
    field :remote_ip, :string
    field :user_agent, :string
    field :event_name, :string
    field :uri, :string
    field :hostname, :string
    field :referrer, :string
    field :domains, {:array, :string}
    field :screen_width, :string
    field :hash_mode, :string
    field :pathname, :string
    field :props, :map
    field :query_params, :map

    field :timestamp, :naive_datetime
  end

  @type t() :: %__MODULE__{}

  @spec build(Plug.Conn.t(), NaiveDateTime.t()) :: {:ok, t()} | {:error, Changeset.t()}
  @doc """
  Builds and initially validates %Plausible.Ingestion.Request{} struct from %Plug.Conn{}.
  """
  def build(%Plug.Conn{} = conn, now \\ NaiveDateTime.utc_now()) do
    changeset =
      %__MODULE__{}
      |> Changeset.change()
      |> Changeset.put_change(
        :timestamp,
<<<<<<< HEAD
        now
=======
        NaiveDateTime.utc_now() |> NaiveDateTime.truncate(:second)
>>>>>>> ecb55247
      )

    case parse_body(conn) do
      {:ok, request_body} ->
        changeset
        |> put_remote_ip(conn)
        |> put_uri(request_body)
        |> put_hostname()
        |> put_user_agent(conn)
        |> put_request_params(request_body)
        |> put_pathname()
        |> put_query_params()
        |> map_domains(request_body)
        |> Changeset.validate_required([
          :event_name,
          :hostname,
          :pathname,
          :timestamp
        ])
        |> Changeset.validate_length(:pathname, max: 2000)
        |> Changeset.apply_action(nil)

      {:error, :invalid_json} ->
        {:error, Changeset.add_error(changeset, :request, "Unable to parse request body as json")}
    end
  end

  defp put_remote_ip(changeset, conn) do
    Changeset.put_change(changeset, :remote_ip, PlausibleWeb.RemoteIp.get(conn))
  end

  defp parse_body(conn) do
    case conn.body_params do
      %Plug.Conn.Unfetched{} ->
        {:ok, body, _conn} = Plug.Conn.read_body(conn)

        case Jason.decode(body) do
          {:ok, params} -> {:ok, params}
          _ -> {:error, :invalid_json}
        end

      params ->
        {:ok, params}
    end
  end

  defp put_request_params(changeset, %{} = request_body) do
    Changeset.change(
      changeset,
      event_name: request_body["n"] || request_body["name"],
      referrer: request_body["r"] || request_body["referrer"],
      screen_width: request_body["w"] || request_body["screen_width"],
      hash_mode: request_body["h"] || request_body["hashMode"],
      props: parse_props(request_body)
    )
  end

  defp put_pathname(changeset) do
    uri = Changeset.get_field(changeset, :uri)
    hash_mode = Changeset.get_field(changeset, :hash_mode)
    pathname = get_pathname(uri, hash_mode)
    Changeset.put_change(changeset, :pathname, pathname)
  end

  defp map_domains(changeset, %{} = request_body) do
    raw = request_body["d"] || request_body["domain"]
    raw = if is_binary(raw), do: String.trim(raw)

    case raw do
      "" ->
        Changeset.add_error(changeset, :domain, "can't be blank")

      raw when is_binary(raw) ->
        domains =
          raw
          |> String.split(",")
          |> Enum.map(&sanitize_hostname/1)

        Changeset.put_change(changeset, :domains, domains)

      nil ->
        from_uri = sanitize_hostname(Changeset.get_field(changeset, :uri))

        if from_uri do
          Changeset.put_change(changeset, :domains, [from_uri])
        else
          Changeset.add_error(changeset, :domain, "can't be blank")
        end
    end
  end

  @disallowed_schemes ~w(data)
  defp put_uri(changeset, %{} = request_body) do
    with url when is_binary(url) <- request_body["u"] || request_body["url"],
         %URI{} = uri when uri.scheme not in @disallowed_schemes <- URI.parse(url) do
      Changeset.put_change(changeset, :uri, uri)
    else
      nil -> Changeset.add_error(changeset, :url, "is required")
      %URI{} -> Changeset.add_error(changeset, :url, "scheme is not allowed")
      _ -> Changeset.add_error(changeset, :url, "must be a string")
    end
  end

  defp put_hostname(changeset) do
    host =
      case Changeset.get_field(changeset, :uri) do
        %{host: host} when is_binary(host) and host != "" -> host
        _ -> "(none)"
      end

    Changeset.put_change(changeset, :hostname, sanitize_hostname(host))
  end

  defp parse_props(%{} = request_body) do
    raw_props =
      request_body["m"] || request_body["meta"] || request_body["p"] || request_body["props"]

    case decode_raw_props(raw_props) do
      {:ok, parsed_json} ->
        parsed_json
        |> Enum.filter(&valid_prop_value?/1)
        |> Map.new()

      _error ->
        %{}
    end
  end

  defp decode_raw_props(props) when is_map(props), do: {:ok, props}

  defp decode_raw_props(raw_json) when is_binary(raw_json) do
    case Jason.decode(raw_json) do
      {:ok, parsed_props} when is_map(parsed_props) ->
        {:ok, parsed_props}

      _ ->
        :not_a_map
    end
  end

  defp decode_raw_props(_), do: :bad_format

  defp valid_prop_value?({key, value}) do
    case {key, value} do
      {_key, ""} -> false
      {_key, nil} -> false
      {_key, value} when is_list(value) -> false
      {_key, value} when is_map(value) -> false
      {_key, _value} -> true
    end
  end

  defp put_query_params(changeset) do
    case Changeset.get_field(changeset, :uri) do
      %{query: query} when is_binary(query) ->
        Changeset.put_change(changeset, :query_params, URI.decode_query(query))

      _any ->
        changeset
    end
  end

  defp put_user_agent(changeset, %Plug.Conn{} = conn) do
    user_agent =
      conn
      |> Plug.Conn.get_req_header("user-agent")
      |> List.first()

    Changeset.put_change(changeset, :user_agent, user_agent)
  end

  defp get_pathname(nil, _hash_mode), do: "/"

  defp get_pathname(uri, hash_mode) do
    pathname =
      (uri.path || "/")
      |> URI.decode()
      |> String.trim_trailing()

    if hash_mode == 1 && uri.fragment do
      pathname <> "#" <> URI.decode(uri.fragment)
    else
      pathname
    end
  end

  @doc """
  Removes the "www" part of a hostname.
  """
  def sanitize_hostname(%URI{host: hostname}) do
    sanitize_hostname(hostname)
  end

  def sanitize_hostname(hostname) when is_binary(hostname) do
    hostname
    |> String.trim()
    |> String.replace_prefix("www.", "")
  end

  def sanitize_hostname(nil) do
    nil
  end
end<|MERGE_RESOLUTION|>--- conflicted
+++ resolved
@@ -37,11 +37,7 @@
       |> Changeset.change()
       |> Changeset.put_change(
         :timestamp,
-<<<<<<< HEAD
-        now
-=======
-        NaiveDateTime.utc_now() |> NaiveDateTime.truncate(:second)
->>>>>>> ecb55247
+        NaiveDateTime.truncate(now, :second)
       )
 
     case parse_body(conn) do
