defmodule Plausible.Ingestion.Acquisition do
  @moduledoc """
  This module is responsible for figuring out acquisition channel from event referrer_source.

  Acquisition channel is the marketing channel where people come from and convert and help
  users to understand and improve their marketing flow.

  Note it uses priv/ga4-source-categories.csv as a source, which comes from https://support.google.com/analytics/answer/9756891?hl=en.

  Notable differences from GA4 that have been implemented just for Plausible:
  1. The @custom_source_categories module attribute contains a list of custom source categories that we have manually
  added based on our own judgement and user feedback. For example we treat AI tools (ChatGPT, Perplexity) as search engines.
  2. Google is in a privileged position to analyze paid traffic from within their own network. The biggest use-case is auto-tagged adwords campaigns.
  We do our best by categorizing as paid search when source is Google and the url has `gclid` parameter. Same for source Bing and `msclkid` url parameter.
  3. The @paid_sources module attribute in Plausible.Ingestion.Source contains a list of utm_sources that we will automatically categorize as paid traffic
  regardless of the medium. Examples are `yt-ads`, `facebook_ad`, `adwords`, etc. See also: Plausible.Ingestion.Source.paid_source?/1
  """

  @external_resource "priv/ga4-source-categories.csv"
  @custom_source_categories [
    {"hacker news", "SOURCE_CATEGORY_SOCIAL"},
    {"yahoo!", "SOURCE_CATEGORY_SEARCH"},
    {"gmail", "SOURCE_CATEGORY_EMAIL"},
    {"telegram", "SOURCE_CATEGORY_SOCIAL"},
    {"slack", "SOURCE_CATEGORY_SOCIAL"},
    {"producthunt", "SOURCE_CATEGORY_SOCIAL"},
    {"github", "SOURCE_CATEGORY_SOCIAL"},
    {"steamcommunity.com", "SOURCE_CATEGORY_SOCIAL"},
    {"statics.teams.cdn.office.net", "SOURCE_CATEGORY_SOCIAL"},
    {"vkontakte", "SOURCE_CATEGORY_SOCIAL"},
    {"threads", "SOURCE_CATEGORY_SOCIAL"},
    {"ecosia", "SOURCE_CATEGORY_SEARCH"},
    {"perplexity", "SOURCE_CATEGORY_SEARCH"},
    {"brave", "SOURCE_CATEGORY_SEARCH"},
    {"chatgpt.com", "SOURCE_CATEGORY_SEARCH"},
    {"temu.com", "SOURCE_CATEGORY_SHOPPING"},
    {"discord", "SOURCE_CATEGORY_SOCIAL"},
    {"sogou", "SOURCE_CATEGORY_SEARCH"},
    {"microsoft teams", "SOURCE_CATEGORY_SOCIAL"}
  ]
  @source_categories Application.app_dir(:plausible, "priv/ga4-source-categories.csv")
                     |> File.read!()
                     |> NimbleCSV.RFC4180.parse_string(skip_headers: false)
                     |> Enum.map(fn [source, category] -> {source, category} end)
                     |> then(&(@custom_source_categories ++ &1))
                     |> Enum.into(%{})

  def get_channel(request, source) do
    source = source && String.downcase(source)

    cond do
      cross_network?(request) -> "Cross-network"
      paid_shopping?(request, source) -> "Paid Shopping"
      paid_search?(request, source) -> "Paid Search"
      paid_social?(request, source) -> "Paid Social"
      paid_video?(request, source) -> "Paid Video"
      display?(request) -> "Display"
      paid_other?(request) -> "Paid Other"
      organic_shopping?(request, source) -> "Organic Shopping"
      organic_social?(request, source) -> "Organic Social"
      organic_video?(request, source) -> "Organic Video"
      search_source?(source) -> "Organic Search"
      email?(request, source) -> "Email"
      affiliates?(request) -> "Affiliates"
      audio?(request) -> "Audio"
      sms?(request) -> "SMS"
      mobile_push_notifications?(request, source) -> "Mobile Push Notifications"
      referral?(request, source) -> "Referral"
      true -> "Direct"
    end
  end

  defp cross_network?(request) do
    String.contains?(query_param(request, "utm_campaign"), "cross-network")
  end

  defp paid_shopping?(request, source) do
    (shopping_source?(source) or shopping_campaign?(request)) and paid_medium?(request)
  end

  defp paid_search?(request, source) do
    (search_source?(source) and paid_medium?(request)) or
      (search_source?(source) and paid_source?(request)) or
      (source == "google" and !!request.query_params["gclid"]) or
      (source == "bing" and !!request.query_params["msclkid"])
  end

  defp paid_social?(request, source) do
    (social_source?(source) and paid_medium?(request)) or
      (social_source?(source) and paid_source?(request))
  end

  defp paid_video?(request, source) do
    (video_source?(source) and paid_medium?(request)) or
      (video_source?(source) and paid_source?(request))
  end

  defp display?(request) do
    query_param(request, "utm_medium") in [
      "display",
      "banner",
      "expandable",
      "interstitial",
      "cpm"
    ]
  end

  defp paid_other?(request) do
    paid_medium?(request)
  end

  defp organic_shopping?(request, source) do
    shopping_source?(source) or shopping_campaign?(request)
  end

  defp organic_social?(request, source) do
    social_source?(source) or
      query_param(request, "utm_medium") in [
        "social",
        "social-network",
        "social-media",
        "sm",
        "social network",
        "social media"
      ]
  end

  defp organic_video?(request, source) do
    video_source?(source) or String.contains?(query_param(request, "utm_medium"), "video")
  end

  defp referral?(request, source) do
<<<<<<< HEAD
    request.query_params["utm_medium"] in ["referral", "app", "link"] or
      (source || "") != ""
=======
    query_param(request, "utm_medium") in ["referral", "app", "link"] or
      !!source
>>>>>>> 1048967a
  end

  @email_tags ["email", "e-mail", "e_mail", "e mail", "newsletter"]
  defp email?(request, source) do
    email_source?(source) or
      String.contains?(query_param(request, "utm_source"), @email_tags) or
      String.contains?(query_param(request, "utm_medium"), @email_tags)
  end

  defp affiliates?(request) do
    query_param(request, "utm_medium") == "affiliate"
  end

  defp audio?(request) do
    query_param(request, "utm_medium") == "audio"
  end

  defp sms?(request) do
    query_param(request, "utm_source") == "sms" or
      query_param(request, "utm_medium") == "sms"
  end

  defp mobile_push_notifications?(request, source) do
    medium = query_param(request, "utm_medium")

    String.ends_with?(medium, "push") or
      String.contains?(medium, ["mobile", "notification"]) or
      source == "firebase"
  end

  defp shopping_source?(nil), do: false

  defp shopping_source?(source) do
    @source_categories[source] == "SOURCE_CATEGORY_SHOPPING"
  end

  defp search_source?(nil), do: false

  defp search_source?(source) do
    @source_categories[source] == "SOURCE_CATEGORY_SEARCH"
  end

  defp social_source?(nil), do: false

  defp social_source?(source) do
    @source_categories[source] == "SOURCE_CATEGORY_SOCIAL"
  end

  defp video_source?(nil), do: false

  defp video_source?(source) do
    @source_categories[source] == "SOURCE_CATEGORY_VIDEO"
  end

  defp email_source?(nil), do: false

  defp email_source?(source) do
    @source_categories[source] == "SOURCE_CATEGORY_EMAIL"
  end

  defp shopping_campaign?(request) do
    campaign_name = query_param(request, "utm_campaign")
    Regex.match?(~r/^(.*(([^a-df-z]|^)shop|shopping).*)$/, campaign_name)
  end

  defp paid_medium?(request) do
    medium = query_param(request, "utm_medium")
    Regex.match?(~r/^(.*cp.*|ppc|retargeting|paid.*)$/, medium)
  end

  defp paid_source?(request) do
    query_param(request, "utm_source")
    |> Plausible.Ingestion.Source.paid_source?()
  end

  defp query_param(request, name) do
    String.downcase(request.query_params[name] || "")
  end
end<|MERGE_RESOLUTION|>--- conflicted
+++ resolved
@@ -130,13 +130,8 @@
   end
 
   defp referral?(request, source) do
-<<<<<<< HEAD
-    request.query_params["utm_medium"] in ["referral", "app", "link"] or
+    query_param(request, "utm_medium") in ["referral", "app", "link"] or
       (source || "") != ""
-=======
-    query_param(request, "utm_medium") in ["referral", "app", "link"] or
-      !!source
->>>>>>> 1048967a
   end
 
   @email_tags ["email", "e-mail", "e_mail", "e mail", "newsletter"]
