defimpl Bamboo.Formatter, for: Plausible.Auth.User do
  def format_email_address(user, _opts) do
    {user.name, user.email}
  end
end

defimpl FunWithFlags.Actor, for: Plausible.Auth.User do
  def id(%{id: id}) do
    "user:#{id}"
  end
end

defmodule Plausible.Auth.User do
  use Ecto.Schema
  import Ecto.Changeset

  @type t() :: %__MODULE__{}

  @required [:email, :name, :password]

  schema "users" do
    field :email, :string
    field :password_hash
    field :password, :string, virtual: true
    field :password_confirmation, :string, virtual: true
    field :name, :string
    field :last_seen, :naive_datetime
    field :trial_expiry_date, :date
    field :theme, Ecto.Enum, values: [:system, :light, :dark]
    field :email_verified, :boolean
    field :previous_email, :string
    embeds_one :grace_period, Plausible.Auth.GracePeriod, on_replace: :update

    has_many :site_memberships, Plausible.Site.Membership
    has_many :sites, through: [:site_memberships, :site]
    has_many :api_keys, Plausible.Auth.ApiKey
    has_one :google_auth, Plausible.Site.GoogleAuth
    has_one :subscription, Plausible.Billing.Subscription
    has_one :enterprise_plan, Plausible.Billing.EnterprisePlan

    timestamps()
  end

  def new(attrs \\ %{}) do
    %Plausible.Auth.User{}
    |> cast(attrs, @required)
    |> validate_required(@required)
    |> validate_length(:password, min: 12, message: "has to be at least 12 characters")
    |> validate_length(:password, max: 128, message: "cannot be longer than 128 characters")
    |> validate_confirmation(:password, required: true)
    |> validate_password_strength()
    |> hash_password()
    |> start_trial
    |> set_email_verified
    |> unique_constraint(:email)
  end

  def settings_changeset(user, attrs \\ %{}) do
    user
    |> cast(attrs, [:email, :name, :theme])
    |> validate_required([:email, :name, :theme])
    |> unique_constraint(:email)
  end

  def email_changeset(user, attrs \\ %{}) do
    user
    |> cast(attrs, [:email, :password])
    |> validate_required([:email, :password])
    |> validate_email_changed()
    |> check_password()
    |> unique_constraint(:email)
    |> set_email_verified()
    |> put_change(:previous_email, user.email)
  end

  def cancel_email_changeset(user) do
    if user.previous_email do
      user
      |> change()
      |> unique_constraint(:email)
      |> put_change(:email_verified, true)
      |> put_change(:email, user.previous_email)
      |> put_change(:previous_email, nil)
    else
      # It shouldn't happen under normal circumstances
      raise "Previous email is empty for user #{user.id} (#{user.email}) when it shouldn't."
    end
  end

  def changeset(user, attrs \\ %{}) do
    user
    |> cast(attrs, [:email, :name, :email_verified, :theme, :trial_expiry_date])
    |> validate_required([:email, :name, :email_verified])
    |> unique_constraint(:email)
  end

  def set_password(user, password) do
    user
    |> cast(%{password: password}, [:password])
    |> validate_required([:password])
    |> validate_length(:password, min: 12, message: "has to be at least 12 characters")
    |> validate_length(:password, max: 128, message: "cannot be longer than 128 characters")
    |> validate_password_strength()
    |> hash_password()
  end

  def hash_password(%{errors: [], changes: changes} = changeset) do
    hash = Plausible.Auth.Password.hash(changes[:password])
    change(changeset, password_hash: hash)
  end

  def hash_password(changeset), do: changeset

  def remove_trial_expiry(user) do
    change(user, trial_expiry_date: nil)
  end

  def start_trial(user) do
    change(user, trial_expiry_date: trial_expiry())
  end

  def end_trial(user) do
    change(user, trial_expiry_date: Timex.today() |> Timex.shift(days: -1))
  end

  def password_strength(changeset) do
    case get_field(changeset, :password) do
      nil ->
        %{suggestions: [], warning: "", score: 0}

      # Passwords past (approximately) 32 characters are treated
      # as strong, despite what they contain, to avoid unnecessarily
      # expensive computation.
      password when byte_size(password) > 32 ->
        %{suggestions: [], warning: "", score: 4}

      password ->
        existing_phrases =
          []
          |> maybe_add_phrase(get_field(changeset, :name))
          |> maybe_add_phrase(get_field(changeset, :email))

        case ZXCVBN.zxcvbn(password, existing_phrases) do
          %{score: score, feedback: feedback} ->
            %{suggestions: feedback.suggestions, warning: feedback.warning, score: score}

          :error ->
            %{suggestions: [], warning: "", score: 3}
        end
    end
  catch
    _kind, _value ->
      %{suggestions: [], warning: "", score: 3}
  end

<<<<<<< HEAD
  def profile_img_url(%__MODULE__{email: email}) do
    hash =
      email
      |> String.trim()
      |> String.downcase()
      |> :erlang.md5()
      |> Base.encode16(case: :lower)

    Path.join(PlausibleWeb.Endpoint.url(), ["avatar/", hash])
=======
  defp validate_email_changed(changeset) do
    if !get_change(changeset, :email) && !changeset.errors[:email] do
      add_error(changeset, :email, "can't be the same", validation: :different_email)
    else
      changeset
    end
  end

  defp check_password(changeset) do
    if password = get_change(changeset, :password) do
      if Plausible.Auth.Password.match?(password, changeset.data.password_hash) do
        changeset
      else
        add_error(changeset, :password, "is invalid", validation: :check_password)
      end
    else
      changeset
    end
>>>>>>> 99efb930
  end

  defp validate_password_strength(changeset) do
    if get_change(changeset, :password) != nil and password_strength(changeset).score <= 2 do
      add_error(changeset, :password, "is too weak", validation: :strength)
    else
      changeset
    end
  end

  defp maybe_add_phrase(phrases, nil), do: phrases

  defp maybe_add_phrase(phrases, phrase) do
    parts = String.split(phrase)

    [phrase, parts]
    |> List.flatten(phrases)
    |> Enum.uniq()
  end

  defp trial_expiry() do
    if Application.get_env(:plausible, :is_selfhost) do
      Timex.today() |> Timex.shift(years: 100)
    else
      Timex.today() |> Timex.shift(days: 30)
    end
  end

  defp set_email_verified(user) do
    if Keyword.fetch!(Application.get_env(:plausible, :selfhost), :enable_email_verification) do
      change(user, email_verified: false)
    else
      change(user, email_verified: true)
    end
  end
end<|MERGE_RESOLUTION|>--- conflicted
+++ resolved
@@ -153,7 +153,6 @@
       %{suggestions: [], warning: "", score: 3}
   end
 
-<<<<<<< HEAD
   def profile_img_url(%__MODULE__{email: email}) do
     hash =
       email
@@ -163,7 +162,8 @@
       |> Base.encode16(case: :lower)
 
     Path.join(PlausibleWeb.Endpoint.url(), ["avatar/", hash])
-=======
+  end
+  
   defp validate_email_changed(changeset) do
     if !get_change(changeset, :email) && !changeset.errors[:email] do
       add_error(changeset, :email, "can't be the same", validation: :different_email)
@@ -182,7 +182,6 @@
     else
       changeset
     end
->>>>>>> 99efb930
   end
 
   defp validate_password_strength(changeset) do
