--- conflicted
+++ resolved
@@ -74,28 +74,18 @@
     end
   end
 
-<<<<<<< HEAD
   def fetch_stats(site, query, limit) do
-    with site <- Plausible.Repo.preload(site, :google_auth),
-=======
-  def fetch_stats(site, %{filters: %{} = filters, date_range: date_range}, limit) do
     with {:ok, site} <- ensure_search_console_property(site),
->>>>>>> 9944b301
          {:ok, access_token} <- maybe_refresh_token(site.google_auth),
          {:ok, search_console_filters} <-
-           SearchConsole.Filters.transform(site.google_auth.property, filters),
+           SearchConsole.Filters.transform(site.google_auth.property, query.filters),
          {:ok, stats} <-
            HTTP.list_stats(
              access_token,
              site.google_auth.property,
              query.date_range,
              limit,
-<<<<<<< HEAD
-             # :BUG: This type of filter does not exist.
-             Plausible.Stats.Query.get_filter(query, "page")
-=======
              search_console_filters
->>>>>>> 9944b301
            ) do
       stats
       |> Map.get("rows", [])
