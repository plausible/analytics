--- conflicted
+++ resolved
@@ -2,10 +2,7 @@
   alias Plausible.Imported
   use Timex
   require Logger
-<<<<<<< HEAD
-=======
   require HTTPoison.Retry
->>>>>>> 06ad6776
 
   @scope URI.encode_www_form(
            "https://www.googleapis.com/auth/webmasters.readonly email https://www.googleapis.com/auth/analytics.readonly"
@@ -147,11 +144,6 @@
           Jason.decode!(res.body)
           |> Map.get("items")
           |> Enum.map(fn item ->
-<<<<<<< HEAD
-            uri = URI.parse(Map.get(item, "websiteUrl"))
-            name = Map.get(item, "name")
-            {"#{uri.host} - #{name}", Map.get(item, "id")}
-=======
             uri = URI.parse(Map.get(item, "websiteUrl", ""))
 
             if !uri.host do
@@ -161,7 +153,6 @@
             host = uri.host || Map.get(item, "id", "")
             name = Map.get(item, "name")
             {"#{host} - #{name}", Map.get(item, "id")}
->>>>>>> 06ad6776
           end)
           |> Map.new()
 
@@ -201,13 +192,8 @@
         "https://analyticsreporting.googleapis.com/v4/reports:batchGet",
         Jason.encode!(%{reportRequests: [report]}),
         [Authorization: "Bearer #{token}"],
-<<<<<<< HEAD
-        timeout: 30_000,
-        recv_timeout: 30_000
-=======
         timeout: 15_000,
         recv_timeout: 15_000
->>>>>>> 06ad6776
       )
 
     case res.status_code do
@@ -361,11 +347,7 @@
           sortOrder: "DESCENDING"
         }
       ],
-<<<<<<< HEAD
-      pageSize: 10_000,
-=======
       pageSize: 5_000,
->>>>>>> 06ad6776
       pageToken: page_token
     }
 
@@ -379,10 +361,7 @@
         timeout: 30_000,
         recv_timeout: 30_000
       )
-<<<<<<< HEAD
-=======
       |> HTTPoison.Retry.autoretry(max_attempts: 3, wait: 5_000)
->>>>>>> 06ad6776
 
     if res.status_code == 200 do
       report = List.first(Jason.decode!(res.body)["reports"])
