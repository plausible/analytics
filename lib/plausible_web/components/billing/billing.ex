--- conflicted
+++ resolved
@@ -23,19 +23,6 @@
       id="feature-gate-overlay"
       class="absolute backdrop-blur-[8px] bg-white/70 dark:bg-gray-800/50 inset-0 flex justify-center items-center"
     >
-<<<<<<< HEAD
-      <div class="px-6 flex flex-col items-center text-gray-500 dark:text-gray-400">
-        <Heroicons.lock_closed solid class="size-8 mb-2" />
-
-        <span id="lock-notice" class="text-center max-w-sm sm:max-w-md">
-          To gain access to this feature,
-          <.upgrade_call_to_action
-            site={@site}
-            current_user={@current_user}
-            current_team={@current_team}
-          />.
-        </span>
-=======
       <div class="px-6 flex flex-col items-center gap-y-3">
         <div class="flex-shrink-0 bg-white dark:bg-gray-700 max-w-max rounded-md p-2 border border-gray-200 dark:border-gray-600 text-indigo-500">
           <Heroicons.lock_closed solid class="size-6 -mt-px pb-px" />
@@ -49,10 +36,9 @@
             class="max-w-sm sm:max-w-md mb-2 text-sm text-gray-600 dark:text-gray-100/60 leading-normal text-center"
           >
             To access this feature,
-            <.upgrade_call_to_action current_role={@current_role} current_team={@current_team} />
+            <.upgrade_call_to_action current_user={@current_user} current_team={@current_team} />
           </span>
         </div>
->>>>>>> 1df08a25
       </div>
     </div>
     """
@@ -397,13 +383,8 @@
       end
 
     cond do
-<<<<<<< HEAD
       not is_nil(current_role) and current_role not in [:owner, :billing] ->
-        ~H"please reach out to the team owner to upgrade their subscription"
-=======
-      not is_nil(assigns.current_role) and assigns.current_role not in [:owner, :billing] ->
         ~H"ask your team owner to upgrade their subscription."
->>>>>>> 1df08a25
 
       upgrade_assistance_required? ->
         ~H"""
