--- conflicted
+++ resolved
@@ -19,8 +19,6 @@
             </div>
             <div class="ml-4 flex-shrink-0 flex">
               <button class="inline-flex text-gray-400 focus:outline-none focus:text-gray-500 dark:focus:text-gray-200 transition ease-in-out duration-150" @click="show = false">
-<<<<<<< HEAD
-=======
                 <!-- Heroicon name: x -->
                 <svg class="h-5 w-5" xmlns="http://www.w3.org/2000/svg" viewBox="0 0 20 20" fill="currentColor">
                   <path fill-rule="evenodd" d="M4.293 4.293a1 1 0 011.414 0L10 8.586l4.293-4.293a1 1 0 111.414 1.414L11.414 10l4.293 4.293a1 1 0 01-1.414 1.414L10 11.414l-4.293 4.293a1 1 0 01-1.414-1.414L8.586 10 4.293 5.707a1 1 0 010-1.414z" clip-rule="evenodd" />
@@ -53,7 +51,6 @@
             </div>
             <div class="ml-4 flex-shrink-0 flex">
               <button class="inline-flex text-gray-400 focus:outline-none focus:text-gray-500 dark:focus:text-gray-200 transition ease-in-out duration-150" @click="show = false">
->>>>>>> 425975ef
                 <!-- Heroicon name: x -->
                 <svg class="h-5 w-5" xmlns="http://www.w3.org/2000/svg" viewBox="0 0 20 20" fill="currentColor">
                   <path fill-rule="evenodd" d="M4.293 4.293a1 1 0 011.414 0L10 8.586l4.293-4.293a1 1 0 111.414 1.414L11.414 10l4.293 4.293a1 1 0 01-1.414 1.414L10 11.414l-4.293 4.293a1 1 0 01-1.414-1.414L8.586 10 4.293 5.707a1 1 0 010-1.414z" clip-rule="evenodd" />
