<div class="mt-24 bg-gray-800 dark:bg-gray-800">
  <div class="container px-4 py-12 sm:px-6 lg:py-16 lg:px-8">
    <div class="xl:grid xl:grid-cols-3 xl:gap-8">
      <div class="my-8 xl:my-0">
        <h4 class="font-semibold tracking-wider text-gray-300 leading-5">
          <img src="/images/icon/plausible_logo_sm.png" class="inline-block w-6 mr-1" />
          Plausible Analytics
        </h4>
        <p class="mt-4 text-base text-gray-400 leading-6">
        <%= if !Application.get_env(:plausible, :is_selfhost) do %>
          Made and hosted in the EU <span class="text-lg">🇪🇺</span><br />
        <% end %>
        Solely funded by our subscribers.<br />
        </p>
        <%= if Application.get_env(:plausible, :is_selfhost) do %>
          <div class="mt-4">
            <a href="https://github.com/sponsors/plausible" class="inline-flex items-center px-4 py-2 text-sm font-medium bg-gray-700 border border-transparent shadow-sm rounded-md text-gray-50 hover:bg-gray-600 focus:outline-none focus:ring-2 focus:ring-gray-500">
              <svg class="w-5 h-5 mr-2 -ml-1 text-pink-600" fill="none" stroke="currentColor" viewBox="0 0 24 24" xmlns="http://www.w3.org/2000/svg"><path stroke-linecap="round" stroke-linejoin="round" stroke-width="2" d="M4.318 6.318a4.5 4.5 0 000 6.364L12 20.364l7.682-7.682a4.5 4.5 0 00-6.364-6.364L12 7.636l-1.318-1.318a4.5 4.5 0 00-6.364 0z"></path></svg>
              Sponsor @plausible
            </a>
          </div>
        <% end %>
      </div>
<<<<<<< HEAD
=======
      <div class="grid grid-cols-2 gap-8 xl:col-span-2">
        <div class="md:grid md:grid-cols-2 md:gap-8">
          <div>
            <h4 class="text-sm font-semibold tracking-wider text-gray-400 uppercase leading-5">
              Why Plausible?
            </h4>
            <ul class="mt-4">
              <li>
                <a rel="noreferrer" href="https://plausible.io/simple-web-analytics" class="text-base text-gray-300 leading-6 hover:text-white">
                  Simple metrics
                </a>
              </li>
              <li class="mt-4">
                <a rel="noferrer" href="https://plausible.io/lightweight-web-analytics" class="text-base text-gray-300 leading-6 hover:text-white">
                  Lightweight script
                </a>
              </li>
              <li class="mt-4">
                <a rel="noreferrer" href="https://plausible.io/privacy-focused-web-analytics" class="text-base text-gray-300 leading-6 hover:text-white">
                  Privacy focused
                </a>
              </li>
              <li class="mt-4">
                <a rel="noreferrer" href="https://plausible.io/open-source-website-analytics" class="text-base text-gray-300 leading-6 hover:text-white">
                  Open source
                </a>
              </li>
               <li class="mt-4">
                <a rel="noreferrer" href="https://plausible.io/for-bloggers-creators" class="text-base leading-6 text-gray-300 hover:text-white">
                  For creators
                </a>
              </li>
              <li class="mt-4">
                <a rel="noreferrer" href="https://plausible.io/for-freelancers-agencies" class="text-base leading-6 text-gray-300 hover:text-white">
                  For agencies
                </a>
              </li>
              <li class="mt-4">
                <a rel="noreferrer" href="https://plausible.io/for-ecommerce-saas" class="text-base leading-6 text-gray-300 hover:text-white">
                  For ecommerce
                </a>
              </li>
            <li class="mt-4">
                <a rel="noreferrer" href="https://plausible.io/white-label-web-analytics" class="text-base leading-6 text-gray-300 hover:text-white">
                  White label
                </a>
              </li>
            </ul>
          </div>
          <div class="mt-32 md:mt-0">
            <h4 class="text-sm font-semibold tracking-wider text-gray-400 uppercase leading-5">
              Comparisons
            </h4>
            <ul class="mt-4">
              <li>
                <a rel="noferrer" href="https://plausible.io/vs-google-analytics" class="text-base text-gray-300 leading-6 hover:text-white">
                  vs Google Analytics
                </a>
              </li>
              <li class="mt-4">
                <a rel="noferrer" href="https://plausible.io/vs-matomo" class="text-base text-gray-300 leading-6 hover:text-white">
                  vs Matomo
                </a>
              </li>
              <li class="mt-4">
                <a rel="noferrer" href="https://plausible.io/vs-cloudflare-web-analytics" class="text-base text-gray-300 leading-6 hover:text-white">
                  vs Cloudflare
                </a>
              </li>
            </ul>
          </div>
        </div>
<div class="md:grid md:grid-cols-2 md:gap-8">
          <div>
            <h4 class="text-sm leading-5 font-semibold tracking-wider text-gray-400 uppercase">
              Community
            </h4>
            <ul class="mt-4">
              <li>
                <a rel="noreferrer" href="https://plausible.io/blog" class="text-base leading-6 text-gray-300 hover:text-white">
                  Blog
                </a>
              </li>
              <li class="mt-4">
                <a ref="noreferrer" target="_blank" href="https://plausible.io/status" class="text-base leading-6 text-gray-300 hover:text-white">
                  Status
                </a>
              </li>
              <li class="mt-4">
                <a rel="noreferrer" href="https://plausible.io/docs" class="text-base leading-6 text-gray-300 hover:text-white">
                  Documentation
                </a>
              </li>
              <li class="mt-4">
                <a rel="noreferrer" target="_blank" href="https://github.com/plausible/analytics" class="text-base leading-6 text-gray-300 hover:text-white">
                  GitHub
                </a>
              </li>
              <li class="mt-4">
                <a rel="noreferrer" target="_blank" href="https://twitter.com/plausiblehq" class="text-base leading-6 text-gray-300 hover:text-white">
                  Twitter
                </a>
              </li>
              <li class="mt-4">
                <a rel="noreferrer" target="_blank" rel="me" href="https://fosstodon.org/@plausible" class="text-base leading-6 text-gray-300 hover:text-white">
                  Mastodon
                </a>
              </li>
              <li class="mt-4">
                <a rel="noreferrer" target="_blank" href="https://www.linkedin.com/company/plausible-analytics/" class="text-base leading-6 text-gray-300 hover:text-white">
                  LinkedIn
                </a>
              </li>
            </ul>
          </div>
          <div class="mt-12 md:mt-0">
            <h4 class="text-sm leading-5 font-semibold tracking-wider text-gray-400 uppercase">
              Company
            </h4>
            <ul class="mt-4">
              <li class="mt-4">
                <a rel="noreferrer" href="https://plausible.io/about" class="text-base leading-6 text-gray-300 hover:text-white">
                  About
                </a>
              </li>
              <li class="mt-4">
                <a rel="noreferrer" href="https://plausible.io/contact" class="text-base leading-6 text-gray-300 hover:text-white">
                  Contact
                </a>
              </li>
              <li class="mt-4">
                <a rel="noreferrer" href="https://plausible.io/privacy" class="text-base leading-6 text-gray-300 hover:text-white">
                  Privacy
                </a>
              </li>
              <li class="mt-4">
                <a rel="noreferrer" href="https://plausible.io/data-policy" class="text-base leading-6 text-gray-300 hover:text-white">
                  Data policy
                </a>
              </li>
              <li class="mt-4">
                <a rel="noreferrer" href="https://plausible.io/terms" class="text-base leading-6 text-gray-300 hover:text-white">
                  Terms
                </a>
              </li>
              <li class="mt-4">
                <a rel="noreferrer" href="https://plausible.io/dpa" class="text-base leading-6 text-gray-300 hover:text-white">
                  DPA
                </a>
              </li>
              <li class="mt-4">
                <a rel="noreferrer" href="https://plausible.io/imprint" class="text-base leading-6 text-gray-300 hover:text-white">
                  Imprint
                </a>
              </li>
            </ul>
          </div>
        </div>
      </div>
>>>>>>> dafb6016
    </div>
  </div>
</div><|MERGE_RESOLUTION|>--- conflicted
+++ resolved
@@ -21,168 +21,6 @@
           </div>
         <% end %>
       </div>
-<<<<<<< HEAD
-=======
-      <div class="grid grid-cols-2 gap-8 xl:col-span-2">
-        <div class="md:grid md:grid-cols-2 md:gap-8">
-          <div>
-            <h4 class="text-sm font-semibold tracking-wider text-gray-400 uppercase leading-5">
-              Why Plausible?
-            </h4>
-            <ul class="mt-4">
-              <li>
-                <a rel="noreferrer" href="https://plausible.io/simple-web-analytics" class="text-base text-gray-300 leading-6 hover:text-white">
-                  Simple metrics
-                </a>
-              </li>
-              <li class="mt-4">
-                <a rel="noferrer" href="https://plausible.io/lightweight-web-analytics" class="text-base text-gray-300 leading-6 hover:text-white">
-                  Lightweight script
-                </a>
-              </li>
-              <li class="mt-4">
-                <a rel="noreferrer" href="https://plausible.io/privacy-focused-web-analytics" class="text-base text-gray-300 leading-6 hover:text-white">
-                  Privacy focused
-                </a>
-              </li>
-              <li class="mt-4">
-                <a rel="noreferrer" href="https://plausible.io/open-source-website-analytics" class="text-base text-gray-300 leading-6 hover:text-white">
-                  Open source
-                </a>
-              </li>
-               <li class="mt-4">
-                <a rel="noreferrer" href="https://plausible.io/for-bloggers-creators" class="text-base leading-6 text-gray-300 hover:text-white">
-                  For creators
-                </a>
-              </li>
-              <li class="mt-4">
-                <a rel="noreferrer" href="https://plausible.io/for-freelancers-agencies" class="text-base leading-6 text-gray-300 hover:text-white">
-                  For agencies
-                </a>
-              </li>
-              <li class="mt-4">
-                <a rel="noreferrer" href="https://plausible.io/for-ecommerce-saas" class="text-base leading-6 text-gray-300 hover:text-white">
-                  For ecommerce
-                </a>
-              </li>
-            <li class="mt-4">
-                <a rel="noreferrer" href="https://plausible.io/white-label-web-analytics" class="text-base leading-6 text-gray-300 hover:text-white">
-                  White label
-                </a>
-              </li>
-            </ul>
-          </div>
-          <div class="mt-32 md:mt-0">
-            <h4 class="text-sm font-semibold tracking-wider text-gray-400 uppercase leading-5">
-              Comparisons
-            </h4>
-            <ul class="mt-4">
-              <li>
-                <a rel="noferrer" href="https://plausible.io/vs-google-analytics" class="text-base text-gray-300 leading-6 hover:text-white">
-                  vs Google Analytics
-                </a>
-              </li>
-              <li class="mt-4">
-                <a rel="noferrer" href="https://plausible.io/vs-matomo" class="text-base text-gray-300 leading-6 hover:text-white">
-                  vs Matomo
-                </a>
-              </li>
-              <li class="mt-4">
-                <a rel="noferrer" href="https://plausible.io/vs-cloudflare-web-analytics" class="text-base text-gray-300 leading-6 hover:text-white">
-                  vs Cloudflare
-                </a>
-              </li>
-            </ul>
-          </div>
-        </div>
-<div class="md:grid md:grid-cols-2 md:gap-8">
-          <div>
-            <h4 class="text-sm leading-5 font-semibold tracking-wider text-gray-400 uppercase">
-              Community
-            </h4>
-            <ul class="mt-4">
-              <li>
-                <a rel="noreferrer" href="https://plausible.io/blog" class="text-base leading-6 text-gray-300 hover:text-white">
-                  Blog
-                </a>
-              </li>
-              <li class="mt-4">
-                <a ref="noreferrer" target="_blank" href="https://plausible.io/status" class="text-base leading-6 text-gray-300 hover:text-white">
-                  Status
-                </a>
-              </li>
-              <li class="mt-4">
-                <a rel="noreferrer" href="https://plausible.io/docs" class="text-base leading-6 text-gray-300 hover:text-white">
-                  Documentation
-                </a>
-              </li>
-              <li class="mt-4">
-                <a rel="noreferrer" target="_blank" href="https://github.com/plausible/analytics" class="text-base leading-6 text-gray-300 hover:text-white">
-                  GitHub
-                </a>
-              </li>
-              <li class="mt-4">
-                <a rel="noreferrer" target="_blank" href="https://twitter.com/plausiblehq" class="text-base leading-6 text-gray-300 hover:text-white">
-                  Twitter
-                </a>
-              </li>
-              <li class="mt-4">
-                <a rel="noreferrer" target="_blank" rel="me" href="https://fosstodon.org/@plausible" class="text-base leading-6 text-gray-300 hover:text-white">
-                  Mastodon
-                </a>
-              </li>
-              <li class="mt-4">
-                <a rel="noreferrer" target="_blank" href="https://www.linkedin.com/company/plausible-analytics/" class="text-base leading-6 text-gray-300 hover:text-white">
-                  LinkedIn
-                </a>
-              </li>
-            </ul>
-          </div>
-          <div class="mt-12 md:mt-0">
-            <h4 class="text-sm leading-5 font-semibold tracking-wider text-gray-400 uppercase">
-              Company
-            </h4>
-            <ul class="mt-4">
-              <li class="mt-4">
-                <a rel="noreferrer" href="https://plausible.io/about" class="text-base leading-6 text-gray-300 hover:text-white">
-                  About
-                </a>
-              </li>
-              <li class="mt-4">
-                <a rel="noreferrer" href="https://plausible.io/contact" class="text-base leading-6 text-gray-300 hover:text-white">
-                  Contact
-                </a>
-              </li>
-              <li class="mt-4">
-                <a rel="noreferrer" href="https://plausible.io/privacy" class="text-base leading-6 text-gray-300 hover:text-white">
-                  Privacy
-                </a>
-              </li>
-              <li class="mt-4">
-                <a rel="noreferrer" href="https://plausible.io/data-policy" class="text-base leading-6 text-gray-300 hover:text-white">
-                  Data policy
-                </a>
-              </li>
-              <li class="mt-4">
-                <a rel="noreferrer" href="https://plausible.io/terms" class="text-base leading-6 text-gray-300 hover:text-white">
-                  Terms
-                </a>
-              </li>
-              <li class="mt-4">
-                <a rel="noreferrer" href="https://plausible.io/dpa" class="text-base leading-6 text-gray-300 hover:text-white">
-                  DPA
-                </a>
-              </li>
-              <li class="mt-4">
-                <a rel="noreferrer" href="https://plausible.io/imprint" class="text-base leading-6 text-gray-300 hover:text-white">
-                  Imprint
-                </a>
-              </li>
-            </ul>
-          </div>
-        </div>
-      </div>
->>>>>>> dafb6016
     </div>
   </div>
 </div>