--- conflicted
+++ resolved
@@ -12,142 +12,10 @@
     <%= render("_tracking.html", assigns) %>
     <script type="text/javascript" data-pref="<%= @conn.assigns[:theme] || (@conn.assigns[:current_user] && @conn.assigns[:current_user].theme) %>" src="<%= Routes.static_path(@conn, "/js/applyTheme.js") %>"></script>
   </head>
-<<<<<<< HEAD
-  <body class="flex flex-col h-full bg-gray-50 dark:bg-gray-850">
-    <nav class="relative z-10 py-8">
-      <div class="container">
-        <nav class="relative flex items-center justify-between sm:h-10 md:justify-center">
-          <div class="flex items-center flex-1 md:absolute md:inset-y-0 md:left-0">
-            <div class="flex items-center justify-between">
-              <a href="<%= home_dest(@conn) %>">
-                <%= img_tag(PlausibleWeb.Router.Helpers.static_path(@conn, "/images/icon/plausible_logo_dark.png"), class: "h-8 w-auto sm:h-10 -mt-2 hidden dark:inline", alt: "Plausible logo")%>
-                <%= img_tag(PlausibleWeb.Router.Helpers.static_path(@conn, "/images/icon/plausible_logo.png"), class: "h-8 w-auto sm:h-10 -mt-2 inline dark:hidden", alt: "Plausible logo") %>
-              </a>
-            </div>
-          </div>
-          <div class="absolute inset-y-0 right-0 flex items-center justify-end w-2/3 sm:w-auto">
-            <%= cond do %>
-              <% @conn.assigns[:current_user] -> %>
-                <ul class="flex w-full sm:w-auto">
-                  <%= if Application.get_env(:plausible, :is_selfhost) do %>
-                    <li class="hidden mr-6 sm:block">
-                      <%= link(to: "https://github.com/plausible/analytics", class: "font-bold rounded m-1 ml-0 p-1 hover:bg-gray-200 dark:hover:bg-gray-900 dark:text-gray-100", style: "line-height: 40px;", target: "_blank") do %>
-                        <svg class="inline w-4 h-4 mr-px -mt-1" role="img" viewBox="0 0 24 24" xmlns="http://www.w3.org/2000/svg"><title>GitHub icon</title><path fill="currentColor" d="M12 .297c-6.63 0-12 5.373-12 12 0 5.303 3.438 9.8 8.205 11.385.6.113.82-.258.82-.577 0-.285-.01-1.04-.015-2.04-3.338.724-4.042-1.61-4.042-1.61C4.422 18.07 3.633 17.7 3.633 17.7c-1.087-.744.084-.729.084-.729 1.205.084 1.838 1.236 1.838 1.236 1.07 1.835 2.809 1.305 3.495.998.108-.776.417-1.305.76-1.605-2.665-.3-5.466-1.332-5.466-5.93 0-1.31.465-2.38 1.235-3.22-.135-.303-.54-1.523.105-3.176 0 0 1.005-.322 3.3 1.23.96-.267 1.98-.399 3-.405 1.02.006 2.04.138 3 .405 2.28-1.552 3.285-1.23 3.285-1.23.645 1.653.24 2.873.12 3.176.765.84 1.23 1.91 1.23 3.22 0 4.61-2.805 5.625-5.475 5.92.42.36.81 1.096.81 2.22 0 1.606-.015 2.896-.015 3.286 0 .315.21.69.825.57C20.565 22.092 24 17.592 24 12.297c0-6.627-5.373-12-12-12"/></svg>
-                        Repo
-                      <% end %>
-                    </li>
-                  <% end %>
-                  <%= if !Application.get_env(:plausible, :is_selfhost) && @conn.assigns[:current_user].subscription == nil  do %>
-                    <li class="hidden mr-6 sm:block">
-                      <%= link(trial_notificaton(@conn.assigns[:current_user]), to: "/settings", class: "font-bold text-orange-900 dark:text-yellow-900 rounded p-2 bg-orange-200 dark:bg-yellow-100", style: "line-height: 40px;") %>
-                    </li>
-                  <% else %>
-                    <li class="hidden mr-6 sm:block">
-                      <%= link("Docs", to: "https://docs.plausible.io", class: "font-bold rounded m-1 p-1 hover:bg-gray-200 dark:hover:bg-gray-900 dark:text-gray-100", style: "line-height: 40px;", target: "_blank") %>
-                    </li>
-                  <% end %>
-                  <li class="w-full sm:w-auto">
-                    <div class="relative font-bold rounded">
-                      <div data-dropdown-trigger class="flex items-center p-1 m-1 rounded cursor-pointer hover:bg-gray-200 dark:hover:bg-gray-900 dark:text-gray-100">
-                        <span class="pl-2 mr-2 truncate"><%= @conn.assigns[:current_user].name || @conn.assigns[:current_user].email %></span>
-                        <svg style="height: 18px; transform: translateY(2px); fill: #606f7b;" xmlns="http://www.w3.org/2000/svg" xmlns:xlink="http://www.w3.org/1999/xlink" version="1.1" x="0px" y="0px" viewBox="0 0 512 640" enable-background="new 0 0 512 512" xml:space="preserve"><g><circle cx="256" cy="52.8" r="50.8"/><circle cx="256" cy="256" r="50.8"/><circle cx="256" cy="459.2" r="50.8"/></g></svg>
-                      </div>
-
-                      <div data-dropdown style="top: 42px; right: 0px; width: 185px;" class="absolute right-0 z-10 hidden bg-white border border-gray-300 rounded shadow-md dropdown-content dark:bg-gray-800 dark:border-gray-500">
-                        <%= link("Settings", to: "/settings", class: "block py-2 px-2 border-b border-gray-300 dark:border-gray-500 hover:bg-gray-100 dark:hover:bg-gray-900 dark:text-gray-100") %>
-                        <%= link("Log out", to: "/logout", method: :post, class: "block py-2 px-2 hover:bg-gray-100 dark:hover:bg-gray-900 dark:text-gray-100") %>
-                      </div>
-                    </div>
-                  </li>
-                  <%= if @conn.assigns[:current_user] && !Application.get_env(:plausible, :is_selfhost) do  %>
-                    <li id="changelog-notification" class="relative py-2"></li>
-                  <% end %>
-                </ul>
-                <%  Keyword.fetch!(Application.get_env(:plausible, :selfhost), :disable_authentication) -> %>
-                  <ul class="flex" x-show="!document.cookie.includes('logged_in=true')">
-                    <li>
-                        <div class="inline-flex ml-6 rounded shadow">
-                          <a href="/" class="inline-flex items-center justify-center px-5 py-2 text-base font-medium text-white bg-indigo-600 border border-transparent leading-6 rounded-md hover:bg-indigo-500 focus:outline-none focus:ring transition duration-150 ease-in-out">My Sites</a>
-                        </div>
-                    </li>
-                  </ul>
-                <%  Keyword.fetch!(Application.get_env(:plausible, :selfhost), :disable_registration) -> %>
-                  <ul class="flex" x-show="!document.cookie.includes('logged_in=true')">
-                    <li>
-                        <div class="inline-flex">
-                          <a href="/login" class="font-medium text-gray-500 dark:text-gray-200 hover:text-gray-900 focus:outline-none focus:text-gray-900 transition duration-150 ease-in-out">Login</a>
-                        </div>
-                    </li>
-                  </ul>
-                <%  true -> %>
-                  <ul class="flex" x-show="!document.cookie.includes('logged_in=true')">
-                    <li>
-                        <div class="inline-flex">
-                          <a href="/login" class="font-medium text-gray-500 dark:text-gray-200 hover:text-gray-900 focus:outline-none focus:text-gray-900 transition duration-150 ease-in-out">Login</a>
-                        </div>
-                        <div class="inline-flex ml-6 rounded shadow">
-                          <a href="/register" class="inline-flex items-center justify-center px-5 py-2 text-base font-medium text-white bg-indigo-600 border border-transparent leading-6 rounded-md hover:bg-indigo-500 focus:outline-none focus:ring transition duration-150 ease-in-out">Sign up</a>
-                        </div>
-                    </li>
-                  </ul>
-            <% end %>
-          </div>
-        </nav>
-      </div>
-    </nav>
-
-    <%= if @conn.private[:phoenix_flash] do %>
-      <%= render("_flash.html", assigns) %>
-    <% end %>
-
-    <%= if @conn.assigns[:current_user] && @conn.assigns[:current_user].subscription && @conn.assigns[:current_user].subscription.status == "past_due" do %>
-      <div class="container">
-        <div class="p-2 bg-yellow-100 rounded-lg sm:p-3">
-          <div class="flex flex-wrap items-center justify-between">
-            <div class="flex items-center flex-1 w-0">
-              <svg class="w-6 h-6 text-yellow-800" viewBox="0 0 24 24" stroke="currentColor" fill="none" xmlns="http://www.w3.org/2000/svg">
-                <path d="M12 9V11M12 15H12.01M5.07183 19H18.9282C20.4678 19 21.4301 17.3333 20.6603 16L13.7321 4C12.9623 2.66667 11.0378 2.66667 10.268 4L3.33978 16C2.56998 17.3333 3.53223 19 5.07183 19Z" stroke-width="2" stroke-linecap="round" stroke-linejoin="round"/>
-              </svg>
-              <p class="ml-3 font-medium text-yellow-800">
-              Your latest payment failed. Please provide valid payment details to keep using Plausible.
-              </p>
-            </div>
-            <div class="flex-shrink-0 order-3 w-full mt-2 sm:order-2 sm:mt-0 sm:w-auto">
-              <div class="rounded-md shadow-sm">
-                <%= link("Update billing info", to: @conn.assigns[:current_user].subscription.update_url, class: "flex items-center justify-center px-4 py-2 border border-transparent text-sm leading-5 font-medium rounded-md text-gray-600 dark:text-gray-400 bg-white dark:bg-gray-800 hover:text-gray-500 dark:hover:text-gray-200 focus:outline-none focus:ring transition ease-in-out duration-150") %>
-              </div>
-            </div>
-          </div>
-        </div>
-      </div>
-    <% end %>
-
-    <%= if @conn.assigns[:current_user] && @conn.assigns[:current_user].subscription && @conn.assigns[:current_user].subscription.status == "paused" do %>
-      <div class="container">
-        <div class="p-2 bg-red-100 rounded-lg sm:p-3">
-          <div class="flex flex-wrap items-center justify-between">
-            <div class="flex items-center flex-1 w-0">
-              <svg class="w-6 h-6 text-red-800" viewBox="0 0 24 24" stroke="currentColor" fill="none" xmlns="http://www.w3.org/2000/svg">
-                <path d="M12 9V11M12 15H12.01M5.07183 19H18.9282C20.4678 19 21.4301 17.3333 20.6603 16L13.7321 4C12.9623 2.66667 11.0378 2.66667 10.268 4L3.33978 16C2.56998 17.3333 3.53223 19 5.07183 19Z" stroke-width="2" stroke-linecap="round" stroke-linejoin="round"/>
-              </svg>
-              <p class="ml-3 font-medium text-red-800">
-              Your subscription is paused due to failed payments. Please provide valid payment details to keep using Plausible.
-              </p>
-            </div>
-            <div class="flex-shrink-0 order-3 w-full mt-2 sm:order-2 sm:mt-0 sm:w-auto">
-              <div class="rounded-md shadow-sm">
-                <%= link("Update billing info", to: @conn.assigns[:current_user].subscription.update_url, class: "flex items-center justify-center px-4 py-2 border border-transparent text-sm leading-5 font-medium rounded-md text-gray-600 dark:text-gray-400 bg-white dark:bg-gray-800 hover:text-gray-500 dark:hover:text-gray-200 focus:outline-none focus:ring transition ease-in-out duration-150") %>
-              </div>
-            </div>
-          </div>
-        </div>
-      </div>
-=======
   <body class="flex flex-col bg-gray-50 dark:bg-gray-850" style="<%= if !@conn.assigns[:embedded], do: "height: 100%;" %> <%= if @conn.assigns[:background], do: "background-color: #{@conn.assigns[:background]}" %>">
     <%= if !@conn.assigns[:embedded] do %>
       <%= render("_header.html", assigns) %>
       <%= render("_notice.html", assigns) %>
->>>>>>> d39fbc48
     <% end %>
 
     <main class="flex-1">
