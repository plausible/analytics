--- conflicted
+++ resolved
@@ -18,20 +18,9 @@
         href_base="/settings/"
       />
 
-<<<<<<< HEAD
         <div class="hidden lg:block py-4 top-0 sticky">
           <h3 class="uppercase text-sm text-indigo-600 font-semibold">Account Einstellungen</h3>
           <p class="text-xs dark:text-gray-400 truncate">{@current_user.email}</p>
-=======
-      <div class="hidden lg:flex flex-col gap-8 py-4 top-0 sticky">
-        <div class="flex flex-col gap-4">
-          <div>
-            <h3 class="text-gray-900 dark:text-gray-100 font-bold">Account</h3>
-            <p class="text-sm text-gray-500 dark:text-gray-400 truncate">
-              {@current_user.email}
-            </p>
-          </div>
->>>>>>> 0eea55d1
           <Layout.settings_sidebar
             selected_fn={&is_current_tab(@conn, &1)}
             options={options["Account"]}
