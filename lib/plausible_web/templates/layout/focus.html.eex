<!DOCTYPE html>
<html lang="en" class="h-full">
  <head>
    <meta charset="utf-8"/>
    <meta http-equiv="X-UA-Compatible" content="IE=edge"/>
    <meta name="viewport" content="width=device-width, initial-scale=1.0"/>
    <meta name="description" content="A lightweight, non-intrusive alternative to Google Analytics."/>
    <link rel="icon" type="image/png" sizes="32x32" href="<%= PlausibleWeb.Router.Helpers.static_path(@conn, "/images/icon/plausible_favicon.png") %>">
    <title><%= assigns[:title] || "Plausible · Web analytics" %></title>
    <link rel="stylesheet" href="<%= Routes.static_path(@conn, "/css/app.css") %>"/>
    <%= render("_tracking.html", assigns) %>
    <script type="text/javascript" data-pref="<%= @conn.assigns[:current_user] && @conn.assigns[:current_user].theme %>" src="<%= Routes.static_path(@conn, "/js/applyTheme.js") %>"></script>
  </head>
  <body class="flex flex-col h-full bg-gray-100 dark:bg-gray-900">
    <div class="w-full my-8 text-center">
        <a href="<%= home_dest(@conn) %>">
          <%= img_tag(PlausibleWeb.Router.Helpers.static_path(@conn, "/images/icon/plausible_logo_dark.png"), class: "hidden dark:inline", style: "height: 2.5rem;", alt: "Plausible logo") %>
          <%= img_tag(PlausibleWeb.Router.Helpers.static_path(@conn, "/images/icon/plausible_logo.png"), class: "inline dark:hidden", style: "height: 2.5rem;", alt: "Plausible logo")%>
        </a>
    </div>

    <%= if @conn.private[:phoenix_flash] do %>
      <%= render("_flash.html", assigns) %>
    <% end %>
    <%= @inner_content %>

<<<<<<< HEAD
    <p class="py-8 text-xs text-center text-gray-500">
      ©2020 Plausible Analytics. All rights reserved.
=======
    <p class="text-center text-gray-500 text-xs py-8">
      ©<%= DateTime.utc_now().year() %> Plausible Analytics. All rights reserved.
>>>>>>> 752236a4
    </p>

    <script type="text/javascript" src="<%= Routes.static_path(@conn, "/js/app.js") %>"></script>
  </body>
</html><|MERGE_RESOLUTION|>--- conflicted
+++ resolved
@@ -24,13 +24,9 @@
     <% end %>
     <%= @inner_content %>
 
-<<<<<<< HEAD
-    <p class="py-8 text-xs text-center text-gray-500">
-      ©2020 Plausible Analytics. All rights reserved.
-=======
+
     <p class="text-center text-gray-500 text-xs py-8">
       ©<%= DateTime.utc_now().year() %> Plausible Analytics. All rights reserved.
->>>>>>> 752236a4
     </p>
 
     <script type="text/javascript" src="<%= Routes.static_path(@conn, "/js/app.js") %>"></script>
