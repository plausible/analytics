--- conflicted
+++ resolved
@@ -1,15 +1,3 @@
-<<<<<<< HEAD
-<%= form_for @conn, "/", [class: "max-w-md w-full mx-auto bg-white dark:bg-gray-800 shadow-md rounded px-8 pt-6 pb-8 mb-4 mt-8"], fn f -> %>
-  <h2 class="text-xl font-bold dark:text-gray-100">Add javascript snippet</h2>
-  <div class="my-4">
-    <p class="dark:text-gray-100">Paste this snippet in the <code>&lt;head&gt;</code> of your website.</p>
-
-    <div class="relative">
-      <%= textarea f, :domain, id: "snippet_code", class: "transition overflow-hidden bg-gray-100 dark:bg-gray-900 outline-none appearance-none border border-transparent rounded w-full p-2 pr-6 text-gray-700 dark:text-gray-300 leading-normal focus:outline-none focus:bg-white dark:focus:bg-gray-800 focus:border-gray-400 dark:focus:border-gray-500 text-xs mt-4 resize-none", value: snippet(@site), rows: 3, readonly: "readonly" %>
-      <a onclick="var textarea = document.getElementById('snippet_code'); textarea.focus(); textarea.select(); document.execCommand('copy');" href="javascript:void(0)" class="no-underline text-indigo-500 text-sm hover:underline">
-        <svg class="absolute text-indigo-500" style="top: 24px; right: 12px;" xmlns="http://www.w3.org/2000/svg" width="16" height="16" viewBox="0 0 24 24" fill="none" stroke="currentColor" stroke-width="2" stroke-linecap="round" stroke-linejoin="round"><rect x="9" y="9" width="13" height="13" rx="2" ry="2"></rect><path d="M5 15H4a2 2 0 0 1-2-2V4a2 2 0 0 1 2-2h9a2 2 0 0 1 2 2v1"></path></svg>
-      </a>
-=======
 <div class="w-full max-w-3xl mt-4 mx-auto flex">
   <%= form_for @conn, "/", [class: "max-w-lg w-full mx-auto bg-white dark:bg-gray-800 shadow-md rounded px-8 pt-6 pb-8 mb-4 mt-8"], fn f -> %>
     <h2 class="text-xl font-bold dark:text-gray-100">Add javascript snippet</h2>
@@ -22,7 +10,6 @@
           <svg class="absolute text-indigo-500" style="top: 24px; right: 12px;" xmlns="http://www.w3.org/2000/svg" width="16" height="16" viewBox="0 0 24 24" fill="none" stroke="currentColor" stroke-width="2" stroke-linecap="round" stroke-linejoin="round"><rect x="9" y="9" width="13" height="13" rx="2" ry="2"></rect><path d="M5 15H4a2 2 0 0 1-2-2V4a2 2 0 0 1 2-2h9a2 2 0 0 1 2 2v1"></path></svg>
         </a>
       </div>
->>>>>>> 425975ef
     </div>
     <%= link("Start collecting data →", class: "button mt-4 w-full", to: "/#{URI.encode_www_form(@site.domain)}") %>
   <% end %>
