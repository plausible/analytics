<<<<<<< HEAD
<%= form_for @changeset, "/sites", [class: "max-w-md w-full mx-auto bg-white dark:bg-gray-800 shadow-lg rounded px-8 pt-6 pb-8 mb-4 mt-8"], fn f -> %>
  <h2 class="text-xl font-bold dark:text-gray-100">Your website details</h2>
  <div class="my-6">
    <%= label f, :domain, class: "block text-gray-700 dark:text-gray-300 text-sm font-bold" %>
    <p class="text-gray-600 dark:text-gray-400 text-xs mt-1 mb-2">Just the naked domain without <code>www</code> or <code>https://</code></p>
    <%= text_input f, :domain, class: "transition bg-gray-100 dark:bg-gray-900 outline-none appearance-none border border-transparent rounded w-full p-2 text-gray-700 dark:text-gray-300 leading-normal focus:outline-none focus:bg-white focus:border-gray-400 dark:focus:border-gray-500", placeholder: "example.com" %>
    <%= error_tag f, :domain %>
  </div>
  <div class="my-6">
    <%= label f, :timezone, "Reporting Timezone", class: "block text-gray-700 dark:text-gray-300 text-sm font-bold" %>
    <p class="text-gray-600 dark:text-gray-400 text-xs mt-1 mb-2">To make sure we agree on what 'today' means</p>

    <div class="inline-block relative w-full">
      <%= select f, :timezone, Plausible.Timezones.options(), id: "tz-select", selected: "Etc/Greenwich", class: "block appearance-none w-full bg-gray-100 dark:bg-gray-900 text-gray-700 dark:text-gray-300 cursor-pointer hover:border-gray-500 p-2 pr-8 rounded leading-normal focus:outline-none" %>
      <div class="pointer-events-none absolute top-0 right-0 flex items-center px-2 text-red">
        <svg class="fill-current h-4 w-4" xmlns="http://www.w3.org/2000/svg" viewBox="0 0 20 20"><path d="M9.293 12.95l.707.707L15.657 8l-1.414-1.414L10 10.828 5.757 6.586 4.343 8z"/></svg>
=======
<div class="w-full max-w-3xl mt-4 mx-auto flex">
  <%= form_for @changeset, "/sites", [class: "max-w-lg w-full mx-auto bg-white shadow-lg rounded px-8 pt-6 pb-8 mb-4 mt-8"], fn f -> %>
    <h2 class="text-xl font-black">Your website details</h2>
    <div class="my-6">
      <%= label f, :domain, class: "block text-sm font-medium text-gray-700" %>
      <div class="mt-2 flex rounded-md shadow-sm">
        <span class="inline-flex items-center px-3 rounded-l-md border border-r-0 border-gray-300 bg-gray-50 text-gray-500 sm:text-sm">
          https://
        </span>
        <%= text_input f, :domain, class: "focus:ring-indigo-500 focus:border-indigo-500 flex-1 block w-full px-3 py-2 rounded-none rounded-r-md sm:text-sm border-gray-300", placeholder: "example.com" %>
      </div>
      <%= error_tag f, :domain %>
    </div>
    <div class="my-6">
      <%= label f, :timezone, "Reporting Timezone", class: "block text-sm font-medium text-gray-700" %>
      <p class="text-gray-500 text-xs mt-1">To make sure we agree on what 'today' means</p>

      <div class="inline-block relative w-full">
        <%= select f, :timezone, Plausible.Timezones.options(), id: "tz-select", selected: "Etc/Greenwich", class: "mt-1 block w-full pl-3 pr-10 py-2 text-base border-gray-300 focus:outline-none focus:ring-indigo-500 focus:border-indigo-500 sm:text-sm rounded-md" %>
>>>>>>> 3524d13c
      </div>
    </div>
    <script>
      var offset = (new Date()).getTimezoneOffset()
      var option = document.querySelector('#tz-select option[offset="' + offset + '"]')
      if (option) { option.selected = "selected"}
    </script>

    <%= submit "Add snippet →", class: "button mt-4 w-full" %>
  <% end %>

  <%= if @is_first_site do %>
    <div class="pt-12 pl-8 hidden md:block">
      <%= render(PlausibleWeb.AuthView, "_onboarding_steps.html", current_step: 2) %>
    </div>
  <% end %>
</div><|MERGE_RESOLUTION|>--- conflicted
+++ resolved
@@ -1,41 +1,22 @@
-<<<<<<< HEAD
-<%= form_for @changeset, "/sites", [class: "max-w-md w-full mx-auto bg-white dark:bg-gray-800 shadow-lg rounded px-8 pt-6 pb-8 mb-4 mt-8"], fn f -> %>
-  <h2 class="text-xl font-bold dark:text-gray-100">Your website details</h2>
-  <div class="my-6">
-    <%= label f, :domain, class: "block text-gray-700 dark:text-gray-300 text-sm font-bold" %>
-    <p class="text-gray-600 dark:text-gray-400 text-xs mt-1 mb-2">Just the naked domain without <code>www</code> or <code>https://</code></p>
-    <%= text_input f, :domain, class: "transition bg-gray-100 dark:bg-gray-900 outline-none appearance-none border border-transparent rounded w-full p-2 text-gray-700 dark:text-gray-300 leading-normal focus:outline-none focus:bg-white focus:border-gray-400 dark:focus:border-gray-500", placeholder: "example.com" %>
-    <%= error_tag f, :domain %>
-  </div>
-  <div class="my-6">
-    <%= label f, :timezone, "Reporting Timezone", class: "block text-gray-700 dark:text-gray-300 text-sm font-bold" %>
-    <p class="text-gray-600 dark:text-gray-400 text-xs mt-1 mb-2">To make sure we agree on what 'today' means</p>
-
-    <div class="inline-block relative w-full">
-      <%= select f, :timezone, Plausible.Timezones.options(), id: "tz-select", selected: "Etc/Greenwich", class: "block appearance-none w-full bg-gray-100 dark:bg-gray-900 text-gray-700 dark:text-gray-300 cursor-pointer hover:border-gray-500 p-2 pr-8 rounded leading-normal focus:outline-none" %>
-      <div class="pointer-events-none absolute top-0 right-0 flex items-center px-2 text-red">
-        <svg class="fill-current h-4 w-4" xmlns="http://www.w3.org/2000/svg" viewBox="0 0 20 20"><path d="M9.293 12.95l.707.707L15.657 8l-1.414-1.414L10 10.828 5.757 6.586 4.343 8z"/></svg>
-=======
 <div class="w-full max-w-3xl mt-4 mx-auto flex">
-  <%= form_for @changeset, "/sites", [class: "max-w-lg w-full mx-auto bg-white shadow-lg rounded px-8 pt-6 pb-8 mb-4 mt-8"], fn f -> %>
-    <h2 class="text-xl font-black">Your website details</h2>
+  <%= form_for @changeset, "/sites", [class: "max-w-lg w-full mx-auto bg-white dark:bg-gray-800 shadow-lg rounded px-8 pt-6 pb-8 mb-4 mt-8"], fn f -> %>
+    <h2 class="text-xl font-black dark:text-gray-100">Your website details</h2>
     <div class="my-6">
-      <%= label f, :domain, class: "block text-sm font-medium text-gray-700" %>
+      <%= label f, :domain, class: "block text-sm font-medium text-gray-700 dark:text-gray-300" %>
       <div class="mt-2 flex rounded-md shadow-sm">
-        <span class="inline-flex items-center px-3 rounded-l-md border border-r-0 border-gray-300 bg-gray-50 text-gray-500 sm:text-sm">
+        <span class="inline-flex items-center px-3 rounded-l-md border border-r-0 border-gray-300 dark:border-gray-500 bg-gray-50 dark:bg-gray-850 text-gray-500 dark:text-gray-400 sm:text-sm">
           https://
         </span>
-        <%= text_input f, :domain, class: "focus:ring-indigo-500 focus:border-indigo-500 flex-1 block w-full px-3 py-2 rounded-none rounded-r-md sm:text-sm border-gray-300", placeholder: "example.com" %>
+        <%= text_input f, :domain, class: "focus:ring-indigo-500 focus:border-indigo-500 dark:bg-gray-800 flex-1 block w-full px-3 py-2 rounded-none rounded-r-md sm:text-sm border-gray-300 dark:border-gray-500 dark:bg-gray-900 dark:text-gray-300", placeholder: "example.com" %>
       </div>
       <%= error_tag f, :domain %>
     </div>
     <div class="my-6">
-      <%= label f, :timezone, "Reporting Timezone", class: "block text-sm font-medium text-gray-700" %>
-      <p class="text-gray-500 text-xs mt-1">To make sure we agree on what 'today' means</p>
+      <%= label f, :timezone, "Reporting Timezone", class: "block text-sm font-medium text-gray-700 dark:text-gray-300" %>
+      <p class="text-gray-500 dark:text-gray-400 text-xs mt-1">To make sure we agree on what 'today' means</p>
 
       <div class="inline-block relative w-full">
-        <%= select f, :timezone, Plausible.Timezones.options(), id: "tz-select", selected: "Etc/Greenwich", class: "mt-1 block w-full pl-3 pr-10 py-2 text-base border-gray-300 focus:outline-none focus:ring-indigo-500 focus:border-indigo-500 sm:text-sm rounded-md" %>
->>>>>>> 3524d13c
+        <%= select f, :timezone, Plausible.Timezones.options(), id: "tz-select", selected: "Etc/Greenwich", class: "mt-1 block w-full pl-3 pr-10 py-2 text-base border-gray-300 dark:border-gray-500 dark:bg-gray-900 dark:text-gray-300 focus:outline-none focus:ring-indigo-500 focus:border-indigo-500 sm:text-sm rounded-md" %>
       </div>
     </div>
     <script>
