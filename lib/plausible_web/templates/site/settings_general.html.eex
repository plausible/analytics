--- conflicted
+++ resolved
@@ -57,11 +57,7 @@
   <header class="relative mt-4">
     <h2 class="text-lg leading-6 font-medium text-gray-900 dark:text-gray-100">Data Import from Google Analytics</h2>
     <p class="mt-1 text-sm leading-5 text-gray-500 dark:text-gray-200">Import existing data from your Google Analytics account.</p>
-<<<<<<< HEAD
-    <%= link(to: "https://docs.plausible.io/import-data/", target: "_blank", rel: "noreferrer") do %>
-=======
     <%= link(to: "https://plausible.io/docs/google-analytics-import", target: "_blank", rel: "noreferrer") do %>
->>>>>>> 06ad6776
       <svg class="w-6 h-6 absolute top-0 right-0 text-gray-400" fill="currentColor" viewBox="0 0 20 20" xmlns="http://www.w3.org/2000/svg"><path fill-rule="evenodd" d="M18 10a8 8 0 11-16 0 8 8 0 0116 0zm-7-4a1 1 0 11-2 0 1 1 0 012 0zM9 9a1 1 0 000 2v3a1 1 0 001 1h1a1 1 0 100-2v-3a1 1 0 00-1-1H9z" clip-rule="evenodd"></path></svg>
     <% end %>
   </header>
