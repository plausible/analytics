--- conflicted
+++ resolved
@@ -11,15 +11,10 @@
           <p class="w-full font-bold text-lg mb-1 text-grey-darkest"><%= site.domain %></p>
         </a>
         <%= link(to: "/#{site.domain}/settings", class: "flex absolute hover:bg-grey-lighter transition rounded py-3 px-5", style: "top: 6px; right: 6px;") do %>
-<<<<<<< HEAD
-          <svg fill="#606f7b" width="16px" height="16px" style="transform: translateY(5px)" xmlns="http://www.w3.org/2000/svg" viewBox="0 0 20 20"><path d="M3.94 6.5L2.22 3.64l1.42-1.42L6.5 3.94c.52-.3 1.1-.54 1.7-.7L9 0h2l.8 3.24c.6.16 1.18.4 1.7.7l2.86-1.72 1.42 1.42-1.72 2.86c.3.52.54 1.1.7 1.7L20 9v2l-3.24.8c-.16.6-.4 1.18-.7 1.7l1.72 2.86-1.42 1.42-2.86-1.72c-.52.3-1.1.54-1.7.7L11 20H9l-.8-3.24c-.6-.16-1.18-.4-1.7-.7l-2.86 1.72-1.42-1.42 1.72-2.86c-.3-.52-.54-1.1-.7-1.7L0 11V9l3.24-.8c.16-.6.4-1.18.7-1.7zM10 13a3 3 0 1 0 0-6 3 3 0 0 0 0 6z"/></svg>
-          <p class="mb-1 ml-1 text-grey-darkest font-medium">Settings</p>
-=======
           <div class="icon baseline">
             <svg xmlns="http://www.w3.org/2000/svg" width="24" height="24" viewBox="0 0 24 24" fill="none" stroke="currentColor" stroke-width="2" stroke-linecap="round" stroke-linejoin="round" class="feather feather-settings"><circle cx="12" cy="12" r="3"/><path d="M19.4 15a1.65 1.65 0 0 0 .33 1.82l.06.06a2 2 0 0 1 0 2.83 2 2 0 0 1-2.83 0l-.06-.06a1.65 1.65 0 0 0-1.82-.33 1.65 1.65 0 0 0-1 1.51V21a2 2 0 0 1-2 2 2 2 0 0 1-2-2v-.09A1.65 1.65 0 0 0 9 19.4a1.65 1.65 0 0 0-1.82.33l-.06.06a2 2 0 0 1-2.83 0 2 2 0 0 1 0-2.83l.06-.06a1.65 1.65 0 0 0 .33-1.82 1.65 1.65 0 0 0-1.51-1H3a2 2 0 0 1-2-2 2 2 0 0 1 2-2h.09A1.65 1.65 0 0 0 4.6 9a1.65 1.65 0 0 0-.33-1.82l-.06-.06a2 2 0 0 1 0-2.83 2 2 0 0 1 2.83 0l.06.06a1.65 1.65 0 0 0 1.82.33H9a1.65 1.65 0 0 0 1-1.51V3a2 2 0 0 1 2-2 2 2 0 0 1 2 2v.09a1.65 1.65 0 0 0 1 1.51 1.65 1.65 0 0 0 1.82-.33l.06-.06a2 2 0 0 1 2.83 0 2 2 0 0 1 0 2.83l-.06.06a1.65 1.65 0 0 0-.33 1.82V9a1.65 1.65 0 0 0 1.51 1H21a2 2 0 0 1 2 2 2 2 0 0 1-2 2h-.09a1.65 1.65 0 0 0-1.51 1z"/></svg>
           </div>
           <p class="ml-1 text-grey-darkest font-medium">Settings</p>
->>>>>>> 9ebf27b1
         <% end %>
       </div>
     <% end %>
