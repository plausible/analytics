--- conflicted
+++ resolved
@@ -1,15 +1,3 @@
-<<<<<<< HEAD
-<div class="bg-white dark:bg-gray-800 max-w-md w-full mx-auto shadow-md rounded px-8 pt-6 pb-8 mb-4 mt-8">
-  <h2 class="text-xl font-black dark:text-gray-100">Success!</h2>
-  <div class="my-4 leading-tight dark:text-gray-100">
-    We've sent an activation link to <b><%= @email %></b>. Please click on the link to activate your account.
-  </div>
-  <div class="mt-8 text-sm dark:text-gray-100">
-    Didn't receive an email?
-  </div>
-  <div class="mt-2 text-sm text-gray-600 dark:text-gray-400 leading-tight">
-    Please check your spam folder and contact <a href="mailto:support@plausible.io" class="text-indigo-500">support@plausible.io</a> if the problem persists
-=======
 <div class="mx-auto mt-6 text-center dark:text-gray-300">
   <h1 class="text-3xl font-black">Register your 30-day unlimited-use free trial</h1>
   <div class="text-xl font-medium">Set up privacy-friendly analytics with just a few clicks</div>
@@ -42,6 +30,5 @@
 
   <div class="pt-12 pl-8 hidden md:block">
     <%= render(PlausibleWeb.AuthView, "_onboarding_steps.html", current_step: 1) %>
->>>>>>> 425975ef
   </div>
 </div>