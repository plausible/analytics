<div class="bg-white max-w-md w-full mx-auto shadow-md rounded px-8 pt-6 pb-8 mb-4 mt-8">
  <h2 class="text-xl font-black">Success!</h2>
  <div class="my-4 leading-tight">
    We have sent an email with password reset instructions to <b><%= @email %></b> if it exists in our database.
  </div>
  <div class="mt-8 text-sm">
    Didn't receive an email?
  </div>
  <div class="mt-2 text-sm text-gray-600 leading-tight">
<<<<<<< HEAD
    Please check your spam folder and contact <%= link(admin_email(), to: "mailto:#{admin_email()}") %> if the problem persists
=======
    Please check your spam folder and contact <a href="mailto:support@plausible.io">support@plausible.io</a> if the problem persists
>>>>>>> b31c0114
  </div>
</div><|MERGE_RESOLUTION|>--- conflicted
+++ resolved
@@ -7,10 +7,6 @@
     Didn't receive an email?
   </div>
   <div class="mt-2 text-sm text-gray-600 leading-tight">
-<<<<<<< HEAD
-    Please check your spam folder and contact <%= link(admin_email(), to: "mailto:#{admin_email()}") %> if the problem persists
-=======
     Please check your spam folder and contact <a href="mailto:support@plausible.io">support@plausible.io</a> if the problem persists
->>>>>>> b31c0114
   </div>
 </div>