<div class="mx-auto mt-6 text-center dark:text-gray-300">
  <h1 class="text-3xl font-black">Register your 30-day unlimited-use free trial</h1>
  <div class="text-xl font-medium">Set up privacy-friendly analytics with just a few clicks</div>
</div>

<<<<<<< HEAD
<div>
  <div class="w-full max-w-3xl mt-4 mx-auto flex">
    <%= form_for @changeset, "/register", [class: "w-full max-w-md mx-auto bg-white dark:bg-gray-800 shadow-md rounded px-8 py-6 mb-4 mt-8", id: "register-form"], fn f -> %>
      <h2 class="text-xl font-black dark:text-gray-100">Enter your details</h2>
      <div class="my-4">
        <%= label f, :name, "Full name", class: "block text-gray-700 dark:text-gray-300 text-sm font-bold mb-2" %>
        <%= text_input f, :name, class: "transition bg-gray-100 dark:bg-gray-900 outline-none appearance-none border border-transparent rounded w-full p-2 text-gray-700 dark:text-gray-300 leading-normal appearance-none focus:outline-none focus:bg-white dark:focus:bg-gray-800 focus:border-gray-300 dark:focus:border-gray-500", placeholder: "Jane Doe" %>
        <%= error_tag f, :name %>
      </div>
      <div class="my-4">
        <%= label f, :email, class: "block text-gray-700 dark:text-gray-300 text-sm font-bold mb-2" %>
        <p class="text-gray-600 dark:text-gray-400 text-xs mt-1 mb-2">No spam, guaranteed.</p>
        <%= email_input f, :email, class: "transition bg-gray-100 dark:bg-gray-900 outline-none appearance-none border border-transparent rounded w-full p-2 text-gray-700 dark:text-gray-300 leading-normal appearance-none focus:outline-none focus:bg-white dark:focus:bg-gray-800 focus:border-gray-300 dark:focus:border-gray-500", placeholder: "example@email.com" %>
        <%= error_tag f, :email %>
=======
<div class="w-full max-w-3xl mt-4 mx-auto flex">
  <%= form_for @changeset, "/register", [class: "w-full max-w-md mx-auto bg-white shadow-md rounded px-8 py-6 mb-4 mt-8", id: "register-form"], fn f -> %>
    <h2 class="text-xl font-black">Enter your details</h2>
    <div class="my-4">
      <%= label f, :name, "Full name", class: "block text-sm font-medium text-gray-700" %>
      <div class="mt-1">
        <%= text_input f, :name, class: "shadow-sm focus:ring-indigo-500 focus:border-indigo-500 block w-full sm:text-sm border-gray-300 rounded-md", placeholder: "Jane Doe" %>
      </div>
      <%= error_tag f, :name %>
    </div>
    <div class="my-4">
      <div class="flex justify-between">
      <%= label f, :email, class: "block text-sm font-medium text-gray-700" %>
      <p class="text-xs text-gray-500 mt-1">No spam, guaranteed.</p>
      </div>
      <div class="mt-1">
        <%= email_input f, :email, class: "shadow-sm focus:ring-indigo-500 focus:border-indigo-500 block w-full sm:text-sm border-gray-300 rounded-md", placeholder: "example@email.com" %>
>>>>>>> 3524d13c
      </div>
      <%= error_tag f, :email %>
    </div>

<<<<<<< HEAD
      <%= if PlausibleWeb.Captcha.enabled?() do %>
        <div class="mt-4">
          <div class="h-captcha" data-sitekey="<%= PlausibleWeb.Captcha.sitekey() %>"></div>
          <%= if assigns[:captcha_error] do %>
            <div class="text-red-500 text-xs italic mt-3"><%= @captcha_error %></div>
          <% end %>
          <%# TODO %>
          <script src="https://hcaptcha.com/1/api.js" async defer data-theme="dark"></script>
        </div>
      <% end %>
=======
    <div class="my-4">
      <div class="flex justify-between">
      <%= label f, :password, class: "block text-sm font-medium text-gray-700" %>
      <p class="text-xs text-gray-500 mt-1">Min 6 characters</p>
      </div>
      <div class="mt-1">
        <%= password_input f, :password, class: "shadow-sm focus:ring-indigo-500 focus:border-indigo-500 block w-full sm:text-sm border-gray-300 rounded-md" %>
      </div>
      <%= error_tag f, :password %>
    </div>
>>>>>>> 3524d13c

    <div class="my-4">
      <%= label f, :password_confirmation, class: "block text-sm font-medium text-gray-700" %>
      <div class="mt-1">
        <%= password_input f, :password_confirmation, class: "shadow-sm focus:ring-indigo-500 focus:border-indigo-500 block w-full sm:text-sm border-gray-300 rounded-md" %>
      </div>
      <%= error_tag f, :password_confirmation %>
    </div>

<<<<<<< HEAD
      <p class="text-center text-gray-500 dark:text-gray-200 text-xs mt-4">
        Already have an account? <%= link("Log in", to: "/login", class: "underline text-gray-800 dark:text-gray-200") %> instead.
      </p>
    <% end %>
    <div class="pt-12 pl-8 hidden md:block">
      <ul class="mt-2 leading-loose dark:text-gray-300">
        <li>
          <svg class="feather text-indigo-600 mr-1" viewBox="0 0 24 24" fill="none" stroke="currentColor" stroke-width="2" stroke-linecap="round" stroke-linejoin="round">
            <path d="M22 11.08V12a10 10 0 1 1-5.93-9.14"/>
            <polyline points="22 4 12 14.01 9 11.01"/>
          </svg>
          Quick and easy to set up
        </li>
        <li>
          <svg class="feather text-indigo-600 mr-1" viewBox="0 0 24 24" fill="none" stroke="currentColor" stroke-width="2" stroke-linecap="round" stroke-linejoin="round">
            <path d="M22 11.08V12a10 10 0 1 1-5.93-9.14"/>
            <polyline points="22 4 12 14.01 9 11.01"/>
          </svg>
          No credit card required
        </li>
        <li>
          <svg class="feather text-indigo-600 mr-1" viewBox="0 0 24 24" fill="none" stroke="currentColor" stroke-width="2" stroke-linecap="round" stroke-linejoin="round">
            <path d="M22 11.08V12a10 10 0 1 1-5.93-9.14"/>
            <polyline points="22 4 12 14.01 9 11.01"/>
          </svg>
          Unlimited use during the trial
        </li>
        <li>
          <svg class="feather text-indigo-600 mr-1" viewBox="0 0 24 24" fill="none" stroke="currentColor" stroke-width="2" stroke-linecap="round" stroke-linejoin="round">
            <path d="M22 11.08V12a10 10 0 1 1-5.93-9.14"/>
            <polyline points="22 4 12 14.01 9 11.01"/>
          </svg>
          From just $6/mo after the trial
        </li>
      </ul>
    </div>
=======
    <%= if PlausibleWeb.Captcha.enabled?() do %>
      <div class="mt-4">
        <div class="h-captcha" data-sitekey="<%= PlausibleWeb.Captcha.sitekey() %>"></div>
        <%= if assigns[:captcha_error] do %>
          <div class="text-red-500 text-xs italic mt-3"><%= @captcha_error %></div>
        <% end %>
        <script src="https://hcaptcha.com/1/api.js" async defer></script>
      </div>
    <% end %>

    <%= submit "Start my free trial →", class: "button mt-4 w-full" %>

    <p class="text-center text-gray-600 text-xs mt-4">
      Already have an account? <%= link("Log in", to: "/login", class: "underline text-gray-800") %> instead.
    </p>
  <% end %>
  <div class="pt-12 pl-8 hidden md:block">
    <%= render(PlausibleWeb.AuthView, "_onboarding_steps.html", current_step: 0) %>
>>>>>>> 3524d13c
  </div>
</div><|MERGE_RESOLUTION|>--- conflicted
+++ resolved
@@ -3,117 +3,49 @@
   <div class="text-xl font-medium">Set up privacy-friendly analytics with just a few clicks</div>
 </div>
 
-<<<<<<< HEAD
-<div>
-  <div class="w-full max-w-3xl mt-4 mx-auto flex">
-    <%= form_for @changeset, "/register", [class: "w-full max-w-md mx-auto bg-white dark:bg-gray-800 shadow-md rounded px-8 py-6 mb-4 mt-8", id: "register-form"], fn f -> %>
-      <h2 class="text-xl font-black dark:text-gray-100">Enter your details</h2>
-      <div class="my-4">
-        <%= label f, :name, "Full name", class: "block text-gray-700 dark:text-gray-300 text-sm font-bold mb-2" %>
-        <%= text_input f, :name, class: "transition bg-gray-100 dark:bg-gray-900 outline-none appearance-none border border-transparent rounded w-full p-2 text-gray-700 dark:text-gray-300 leading-normal appearance-none focus:outline-none focus:bg-white dark:focus:bg-gray-800 focus:border-gray-300 dark:focus:border-gray-500", placeholder: "Jane Doe" %>
-        <%= error_tag f, :name %>
-      </div>
-      <div class="my-4">
-        <%= label f, :email, class: "block text-gray-700 dark:text-gray-300 text-sm font-bold mb-2" %>
-        <p class="text-gray-600 dark:text-gray-400 text-xs mt-1 mb-2">No spam, guaranteed.</p>
-        <%= email_input f, :email, class: "transition bg-gray-100 dark:bg-gray-900 outline-none appearance-none border border-transparent rounded w-full p-2 text-gray-700 dark:text-gray-300 leading-normal appearance-none focus:outline-none focus:bg-white dark:focus:bg-gray-800 focus:border-gray-300 dark:focus:border-gray-500", placeholder: "example@email.com" %>
-        <%= error_tag f, :email %>
-=======
 <div class="w-full max-w-3xl mt-4 mx-auto flex">
-  <%= form_for @changeset, "/register", [class: "w-full max-w-md mx-auto bg-white shadow-md rounded px-8 py-6 mb-4 mt-8", id: "register-form"], fn f -> %>
-    <h2 class="text-xl font-black">Enter your details</h2>
+  <%= form_for @changeset, "/register", [class: "w-full max-w-md mx-auto bg-white dark:bg-gray-800 shadow-md rounded px-8 py-6 mb-4 mt-8", id: "register-form"], fn f -> %>
+    <h2 class="text-xl font-black dark:text-gray-100">Enter your details</h2>
     <div class="my-4">
-      <%= label f, :name, "Full name", class: "block text-sm font-medium text-gray-700" %>
+      <%= label f, :name, "Full name", class: "block text-sm font-medium text-gray-700 dark:text-gray-300" %>
       <div class="mt-1">
-        <%= text_input f, :name, class: "shadow-sm focus:ring-indigo-500 focus:border-indigo-500 block w-full sm:text-sm border-gray-300 rounded-md", placeholder: "Jane Doe" %>
+        <%= text_input f, :name, class: "dark:bg-gray-900 shadow-sm focus:ring-indigo-500 focus:border-indigo-500 block w-full sm:text-sm border-gray-300 dark:border-gray-500 rounded-md dark:text-gray-300", placeholder: "Jane Doe" %>
       </div>
       <%= error_tag f, :name %>
     </div>
     <div class="my-4">
       <div class="flex justify-between">
-      <%= label f, :email, class: "block text-sm font-medium text-gray-700" %>
+      <%= label f, :email, class: "block text-sm font-medium text-gray-700 dark:text-gray-300" %>
       <p class="text-xs text-gray-500 mt-1">No spam, guaranteed.</p>
       </div>
       <div class="mt-1">
-        <%= email_input f, :email, class: "shadow-sm focus:ring-indigo-500 focus:border-indigo-500 block w-full sm:text-sm border-gray-300 rounded-md", placeholder: "example@email.com" %>
->>>>>>> 3524d13c
+        <%= email_input f, :email, class: "dark:bg-gray-900 shadow-sm focus:ring-indigo-500 focus:border-indigo-500 block w-full sm:text-sm border-gray-300 dark:border-gray-500 rounded-md dark:text-gray-300", placeholder: "example@email.com" %>
       </div>
       <%= error_tag f, :email %>
     </div>
 
-<<<<<<< HEAD
-      <%= if PlausibleWeb.Captcha.enabled?() do %>
-        <div class="mt-4">
-          <div class="h-captcha" data-sitekey="<%= PlausibleWeb.Captcha.sitekey() %>"></div>
-          <%= if assigns[:captcha_error] do %>
-            <div class="text-red-500 text-xs italic mt-3"><%= @captcha_error %></div>
-          <% end %>
-          <%# TODO %>
-          <script src="https://hcaptcha.com/1/api.js" async defer data-theme="dark"></script>
-        </div>
-      <% end %>
-=======
     <div class="my-4">
       <div class="flex justify-between">
-      <%= label f, :password, class: "block text-sm font-medium text-gray-700" %>
+      <%= label f, :password, class: "block text-sm font-medium text-gray-700 dark:text-gray-300" %>
       <p class="text-xs text-gray-500 mt-1">Min 6 characters</p>
       </div>
       <div class="mt-1">
-        <%= password_input f, :password, class: "shadow-sm focus:ring-indigo-500 focus:border-indigo-500 block w-full sm:text-sm border-gray-300 rounded-md" %>
+        <%= password_input f, :password, class: "dark:bg-gray-900 shadow-sm focus:ring-indigo-500 focus:border-indigo-500 block w-full sm:text-sm border-gray-300 dark:border-gray-500 rounded-md dark:text-gray-300" %>
       </div>
       <%= error_tag f, :password %>
     </div>
->>>>>>> 3524d13c
 
     <div class="my-4">
-      <%= label f, :password_confirmation, class: "block text-sm font-medium text-gray-700" %>
+      <%= label f, :password_confirmation, class: "block text-sm font-medium text-gray-700 dark:text-gray-300" %>
       <div class="mt-1">
-        <%= password_input f, :password_confirmation, class: "shadow-sm focus:ring-indigo-500 focus:border-indigo-500 block w-full sm:text-sm border-gray-300 rounded-md" %>
+        <%= password_input f, :password_confirmation, class: "dark:bg-gray-900 shadow-sm focus:ring-indigo-500 focus:border-indigo-500 block w-full sm:text-sm border-gray-300 dark:border-gray-500 rounded-md dark:text-gray-300" %>
       </div>
       <%= error_tag f, :password_confirmation %>
     </div>
 
-<<<<<<< HEAD
-      <p class="text-center text-gray-500 dark:text-gray-200 text-xs mt-4">
-        Already have an account? <%= link("Log in", to: "/login", class: "underline text-gray-800 dark:text-gray-200") %> instead.
-      </p>
-    <% end %>
-    <div class="pt-12 pl-8 hidden md:block">
-      <ul class="mt-2 leading-loose dark:text-gray-300">
-        <li>
-          <svg class="feather text-indigo-600 mr-1" viewBox="0 0 24 24" fill="none" stroke="currentColor" stroke-width="2" stroke-linecap="round" stroke-linejoin="round">
-            <path d="M22 11.08V12a10 10 0 1 1-5.93-9.14"/>
-            <polyline points="22 4 12 14.01 9 11.01"/>
-          </svg>
-          Quick and easy to set up
-        </li>
-        <li>
-          <svg class="feather text-indigo-600 mr-1" viewBox="0 0 24 24" fill="none" stroke="currentColor" stroke-width="2" stroke-linecap="round" stroke-linejoin="round">
-            <path d="M22 11.08V12a10 10 0 1 1-5.93-9.14"/>
-            <polyline points="22 4 12 14.01 9 11.01"/>
-          </svg>
-          No credit card required
-        </li>
-        <li>
-          <svg class="feather text-indigo-600 mr-1" viewBox="0 0 24 24" fill="none" stroke="currentColor" stroke-width="2" stroke-linecap="round" stroke-linejoin="round">
-            <path d="M22 11.08V12a10 10 0 1 1-5.93-9.14"/>
-            <polyline points="22 4 12 14.01 9 11.01"/>
-          </svg>
-          Unlimited use during the trial
-        </li>
-        <li>
-          <svg class="feather text-indigo-600 mr-1" viewBox="0 0 24 24" fill="none" stroke="currentColor" stroke-width="2" stroke-linecap="round" stroke-linejoin="round">
-            <path d="M22 11.08V12a10 10 0 1 1-5.93-9.14"/>
-            <polyline points="22 4 12 14.01 9 11.01"/>
-          </svg>
-          From just $6/mo after the trial
-        </li>
-      </ul>
-    </div>
-=======
     <%= if PlausibleWeb.Captcha.enabled?() do %>
       <div class="mt-4">
-        <div class="h-captcha" data-sitekey="<%= PlausibleWeb.Captcha.sitekey() %>"></div>
+        <div class="h-captcha"></div>
         <%= if assigns[:captcha_error] do %>
           <div class="text-red-500 text-xs italic mt-3"><%= @captcha_error %></div>
         <% end %>
@@ -123,12 +55,11 @@
 
     <%= submit "Start my free trial →", class: "button mt-4 w-full" %>
 
-    <p class="text-center text-gray-600 text-xs mt-4">
-      Already have an account? <%= link("Log in", to: "/login", class: "underline text-gray-800") %> instead.
+    <p class="text-center text-gray-600 dark:text-gray-500  text-xs mt-4">
+      Already have an account? <%= link("Log in", to: "/login", class: "underline text-gray-800 dark:text-gray-50") %> instead.
     </p>
   <% end %>
   <div class="pt-12 pl-8 hidden md:block">
     <%= render(PlausibleWeb.AuthView, "_onboarding_steps.html", current_step: 0) %>
->>>>>>> 3524d13c
   </div>
 </div>