<.settings_tiles>
  <.tile :if={Plausible.Users.type(@current_user) == :standard}>
    <:title>
<<<<<<< HEAD
      <a id="update-name">Dein Name</a>
    </:title>
    <:subtitle>
      Ändere den Namen, der mit deinem Konto verknüpft ist
    </:subtitle>
=======
      <a id="update-name">Your name</a>
    </:title>
>>>>>>> 0eea55d1
    <.form
      :let={f}
      action={Routes.settings_path(@conn, :update_name)}
      for={@name_changeset}
      method="post"
    >
      <.input type="text" field={f[:name]} label="Name" width="w-1/2" mt?={false} />

      <.button type="submit">
<<<<<<< HEAD
        Name Ändern
=======
        Change name
>>>>>>> 0eea55d1
      </.button>
    </.form>
  </.tile>

  <.tile :if={Plausible.Users.type(@current_user) == :sso}>
    <:title>
<<<<<<< HEAD
      <a id="view-name">Dein Name</a>
    </:title>
    <:subtitle>
      Der Name der mit deinem Konto verknüpft ist
    </:subtitle>
=======
      <a id="view-name">Your name</a>
    </:title>
>>>>>>> 0eea55d1
    <.form :let={f} for={@name_changeset}>
      <.input type="text" field={f[:name]} disabled={true} label="Name" width="w-1/2" mt?={false} />
    </.form>
  </.tile>

  <.tile docs="dashboard-appearance">
    <:title>
<<<<<<< HEAD
      <a id="update-theme">Dashboard Darstellung</a>
    </:title>
    <:subtitle>
      Stelle deine visuellen Einstellungen ein
    </:subtitle>
=======
      <a id="update-theme">Appearance</a>
    </:title>
>>>>>>> 0eea55d1
    <.form
      :let={f}
      action={Routes.settings_path(@conn, :update_theme)}
      for={@theme_changeset}
      method="post"
    >
      <.input
        type="select"
        field={f[:theme]}
        options={Plausible.Themes.options()}
        label="Theme"
        width="w-1/2"
        mt?={false}
      />

      <.button type="submit">
        Change theme
      </.button>
    </.form>
  </.tile>
</.settings_tiles><|MERGE_RESOLUTION|>--- conflicted
+++ resolved
@@ -1,16 +1,11 @@
 <.settings_tiles>
   <.tile :if={Plausible.Users.type(@current_user) == :standard}>
     <:title>
-<<<<<<< HEAD
       <a id="update-name">Dein Name</a>
     </:title>
     <:subtitle>
       Ändere den Namen, der mit deinem Konto verknüpft ist
     </:subtitle>
-=======
-      <a id="update-name">Your name</a>
-    </:title>
->>>>>>> 0eea55d1
     <.form
       :let={f}
       action={Routes.settings_path(@conn, :update_name)}
@@ -20,27 +15,18 @@
       <.input type="text" field={f[:name]} label="Name" width="w-1/2" mt?={false} />
 
       <.button type="submit">
-<<<<<<< HEAD
         Name Ändern
-=======
-        Change name
->>>>>>> 0eea55d1
       </.button>
     </.form>
   </.tile>
 
   <.tile :if={Plausible.Users.type(@current_user) == :sso}>
     <:title>
-<<<<<<< HEAD
       <a id="view-name">Dein Name</a>
     </:title>
     <:subtitle>
       Der Name der mit deinem Konto verknüpft ist
     </:subtitle>
-=======
-      <a id="view-name">Your name</a>
-    </:title>
->>>>>>> 0eea55d1
     <.form :let={f} for={@name_changeset}>
       <.input type="text" field={f[:name]} disabled={true} label="Name" width="w-1/2" mt?={false} />
     </.form>
@@ -48,16 +34,11 @@
 
   <.tile docs="dashboard-appearance">
     <:title>
-<<<<<<< HEAD
       <a id="update-theme">Dashboard Darstellung</a>
     </:title>
     <:subtitle>
       Stelle deine visuellen Einstellungen ein
     </:subtitle>
-=======
-      <a id="update-theme">Appearance</a>
-    </:title>
->>>>>>> 0eea55d1
     <.form
       :let={f}
       action={Routes.settings_path(@conn, :update_theme)}
