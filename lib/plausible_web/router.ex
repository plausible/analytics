--- conflicted
+++ resolved
@@ -88,33 +88,8 @@
   end
 
   on_ee do
-<<<<<<< HEAD
-    scope alias: PlausibleWeb.Live, assigns: %{connect_live_socket: true} do
-=======
-    use Kaffy.Routes,
-      scope: "/crm",
-      pipe_through: [
-        PlausibleWeb.Plugs.NoRobots,
-        PlausibleWeb.AuthPlug,
-        PlausibleWeb.SuperAdminOnlyPlug
-      ]
-  end
-
-  on_ee do
-    scope "/crm", PlausibleWeb do
-      pipe_through :flags
-      get "/teams/team/:team_id/usage", AdminController, :usage
-      get "/auth/user/:user_id/info", AdminController, :user_info
-      get "/billing/team/:team_id/current_plan", AdminController, :current_plan
-      get "/billing/search/team-by-id/:team_id", AdminController, :team_by_id
-      post "/billing/search/team", AdminController, :team_search
-    end
-  end
-
-  on_ee do
     scope alias: PlausibleWeb.Live,
           assigns: %{connect_live_socket: true, skip_plausible_tracking: true} do
->>>>>>> 6040bed5
       pipe_through [:browser, :csrf, :app_layout, :flags]
 
       live "/cs", CustomerSupport, :index, as: :customer_support
