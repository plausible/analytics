defmodule PlausibleWeb.Email do
  use Bamboo.Phoenix, view: PlausibleWeb.EmailView
  import Bamboo.PostmarkHelper

  def mailer_email_from do
    Application.get_env(:plausible, :mailer_email)
  end

  def activation_email(user, code) do
    priority_email()
    |> to(user)
    |> tag("activation-email")
    |> subject("#{code} es tu código de verificación")
    |> render("activation_email.html", user: user, code: code)
  end

  def welcome_email(user) do
    base_email()
    |> to(user)
    |> tag("welcome-email")
<<<<<<< HEAD
    |> subject("Bienvenido a nuestras estadísticas!")
=======
    |> subject("Welcome to Plausible")
>>>>>>> 1a9dd0de
    |> render("welcome_email.html", user: user)
  end

  def create_site_email(user) do
    base_email()
    |> to(user)
    |> tag("create-site-email")
<<<<<<< HEAD
    |> subject("Agrega los detalles de tu sitio")
=======
    |> subject("Your Plausible setup: Add your website details")
>>>>>>> 1a9dd0de
    |> render("create_site_email.html", user: user)
  end

  def site_setup_help(user, site) do
    base_email()
    |> to(user)
    |> tag("help-email")
    |> subject("Esperando las primeras visitas")
    |> render("site_setup_help_email.html", user: user, site: site)
      user: user,
      site: site
    )
  end

  def site_setup_success(user, site) do
    base_email()
    |> to(user)
    |> tag("setup-success-email")
    |> subject("Estamos registrando las estadísticas")
    |> render("site_setup_success_email.html", user: user, site: site)
      user: user,
      site: site
    )
  end

  def check_stats_email(user) do
    base_email()
    |> to(user)
    |> tag("check-stats-email")
<<<<<<< HEAD
    |> subject("Chequea las estadísticas")
=======
    |> subject("Check your Plausible website stats")
>>>>>>> 1a9dd0de
    |> render("check_stats_email.html", user: user)
  end

  def password_reset_email(email, reset_link) do
    priority_email(%{layout: nil})
    |> to(email)
    |> tag("password-reset-email")
    |> subject("Reiniciamos tu contraseña")
    |> render("password_reset_email.html", reset_link: reset_link)
  end

  def trial_one_week_reminder(user) do
    base_email()
    |> to(user)
    |> tag("trial-one-week-reminder")
<<<<<<< HEAD
    |> subject("Tu cuenta trial expira en una semana")
=======
    |> subject("Your Plausible trial expires next week")
>>>>>>> 1a9dd0de
    |> render("trial_one_week_reminder.html", user: user)
  end

  def trial_upgrade_email(user, day, {pageviews, custom_events}) do
    suggested_plan = Plausible.Billing.Plans.suggest(user, pageviews + custom_events)

    base_email()
    |> to(user)
    |> tag("trial-upgrade-email")
    |> subject("Tu cuenta trial expira en #{day} días")
    |> render("trial_upgrade_email.html",
      user: user,
      day: day,
      custom_events: custom_events,
      usage: pageviews + custom_events,
      suggested_plan: suggested_plan
    )
  end

  def trial_over_email(user) do
    base_email()
    |> to(user)
    |> tag("trial-over-email")
<<<<<<< HEAD
    |> subject("Tu período a prueba finalizó!")
=======
    |> subject("Your Plausible trial has ended")
>>>>>>> 1a9dd0de
    |> render("trial_over_email.html", user: user)
  end

  def weekly_report(email, site, assigns) do
    assigns = Keyword.put(assigns, :site, site)

    base_email(%{layout: nil})
    |> to(email)
    |> tag("weekly-report")
<<<<<<< HEAD
    |> subject("#{assigns[:name]} reporte para #{site.domain}")
    |> render("weekly_report.html", Keyword.put(assigns, :site, site))
=======
    |> subject("#{assigns[:name]} report for #{site.domain}")
    |> html_body(PlausibleWeb.MJML.WeeklyReport.render(assigns))
>>>>>>> 1a9dd0de
  end

  def spike_notification(email, site, current_visitors, sources, dashboard_link) do
    base_email()
    |> to(email)
    |> tag("spike-notification")
<<<<<<< HEAD
    |> subject("Hype en #{site.domain}!")
=======
    |> subject("Traffic Spike on #{site.domain}")
>>>>>>> 1a9dd0de
    |> render("spike_notification.html", %{
      site: site,
      current_visitors: current_visitors,
      sources: sources,
      link: dashboard_link
    })
  end

  def over_limit_email(user, usage, last_cycle, suggested_plan) do
    priority_email()
    |> to(user)
    |> tag("over-limit")
    |> subject("[Acción requerida] Superaste tu plan!")
    |> render("over_limit.html", %{
      user: user,
      usage: usage,
      last_cycle: last_cycle,
      suggested_plan: suggested_plan
    })
  end

  def enterprise_over_limit_internal_email(user, usage, last_cycle, site_usage, site_allowance) do
    base_email(%{layout: nil})
    |> to("enterprise@plausible.io")
    |> tag("enterprise-over-limit")
    |> subject("#{user.email} superó su plan")
    |> render("enterprise_over_limit_internal.html", %{
      user: user,
      usage: usage,
      last_cycle: last_cycle,
      site_usage: site_usage,
      site_allowance: site_allowance
    })
  end

  def dashboard_locked(user, usage, last_cycle, suggested_plan) do
    priority_email()
    |> to(user)
    |> tag("dashboard-locked")
    |> subject("[Acción requerida] Tu panel de estadísticas está bloqueado")
    |> render("dashboard_locked.html", %{
      user: user,
      usage: usage,
      last_cycle: last_cycle,
      suggested_plan: suggested_plan
    })
  end

  def yearly_renewal_notification(user) do
    date = Timex.format!(user.subscription.next_bill_date, "{Mfull} {D}, {YYYY}")

    priority_email()
    |> to(user)
    |> tag("yearly-renewal")
    |> subject("Tu suscripción está por renovarse")
    |> render("yearly_renewal_notification.html", %{
      user: user,
      date: date,
      next_bill_amount: user.subscription.next_bill_amount,
      currency: user.subscription.currency_code
    })
  end

  def yearly_expiration_notification(user) do
    date = Timex.format!(user.subscription.next_bill_date, "{Mfull} {D}, {YYYY}")

    priority_email()
    |> to(user)
    |> tag("yearly-expiration")
    |> subject("Tu subscripción está por expirar")
    |> render("yearly_expiration_notification.html", %{
      user: user,
      date: date
    })
  end

  def cancellation_email(user) do
    base_email()
    |> to(user.email)
    |> tag("cancelled-email")
    |> subject("Tu subscripción fue cancelada")
    |> render("cancellation_email.html", name: user.name)
  end

  def new_user_invitation(invitation) do
    priority_email()
    |> to(invitation.email)
    |> tag("new-user-invitation")
    |> subject("Fuiste invitado a #{invitation.site.domain}")
    |> render("new_user_invitation.html",
      invitation: invitation
    )
  end

  def existing_user_invitation(invitation) do
    priority_email()
    |> to(invitation.email)
    |> tag("existing-user-invitation")
    |> subject("Fuiste invitado a #{invitation.site.domain}")
    |> render("existing_user_invitation.html",
      invitation: invitation
    )
  end

  def ownership_transfer_request(invitation, new_owner_account) do
    priority_email()
    |> to(invitation.email)
    |> tag("ownership-transfer-request")
    |> subject("Transferir propiedad a #{invitation.site.domain}")
    |> render("ownership_transfer_request.html",
      invitation: invitation,
      new_owner_account: new_owner_account
    )
  end

  def invitation_accepted(invitation) do
    priority_email()
    |> to(invitation.inviter.email)
    |> tag("invitation-accepted")
    |> subject(
      "#{invitation.email} aceptó tu invitación a #{invitation.site.domain}"
    )
    |> render("invitation_accepted.html",
      user: invitation.inviter,
      invitation: invitation
    )
  end

  def invitation_rejected(invitation) do
    priority_email()
    |> to(invitation.inviter.email)
    |> tag("invitation-rejected")
    |> subject(
      "#{invitation.email} rechazó tu invitación a #{invitation.site.domain}"
    )
    |> render("invitation_rejected.html",
      user: invitation.inviter,
      invitation: invitation
    )
  end

  def ownership_transfer_accepted(invitation) do
    priority_email()
    |> to(invitation.inviter.email)
    |> tag("ownership-transfer-accepted")
    |> subject(
      "#{invitation.email} aceptó la transferencia de #{invitation.site.domain}"
    )
    |> render("ownership_transfer_accepted.html",
      user: invitation.inviter,
      invitation: invitation
    )
  end

  def ownership_transfer_rejected(invitation) do
    priority_email()
    |> to(invitation.inviter.email)
    |> tag("ownership-transfer-rejected")
    |> subject(
      "#{invitation.email} rechazó la transferencia de #{invitation.site.domain}"
    )
    |> render("ownership_transfer_rejected.html",
      user: invitation.inviter,
      invitation: invitation
    )
  end

  def site_member_removed(membership) do
    priority_email()
    |> to(membership.user.email)
    |> tag("site-member-removed")
    |> subject("Tu acceso a #{membership.site.domain} fue revocado")
    |> render("site_member_removed.html",
      user: membership.user,
      membership: membership
    )
  end

  def import_success(user, site) do
    priority_email()
    |> to(user)
    |> tag("import-success-email")
    |> subject("La carga de GA finalizó para #{site.domain}")
    |> render("google_analytics_import.html", %{
      site: site,
      link: PlausibleWeb.Endpoint.url() <> "/" <> URI.encode_www_form(site.domain),
      user: user,
      success: true
    })
  end

  def import_failure(user, site) do
    priority_email()
    |> to(user)
    |> tag("import-failure-email")
    |> subject("La carga de GA falló en #{site.domain}")
    |> render("google_analytics_import.html", %{
      user: user,
      site: site,
      success: false
    })
  end

  def error_report(reported_by, trace_id, feedback) do
    Map.new()
    |> Map.put(:layout, nil)
    |> base_email()
    |> to("bugs@plausible.io")
    |> put_param("ReplyTo", reported_by)
    |> tag("sentry")
    |> subject("Feedback to Sentry Trace #{trace_id}")
    |> render("error_report_email.html", %{
      reported_by: reported_by,
      feedback: feedback,
      trace_id: trace_id
    })
  end

  @doc """
    Unlike the default 'base' emails, priority emails cannot be unsubscribed from. This is achieved
    by sending them through a dedicated 'priority' message stream in Postmark.
  """
  def priority_email(), do: priority_email(%{layout: "priority_email.html"})

  def priority_email(%{layout: layout}) do
    base_email(%{layout: layout})
    |> put_param("MessageStream", "priority")
  end

  def base_email(), do: base_email(%{layout: "base_email.html"})

  def base_email(%{layout: layout}) do
    mailer_from = Application.get_env(:plausible, :mailer_email)

    new_email()
    |> put_param("TrackOpens", false)
    |> from(mailer_from)
    |> maybe_put_layout(layout)
  end

  defp maybe_put_layout(email, nil), do: email

  defp maybe_put_layout(email, layout) do
    put_html_layout(email, {PlausibleWeb.LayoutView, layout})
  end
end<|MERGE_RESOLUTION|>--- conflicted
+++ resolved
@@ -18,11 +18,7 @@
     base_email()
     |> to(user)
     |> tag("welcome-email")
-<<<<<<< HEAD
     |> subject("Bienvenido a nuestras estadísticas!")
-=======
-    |> subject("Welcome to Plausible")
->>>>>>> 1a9dd0de
     |> render("welcome_email.html", user: user)
   end
 
@@ -30,11 +26,7 @@
     base_email()
     |> to(user)
     |> tag("create-site-email")
-<<<<<<< HEAD
     |> subject("Agrega los detalles de tu sitio")
-=======
-    |> subject("Your Plausible setup: Add your website details")
->>>>>>> 1a9dd0de
     |> render("create_site_email.html", user: user)
   end
 
@@ -64,11 +56,7 @@
     base_email()
     |> to(user)
     |> tag("check-stats-email")
-<<<<<<< HEAD
     |> subject("Chequea las estadísticas")
-=======
-    |> subject("Check your Plausible website stats")
->>>>>>> 1a9dd0de
     |> render("check_stats_email.html", user: user)
   end
 
@@ -84,11 +72,7 @@
     base_email()
     |> to(user)
     |> tag("trial-one-week-reminder")
-<<<<<<< HEAD
     |> subject("Tu cuenta trial expira en una semana")
-=======
-    |> subject("Your Plausible trial expires next week")
->>>>>>> 1a9dd0de
     |> render("trial_one_week_reminder.html", user: user)
   end
 
@@ -112,11 +96,7 @@
     base_email()
     |> to(user)
     |> tag("trial-over-email")
-<<<<<<< HEAD
     |> subject("Tu período a prueba finalizó!")
-=======
-    |> subject("Your Plausible trial has ended")
->>>>>>> 1a9dd0de
     |> render("trial_over_email.html", user: user)
   end
 
@@ -126,24 +106,15 @@
     base_email(%{layout: nil})
     |> to(email)
     |> tag("weekly-report")
-<<<<<<< HEAD
     |> subject("#{assigns[:name]} reporte para #{site.domain}")
     |> render("weekly_report.html", Keyword.put(assigns, :site, site))
-=======
-    |> subject("#{assigns[:name]} report for #{site.domain}")
-    |> html_body(PlausibleWeb.MJML.WeeklyReport.render(assigns))
->>>>>>> 1a9dd0de
   end
 
   def spike_notification(email, site, current_visitors, sources, dashboard_link) do
     base_email()
     |> to(email)
     |> tag("spike-notification")
-<<<<<<< HEAD
     |> subject("Hype en #{site.domain}!")
-=======
-    |> subject("Traffic Spike on #{site.domain}")
->>>>>>> 1a9dd0de
     |> render("spike_notification.html", %{
       site: site,
       current_visitors: current_visitors,
