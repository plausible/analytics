--- conflicted
+++ resolved
@@ -96,7 +96,6 @@
   @impl true
   def render(assigns) do
     ~H"""
-<<<<<<< HEAD
     <.async_result :let={status} assign={@status}>
       <:loading><Generic.spinner /></:loading>
       <:failed :let={_failure}><.fetch_export_failed /></:failed>
@@ -108,25 +107,13 @@
         <% "failed" -> %>
           <.export_failed />
         <% "ready" -> %>
-          <.download storage={@storage} export={@export.result} />
+          <.download
+            storage={@storage}
+            export={@export}
+            href={Routes.site_path(@socket, :download_export, @site.domain)}
+          />
       <% end %>
     </.async_result>
-=======
-    <%= case @status do %>
-      <% "can_schedule" -> %>
-        <.prepare_download />
-      <% "in_progress" -> %>
-        <.in_progress />
-      <% "failed" -> %>
-        <.failed />
-      <% "ready" -> %>
-        <.download
-          storage={@storage}
-          export={@export}
-          href={Routes.site_path(@socket, :download_export, @site.domain)}
-        />
-    <% end %>
->>>>>>> c41e5980
     """
   end
 
