defmodule PlausibleWeb.Live.Components.ComboBox do
  @moduledoc """
  Phoenix LiveComponent for a combobox UI element with search and selection
  functionality.

  The component allows users to select an option from a list of options,
  which can be searched by typing in the input field.

  The component renders an input field with a dropdown anchor and a
  hidden input field for submitting the selected value.

  The number of options displayed in the dropdown is limited to 15
  by default but can be customized. When a user types into the input
  field, the component searches the available options and provides
  suggestions based on the input.

  Any function can be supplied via `suggest_fun` attribute
  - see the provided `ComboBox.StaticSearch`.

  In most cases the `suggest_fun` runs an operation that could be deferred,
  so by default, the `async={true}` attr calls it in a background Task
  and updates the suggestions asynchronously. This way, you can render
  the component without having to wait for suggestions to load.

  If you explicitly need to make the operation synchronous, you may
  pass `async={false}` option.

  If your initial `options` are not provided up-front at initial render,
  lack of `options` attr value combined with `async=true` calls the
  `suggest_fun.("", [])` asynchronously - that special clause can be used
  to provide the initial set of suggestions updated right after the initial render.

  To simplify integration testing, suggestions load up synchronously during
  tests. This lets you skip waiting for suggestions messages
  to arrive. The asynchronous behaviour alone is already tested in
  ComboBox own test suite, so there is no need for additional
  verification.
  """
  use PlausibleWeb, :live_component

  @default_suggestions_limit 15

  def update(assigns, socket) do
    socket =
      socket
      |> assign(assigns)
      |> select_default()

    socket =
      if connected?(socket) do
        socket
        |> assign_options()
        |> assign_suggestions()
      else
        socket
      end

    {:ok, socket}
  end

  attr(:placeholder, :string, default: "Select option or search by typing")
  attr(:id, :any, required: true)
  attr(:options, :list, default: [])
  attr(:submit_name, :string, required: true)
  attr(:display_value, :string, default: "")
  attr(:submit_value, :string, default: "")
  attr(:selected, :any)
  attr(:suggest_fun, :any, required: true)
  attr(:suggestions_limit, :integer)
  attr(:class, :string, default: "")
  attr(:clear_on_select, :boolean, default: false)
  attr(:required, :boolean, default: false)
  attr(:creatable, :boolean, default: false)
  attr(:creatable_prompt, :string, default: "Create")
  attr(:errors, :list, default: [])
  attr(:async, :boolean, default: Mix.env() != :test)
  attr(:on_selection_made, :any)

  def render(assigns) do
    assigns =
      assign_new(assigns, :suggestions, fn ->
        Enum.take(assigns.options, suggestions_limit(assigns))
      end)

    ~H"""
    <div
      id={"input-picker-main-#{@id}"}
      class={@class}
      x-data={"comboBox('#{@id}')"}
      x-on:keydown.arrow-up.prevent="focusPrev"
      x-on:keydown.arrow-down.prevent="focusNext"
      x-on:keydown.enter.prevent="select"
      x-on:keydown.tab="close"
      x-on:keydown.escape="close"
    >
      <div class="relative w-full">
        <div
          @click.away="close"
          class="pl-2 pr-8 py-1 w-full dark:bg-gray-900 dark:text-gray-300 rounded-md shadow-sm border border-gray-300 dark:border-gray-700 focus-within:border-indigo-500 focus-within:ring-1 focus-within:ring-indigo-500"
        >
          <input
            type="text"
            autocomplete="off"
            id={@id}
            name={"display-#{@id}"}
            placeholder={@placeholder}
            x-on:focus="open"
            x-on:selection-change={assigns[:"x-on-selection-change"]}
            phx-change="search"
            x-on:keydown="open"
            phx-target={@myself}
            phx-debounce={200}
            value={@display_value}
            class="text-sm [&.phx-change-loading+svg.spinner]:block border-none py-1 px-1 p-0 w-full inline-block rounded-md focus:outline-none focus:ring-0"
            style="background-color: inherit;"
            required={@required}
          />

          <.spinner class="spinner hidden absolute inset-y-3 right-8" />
          <.spinner x-show="selectionInProgress" class="spinner absolute inset-y-3 right-8" />

          <.dropdown_anchor id={@id} />

          <input
            type="hidden"
            x-init={"trackSubmitValueChange('#{Phoenix.HTML.javascript_escape(to_string(@submit_value))}')"}
            name={@submit_name}
            value={@submit_value}
            phx-target={@myself}
            id={"submit-#{@id}"}
          />
        </div>

        <.combo_dropdown
          ref={@id}
          suggest_fun={@suggest_fun}
          suggestions={@suggestions}
          target={@myself}
          creatable={@creatable}
          display_value={@display_value}
          creatable_prompt={@creatable_prompt}
        />
      </div>
    </div>
    """
  end

  attr(:id, :any, required: true)

  def dropdown_anchor(assigns) do
    ~H"""
    <div x-on:click="open" class="cursor-pointer absolute inset-y-0 right-0 flex items-center pr-2">
      <svg
        xmlns="http://www.w3.org/2000/svg"
        viewBox="0 0 20 20"
        fill="currentColor"
        aria-hidden="true"
        class="h-4 w-4 text-gray-500"
      >
        <path
          fill-rule="evenodd"
          d="M5.23 7.21a.75.75 0 011.06.02L10 11.168l3.71-3.938a.75.75 0 111.08 1.04l-4.25 4.5a.75.75 0 01-1.08 0l-4.25-4.5a.75.75 0 01.02-1.06z"
          clip-rule="evenodd"
        >
        </path>
      </svg>
    </div>
    """
  end

  attr(:ref, :string, required: true)
  attr(:suggestions, :list, default: [])
  attr(:suggest_fun, :any, required: true)
  attr(:target, :any)
  attr(:creatable, :boolean, required: true)
  attr(:creatable_prompt, :string, default: nil)
  attr(:display_value, :string, required: true)

  def combo_dropdown(assigns) do
    ~H"""
    <ul
      tabindex="-1"
      id={"dropdown-#{@ref}"}
      x-show="isOpen"
      x-ref="suggestions"
      class="text-sm w-full dropdown z-50 absolute mt-1 max-h-60 overflow-auto rounded-md bg-white py-1 text-base shadow-lg ring-1 ring-black ring-opacity-5 focus:outline-none dark:bg-gray-900"
    >
      <.option
        :if={display_creatable_option?(assigns)}
        idx={0}
        submit_value={@display_value}
        display_value={@display_value}
        target={@target}
        ref={@ref}
        creatable
        creatable_prompt={@creatable_prompt}
      />

      <.option
        :for={
          {{submit_value, display_value}, idx} <-
            Enum.with_index(
              @suggestions,
              fn {option_value, option}, idx -> {{option_value, to_string(option)}, idx + 1} end
            )
        }
        :if={@suggestions != []}
        idx={idx}
        submit_value={submit_value}
        display_value={display_value}
        target={@target}
        ref={@ref}
      />

      <div
        :if={@suggestions == [] && !@creatable}
        class="relative cursor-default select-none py-2 px-4 text-gray-700 dark:text-gray-300"
      >
        No matches found. Try searching for something different.
      </div>
      <div
        :if={@suggestions == [] && @creatable && String.trim(@display_value) == ""}
        class="relative cursor-default select-none py-2 px-4 text-gray-700 dark:text-gray-300"
      >
        Create an item by typing.
      </div>
    </ul>
    """
  end

  attr(:display_value, :string, required: true)
  attr(:submit_value, :string, required: true)
  attr(:ref, :string, required: true)
  attr(:target, :any)
  attr(:idx, :integer, required: true)
  attr(:creatable, :boolean, default: false)
  attr(:creatable_prompt, :string, required: false)

  def option(assigns) do
    assigns = assign(assigns, :suggestions_limit, suggestions_limit(assigns))

    ~H"""
    <li
      class={[
        "relative select-none cursor-pointer dark:text-gray-300",
        @creatable && "creatable"
      ]}
      @mouseenter={"setFocus(#{@idx})"}
      x-bind:class={ "{'text-white bg-indigo-500': focus === #{@idx}}" }
      id={"dropdown-#{@ref}-option-#{@idx}"}
    >
      <a
        x-ref={"dropdown-#{@ref}-option-#{@idx}"}
        x-on:click={not @creatable && "selectionInProgress = true"}
        phx-click={select_option(@ref, @submit_value, @display_value)}
        phx-value-submit-value={@submit_value}
        phx-value-display-value={@display_value}
        phx-target={@target}
        class="block truncate py-2 px-3"
      >
        <%= if @creatable do %>
<<<<<<< HEAD
          <%= @creatable_prompt %> "<%= @display_value %>"
=======
          Create "{@display_value}"
>>>>>>> 0434e6a8
        <% else %>
          {@display_value}
        <% end %>
      </a>
    </li>
    <div :if={@idx == @suggestions_limit} class="text-xs text-gray-500 relative py-2 px-3">
      Max results reached. Refine your search by typing.
    </div>
    """
  end

  def select_option(js \\ %JS{}, id, submit_value, display_value) do
    js
    |> JS.dispatch("phx:notify-selection-change",
      detail: %{
        id: id,
        value: %{"submitValue" => submit_value, "displayValue" => display_value}
      }
    )
    |> JS.push("select-option",
      value: %{"submit-value" => submit_value, "display-value" => display_value}
    )
  end

  def handle_event(
        "select-option",
        %{"submit-value" => submit_value, "display-value" => display_value},
        socket
      ) do
    socket = do_select(socket, submit_value, display_value)
    {:noreply, socket}
  end

  def handle_event(
        "search",
        %{"_target" => [target]} = params,
        %{assigns: %{options: options}} = socket
      ) do
    input = params[target]

    input_len = input |> String.trim() |> String.length()

    socket =
      if socket.assigns[:creatable] do
        assign(socket, display_value: input, submit_value: input)
      else
        socket
      end

    suggestions =
      if input_len > 0 do
        run_suggest_fun(input, options, socket.assigns, :suggestions)
      else
        options
      end
      |> Enum.take(suggestions_limit(socket.assigns))

    {:noreply, assign(socket, %{suggestions: suggestions})}
  end

  defp do_select(socket, submit_value, display_value) do
    id = socket.assigns.id

    display_value =
      if socket.assigns[:clear_on_select] do
        ""
      else
        display_value
      end

    socket =
      socket
      |> push_event("update-value", %{id: id, value: display_value, fire: false})
      |> push_event("update-value", %{id: "submit-#{id}", value: submit_value, fire: true})
      |> assign(:display_value, display_value)
      |> assign(:submit_value, submit_value)

    if socket.assigns[:on_selection_made] do
      socket.assigns.on_selection_made.(submit_value, id)
    end

    socket
  end

  defp suggestions_limit(assigns) do
    Map.get(assigns, :suggestions_limit, @default_suggestions_limit)
  end

  defp display_creatable_option?(assigns) do
    empty_input? = String.length(assigns.display_value) == 0

    input_matches_suggestion? =
      Enum.any?(assigns.suggestions, fn {suggestion, _} -> assigns.display_value == suggestion end)

    assigns.creatable && not empty_input? && not input_matches_suggestion?
  end

  defp assign_options(socket) do
    assign_new(socket, :options, fn ->
      run_suggest_fun("", [], socket.assigns, :options)
    end)
  end

  defp assign_suggestions(socket) do
    if socket.assigns[:suggestions] do
      assign(
        socket,
        suggestions: Enum.take(socket.assigns.suggestions, suggestions_limit(socket.assigns))
      )
    else
      socket
    end
  end

  defp select_default(socket) do
    case {socket.assigns[:selected], socket.assigns[:submit_value]} do
      {{submit_value, display_value}, nil} ->
        assign(socket, submit_value: submit_value, display_value: display_value)

      {submit_and_display_value, nil} when is_binary(submit_and_display_value) ->
        assign(socket,
          submit_value: submit_and_display_value,
          display_value: submit_and_display_value
        )

      _ ->
        socket
    end
  end

  defp run_suggest_fun(input, options, %{id: id, suggest_fun: fun} = assigns, key_to_update) do
    if assigns[:async] do
      pid = self()

      Task.start(fn ->
        result = fun.(input, options)

        send_update(
          pid,
          __MODULE__,
          Keyword.new([
            {:id, id},
            {key_to_update, result}
          ])
        )
      end)

      # This prevents flashing the suggestions container
      # before the update is received on a subsequent render
      assigns[key_to_update] || []
    else
      fun.(input, options)
    end
  end
end<|MERGE_RESOLUTION|>--- conflicted
+++ resolved
@@ -259,11 +259,7 @@
         class="block truncate py-2 px-3"
       >
         <%= if @creatable do %>
-<<<<<<< HEAD
-          <%= @creatable_prompt %> "<%= @display_value %>"
-=======
-          Create "{@display_value}"
->>>>>>> 0434e6a8
+          {@creatable_prompt} "{@display_value}"
         <% else %>
           {@display_value}
         <% end %>
