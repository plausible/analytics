defmodule PlausibleWeb.Live.PropsSettings do
  @moduledoc """
  LiveView allowing listing, allowing and disallowing custom event properties.
  """

  use Phoenix.LiveView
  use Phoenix.HTML
  alias PlausibleWeb.Live.Components.ComboBox

  def mount(
        _params,
        %{"site_id" => site_id, "domain" => domain, "current_user_id" => user_id},
        socket
      ) do
    socket =
      socket
      |> assign_new(:site, fn ->
        Plausible.Sites.get_for_user!(user_id, domain, [:owner, :admin, :super_admin])
      end)
      |> assign_new(:all_props, fn %{site: site} ->
        site.allowed_event_props || []
      end)
      |> assign_new(:displayed_props, fn %{all_props: props} ->
        props
      end)

    {:ok,
     assign(socket,
       site_id: site_id,
       domain: domain,
       current_user_id: user_id,
       add_prop?: false,
       filter_text: ""
     )}
  end

  def render(assigns) do
    ~H"""
    <section id="props-settings-main">
      <.live_component id="embedded_liveview_flash" module={PlausibleWeb.Live.Flash} flash={@flash} />
      <%= if @add_prop? do %>
        <%= live_render(
          @socket,
          PlausibleWeb.Live.PropsSettings.Form,
          id: "props-form",
          session: %{
            "current_user_id" => @current_user_id,
            "domain" => @domain,
            "site_id" => @site_id,
            "rendered_by" => self()
          }
        ) %>
      <% end %>

      <.live_component
        module={PlausibleWeb.Live.PropsSettings.List}
        id="props-list"
        props={@displayed_props}
        domain={@domain}
        filter_text={@filter_text}
      />
    </section>
    """
  end

  def handle_event("allow", %{"prop" => prop}, socket) do
    case Plausible.Props.allow(socket.assigns.site, prop) do
      {:ok, site} ->
        send_update(ComboBox, id: :prop_input, display_value: "", submit_value: "")

        {:noreply,
         assign(socket,
           site: site,
           form: new_form(site)
         )}

      {:error, changeset} ->
        {:noreply,
         assign(socket,
           form: to_form(Map.put(changeset, :action, :validate))
         )}
    end
  end

  def handle_event("add-prop", _value, socket) do
    {:noreply, assign(socket, add_prop?: true)}
  end

  def handle_event("filter", %{"filter-text" => filter_text}, socket) do
    new_list =
      ComboBox.StaticSearch.suggest(
        filter_text,
        socket.assigns.all_props
      )

    {:noreply, assign(socket, displayed_props: new_list, filter_text: filter_text)}
  end

  def handle_event("reset-filter-text", _params, socket) do
    {:noreply, assign(socket, filter_text: "", displayed_props: socket.assigns.all_props)}
  end

  def handle_event("disallow-prop", %{"prop" => prop}, socket) do
    {:ok, site} = Plausible.Props.disallow(socket.assigns.site, prop)

    socket =
      socket
      |> put_flash(:success, "Property removed successfully")
      |> assign(
        all_props: Enum.reject(socket.assigns.all_props, &(&1 == prop)),
        displayed_props: Enum.reject(socket.assigns.displayed_props, &(&1 == prop)),
        site: site
      )

    Process.send_after(self(), :clear_flash, 5000)
    {:noreply, socket}
  end

  def handle_event("allow-existing-props", _params, socket) do
    {:ok, site} = Plausible.Props.allow_existing_props(socket.assigns.site)

    {:noreply,
     assign(socket,
       site: site
     )}
  end

  def handle_info(:cancel_add_prop, socket) do
    {:noreply, assign(socket, add_prop?: false)}
  end

  def handle_info({:props_allowed, props}, socket) when is_list(props) do
    socket =
      socket
      |> assign(
        add_prop?: false,
        filter_text: "",
        all_props: props,
        displayed_props: props,
        site: %{socket.assigns.site | allowed_event_props: props}
      )
      |> put_flash(:success, "Properties added successfully")

    {:noreply, socket}
  end

<<<<<<< HEAD
  def handle_info({:prop_allowed, prop}, %{assigns: %{site: site}} = socket)
      when is_binary(prop) do
=======
  def handle_info(
        {:prop_allowed, prop},
        %{assigns: %{site: site}} = socket
      )
      when is_binary(prop) do
    allowed_event_props = [prop | site.allowed_event_props]

>>>>>>> 0822bc61
    socket =
      socket
      |> assign(
        add_prop?: false,
        filter_text: "",
<<<<<<< HEAD
        all_props: [prop | socket.assigns.all_props],
        displayed_props: [prop | socket.assigns.all_props],
        site: %{site | allowed_event_props: [prop | site.allowed_event_props]}
=======
        all_props: allowed_event_props,
        displayed_props: allowed_event_props,
        site: %{site | allowed_event_props: allowed_event_props}
>>>>>>> 0822bc61
      )
      |> put_flash(:success, "Property added successfully")

    {:noreply, socket}
  end

  def handle_info(:clear_flash, socket) do
    {:noreply, clear_flash(socket)}
  end

  defp new_form(site) do
    to_form(Plausible.Props.allow_changeset(site, []))
  end
end<|MERGE_RESOLUTION|>--- conflicted
+++ resolved
@@ -144,10 +144,7 @@
     {:noreply, socket}
   end
 
-<<<<<<< HEAD
-  def handle_info({:prop_allowed, prop}, %{assigns: %{site: site}} = socket)
-      when is_binary(prop) do
-=======
+
   def handle_info(
         {:prop_allowed, prop},
         %{assigns: %{site: site}} = socket
@@ -155,21 +152,14 @@
       when is_binary(prop) do
     allowed_event_props = [prop | site.allowed_event_props]
 
->>>>>>> 0822bc61
     socket =
       socket
       |> assign(
         add_prop?: false,
         filter_text: "",
-<<<<<<< HEAD
-        all_props: [prop | socket.assigns.all_props],
-        displayed_props: [prop | socket.assigns.all_props],
-        site: %{site | allowed_event_props: [prop | site.allowed_event_props]}
-=======
         all_props: allowed_event_props,
         displayed_props: allowed_event_props,
         site: %{site | allowed_event_props: allowed_event_props}
->>>>>>> 0822bc61
       )
       |> put_flash(:success, "Property added successfully")
 
