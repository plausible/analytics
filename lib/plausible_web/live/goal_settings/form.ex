defmodule PlausibleWeb.Live.GoalSettings.Form do
  @moduledoc """
  Live view for the goal creation form
  """
  use PlausibleWeb, :live_component
  use Plausible

  alias PlausibleWeb.Live.Components.ComboBox
  alias Plausible.Repo
  alias Plausible.Stats.QueryBuilder

  def update(assigns, socket) do
    site = Repo.preload(assigns.site, [:team, :owners])

    has_access_to_revenue_goals? =
      Plausible.Billing.Feature.RevenueGoals.check_availability(site.team) == :ok

    form =
      (assigns.goal || %Plausible.Goal{})
      |> Plausible.Goal.changeset()
      |> to_form()

    form_type =
      if assigns.goal do
        case assigns.goal do
          %{page_path: p, scroll_threshold: s} when not is_nil(p) and s > -1 -> "scroll"
          %{page_path: p} when not is_nil(p) -> "pageviews"
          _ -> "custom_events"
        end
      else
        assigns[:goal_type] || "custom_events"
      end

    event_name_options_count = length(assigns.event_name_options)

    show_autoconfigure_modal? =
      case form_type do
        "custom_events" when event_name_options_count > 0 and is_nil(assigns.goal) ->
          true

        _ ->
          Map.get(socket.assigns, :show_autoconfigure_modal?, false)
      end

    socket =
      socket
      |> assign(
        id: assigns.id,
        context_unique_id: assigns.context_unique_id,
        form: form,
        event_name_options_count: event_name_options_count,
        event_name_options: Enum.map(assigns.event_name_options, &{&1, &1}),
        current_user: assigns.current_user,
        site_team: assigns.site_team,
        domain: assigns.domain,
        form_type: form_type,
        site: site,
        has_access_to_revenue_goals?: has_access_to_revenue_goals?,
        existing_goals: assigns.existing_goals,
        on_save_goal: assigns.on_save_goal,
        on_autoconfigure: assigns.on_autoconfigure,
        goal: assigns.goal,
        goal_type: assigns[:goal_type],
        show_autoconfigure_modal?: show_autoconfigure_modal?
      )

    {:ok, socket}
  end

  # Regular functions instead of component calls are used here
  # explicitly to avoid breaking change tracking. Done following
  # advice from https://hexdocs.pm/phoenix_live_view/assigns-eex.html#the-assigns-variable.
  def render(assigns) do
    ~H"""
    <div id={@id}>
      {if @goal, do: edit_form(assigns)}
      {if is_nil(@goal) && @show_autoconfigure_modal?, do: autoconfigure_modal(assigns)}
      {if is_nil(@goal) && not @show_autoconfigure_modal?, do: create_form(assigns)}
    </div>
    """
  end

  def edit_form(assigns) do
    ~H"""
    <.form :let={f} for={@form} phx-submit="save-goal" phx-target={@myself}>
      <.title>Edit goal for {@domain}</.title>

      <.custom_event_fields
        :if={@form_type == "custom_events"}
        f={f}
        suffix={@context_unique_id}
        current_user={@current_user}
        site_team={@site_team}
        site={@site}
        goal={@goal}
        existing_goals={@existing_goals}
        goal_options={@event_name_options}
        has_access_to_revenue_goals?={@has_access_to_revenue_goals?}
      />
      <.pageview_fields
        :if={@form_type == "pageviews"}
        f={f}
        goal={@goal}
        suffix={@context_unique_id}
        site={@site}
      />
      <.scroll_fields
        :if={@form_type == "scroll"}
        f={f}
        goal={@goal}
        suffix={@context_unique_id}
        site={@site}
      />

      <.button type="submit" class="w-full">
        Update goal
      </.button>
    </.form>
    """
  end

  def autoconfigure_modal(assigns) do
    ~H"""
    <div data-test-id="autoconfigure-modal">
      <.title>
        We detected {@event_name_options_count} custom {if @event_name_options_count == 1,
          do: "event",
          else: "events"}.
      </.title>

      <p class="mt-2 py-2 text-sm text-gray-600 dark:text-gray-400 text-pretty">
        These events have been sent from your site in the past 6 months but aren't yet configured as goals. Add them instantly or set one up manually.
      </p>

      <div class="flex justify-end gap-3">
        <.button
          theme="secondary"
          phx-click="add-manually"
          phx-target={@myself}
        >
          Add manually
        </.button>
        <.button
          phx-click="autoconfigure"
          phx-target={@myself}
        >
          <Heroicons.plus class="size-4" />
          Add {@event_name_options_count} {if @event_name_options_count == 1,
            do: "event",
            else: "events"}
        </.button>
      </div>
    </div>
    """
  end

  def create_form(assigns) do
    ~H"""
    <.form :let={f} for={@form} phx-submit="save-goal" phx-target={@myself}>
      <.title>
        Add goal for {Plausible.Sites.display_name(@site)}
      </.title>

      <.custom_event_fields
        :if={@form_type == "custom_events"}
        f={f}
        suffix={@context_unique_id}
        current_user={@current_user}
        site_team={@site_team}
        site={@site}
        existing_goals={@existing_goals}
        goal_options={@event_name_options}
        has_access_to_revenue_goals?={@has_access_to_revenue_goals?}
      />
      <.pageview_fields
        :if={@form_type == "pageviews"}
        f={f}
        suffix={@context_unique_id}
        site={@site}
      />
      <.scroll_fields
        :if={@form_type == "scroll"}
        f={f}
        suffix={@context_unique_id}
        site={@site}
      />

      <.button type="submit" class="w-full">
        Add goal
      </.button>
    </.form>
    """
  end

  attr(:f, Phoenix.HTML.Form)
  attr(:site, Plausible.Site)
  attr(:suffix, :string)
  attr(:goal, Plausible.Goal, default: nil)
  attr(:rest, :global)

  def pageview_fields(assigns) do
    ~H"""
<<<<<<< HEAD
    <div id="pageviews-form" class="py-2" x-data="{ addCustomProperty: false }" {@rest}>
      <div class="text-sm pb-6 text-gray-500 dark:text-gray-400 text-justify rounded-md">
        Pageview goals allow you to measure how many people visit a specific page or section of your site. Learn more in <.styled_link
=======
    <div id="pageviews-form" class="py-2" {@rest}>
      <div class="text-sm pb-6 text-gray-600 dark:text-gray-400 text-pretty">
        Pageview goals allow you to measure how many people visit a specific page or section of your site.
        <.styled_link
>>>>>>> c11d47a1
          href="https://plausible.io/docs/pageview-goals"
          new_tab={true}
        >
          Learn more
        </.styled_link>
      </div>

      <.label for={"page_path_input_#{@suffix}"}>
        Page path
      </.label>

      <.live_component
        id={"page_path_input_#{@suffix}"}
        submit_name="goal[page_path]"
        class={[
          "py-2"
        ]}
        module={ComboBox}
        suggest_fun={fn input, _options -> suggest_page_paths(input, @site) end}
        selected={if @goal && @goal.page_path, do: @goal.page_path}
        creatable
        x-on-selection-change="document.getElementById('pageview_display_name_input').setAttribute('value', 'Visit ' + $event.detail.value.displayValue)"
      />

      <.error :for={msg <- Enum.map(@f[:page_path].errors, &translate_error/1)}>
        {msg}
      </.error>

      <.input
        label="Display name"
        id="pageview_display_name_input"
        field={@f[:display_name]}
        type="text"
        x-data="{ firstFocus: true }"
        x-on:focus="if (firstFocus) { $el.select(); firstFocus = false; }"
      />

      <.custom_property_section suffix={@suffix} />
    </div>
    """
  end

  attr(:f, Phoenix.HTML.Form)
  attr(:site, Plausible.Site)
  attr(:suffix, :string)
  attr(:goal, Plausible.Goal, default: nil)
  attr(:rest, :global)

  def scroll_fields(assigns) do
    js =
      if is_nil(assigns.goal) do
        """
        {
          scrollThreshold: '90',
          pagePath: '',
          displayName: '',
          addCustomProperty: false,
          updateDisplayName() {
            if (this.scrollThreshold && this.pagePath) {
              this.displayName = `Scroll ${this.scrollThreshold}% on ${this.pagePath}`
            }
          }
        }
        """
      else
        """
        {
          scrollThreshold: '#{assigns.goal.scroll_threshold}',
          pagePath: '#{assigns.goal.page_path}',
          displayName: '#{assigns.goal.display_name}',
          addCustomProperty: false,
          updateDisplayName() {}
        }
        """
      end

    assigns = assign(assigns, :js, js)

    ~H"""
    <div id="scroll-form" class="py-2" x-data={@js} {@rest}>
      <div class="text-sm pb-6 text-gray-500 dark:text-gray-400 text-justify rounded-md">
        Scroll Depth goals allow you to see how many people scroll beyond your desired scroll depth percentage threshold.
        <.styled_link
          href="https://plausible.io/docs/scroll-depth"
          new_tab={true}
        >
          Learn more
        </.styled_link>
      </div>

      <.label for={"scroll_threshold_input_#{@suffix}"}>
        Scroll percentage threshold (1-100)
      </.label>

      <.input
        id={"scroll_threshold_input_#{@suffix}"}
        required
        field={@f[:scroll_threshold]}
        type="number"
        min="1"
        max="100"
        step="1"
        x-model="scrollThreshold"
        x-on:change="updateDisplayName"
      />

      <.label for={"scroll_page_path_input_#{@suffix}"} class="mt-3">
        Page path
      </.label>

      <.live_component
        id={"scroll_page_path_input_#{@suffix}"}
        submit_name="goal[page_path]"
        class={[
          "py-2"
        ]}
        module={ComboBox}
        suggest_fun={fn input, _options -> suggest_page_paths(input, @site) end}
        selected={if @goal && @goal.page_path, do: @goal.page_path}
        creatable
        x-on-selection-change="pagePath = $event.detail.value.displayValue; updateDisplayName()"
      />

      <.error :for={msg <- Enum.map(@f[:page_path].errors, &translate_error/1)}>
        {msg}
      </.error>

      <.input
        label="Display name"
        id="scroll_display_name_input"
        field={@f[:display_name]}
        type="text"
        x-model="displayName"
        x-data="{ firstFocus: true }"
        x-on:focus="if (firstFocus) { $el.select(); firstFocus = false; }"
      />

      <.custom_property_section suffix={@suffix} />
    </div>
    """
  end

  attr(:f, Phoenix.HTML.Form)
  attr(:site, Plausible.Site)
  attr(:current_user, Plausible.Auth.User)
  attr(:site_team, Plausible.Teams.Team)
  attr(:suffix, :string)
  attr(:existing_goals, :list)
  attr(:goal_options, :list)
  attr(:goal, Plausible.Goal, default: nil)
  attr(:has_access_to_revenue_goals?, :boolean)

  attr(:rest, :global)

  def custom_event_fields(assigns) do
    ~H"""
    <div id="custom-events-form" class="py-2" x-data="{ addCustomProperty: false }" {@rest}>
      <div id="event-fields">
        <div class="text-sm pb-6 text-gray-500 dark:text-gray-400 text-justify rounded-md">
          Custom Events are not tracked by default - you have to configure them on your site to be sent to Plausible. See examples and learn more in <.styled_link
            href="https://plausible.io/docs/custom-event-goals"
            new_tab={true}
          >
            our docs
          </.styled_link>.
        </div>

        <div>
          <.label for={"event_name_input_#{@suffix}"}>
            Event name
          </.label>

          <.live_component
            id={"event_name_input_#{@suffix}"}
            submit_name="goal[event_name]"
            placeholder="e.g. Signup"
            class={[
              "py-2"
            ]}
            module={ComboBox}
            suggest_fun={fn input, _options -> suggest_event_names(input, @site, @existing_goals) end}
            options={@goal_options}
            selected={if @goal && @goal.event_name, do: @goal.event_name}
            creatable
            x-on-selection-change="document.getElementById('custom_event_display_name_input').setAttribute('value', $event.detail.value.displayValue)"
          />

          <.error :for={msg <- Enum.map(@f[:event_name].errors, &translate_error/1)}>
            {msg}
          </.error>
        </div>

        <div class="mt-2">
          <.input
            label="Display name"
            id="custom_event_display_name_input"
            field={@f[:display_name]}
            type="text"
            x-data="{ firstFocus: true }"
            x-on:focus="if (firstFocus) { $el.select(); firstFocus = false; }"
          />
        </div>

        <.custom_property_section suffix={@suffix} />

        <%= if ee?() and Plausible.Sites.regular?(@site) and not editing_non_revenue_goal?(assigns) do %>
          <.revenue_goal_settings
            f={@f}
            site={@site}
            current_user={@current_user}
            site_team={@site_team}
            has_access_to_revenue_goals?={@has_access_to_revenue_goals?}
            goal={@goal}
            suffix={@suffix}
          />
        <% else %>
          <div class="h-2"></div>
        <% end %>
      </div>
    </div>
    """
  end

  attr(:suffix, :string, required: true)

  def custom_property_section(assigns) do
    ~H"""
    <div class="mt-6 mb-2 flex items-center justify-between">
      <span class="text-sm/6 font-medium text-gray-900 dark:text-gray-100">
        Add custom property
      </span>
      <.toggle_switch
        id="add-custom-property"
        id_suffix={@suffix}
        js_active_var="addCustomProperty"
      />
    </div>

    <div x-show="addCustomProperty" class="flex items-center gap-3">
      <.live_component
        id={"property_input_#{@suffix}"}
        submit_name="goal[property]"
        placeholder="Select property"
        module={ComboBox}
        suggest_fun={fn _input, _options -> [] end}
        creatable
      />
      <span class="text-sm/6 font-medium text-gray-900 dark:text-gray-100">is</span>
      <.live_component
        id={"value_input_#{@suffix}"}
        submit_name="goal[value]"
        placeholder="Select value"
        module={ComboBox}
        suggest_fun={fn _input, _options -> [] end}
        creatable
      />
    </div>
    """
  end

  def revenue_goal_settings(assigns) do
    js_data =
      Jason.encode!(%{
        active: !!assigns.f[:currency].value and assigns.f[:currency].value != "",
        currency: assigns.f[:currency].value
      })

    assigns = assign(assigns, selected_currency: currency_option(assigns.goal), js_data: js_data)

    ~H"""
    <div x-data={@js_data} data-test-id="revenue-goal-settings">
      <%= if is_nil(@goal) do %>
        <div class="mt-6 mb-2">
          <.revenue_toggle {assigns} />
        </div>
      <% else %>
        <label
          data-test-id="goal-currency-label"
          class="mt-4 mb-2 text-sm block font-medium dark:text-gray-100"
        >
          Currency
        </label>
      <% end %>
      <div class="mb-2" x-show="active" id={"revenue-input-#{@suffix}"}>
        <.live_component
          id={"currency_input_#{@suffix}"}
          submit_name={@f[:currency].name}
          module={ComboBox}
          selected={@selected_currency}
          suggest_fun={
            on_ee do
              fn
                "", [] ->
                  Plausible.Goal.Revenue.currency_options()

                input, options ->
                  ComboBox.StaticSearch.suggest(input, options, weight_threshold: 0.8)
              end
            end
          }
        />
      </div>
    </div>
    """
  end

  def handle_event("save-goal", %{"goal" => goal_params}, %{assigns: %{goal: nil}} = socket) do
    case Plausible.Goals.create(socket.assigns.site, goal_params) do
      {:ok, goal} ->
        socket =
          goal
          |> Map.put(:funnels, [])
          |> socket.assigns.on_save_goal.(socket)

        {:noreply, socket}

      {:error, %Ecto.Changeset{} = changeset} ->
        {:noreply, assign(socket, form: to_form(changeset))}
    end
  end

  def handle_event(
        "save-goal",
        %{"goal" => goal_params},
        %{assigns: %{goal: %Plausible.Goal{} = goal}} = socket
      ) do
    case Plausible.Goals.update(goal, goal_params) do
      {:ok, goal} ->
        socket = socket.assigns.on_save_goal.(goal, socket)

        {:noreply, socket}

      {:error, %Ecto.Changeset{} = changeset} ->
        {:noreply, assign(socket, form: to_form(changeset))}
    end
  end

  def handle_event("autoconfigure", _params, socket) do
    socket = assign(socket, show_autoconfigure_modal?: false)
    {:noreply, socket.assigns.on_autoconfigure.(socket)}
  end

  def handle_event("add-manually", _params, socket) do
    {:noreply, assign(socket, show_autoconfigure_modal?: false)}
  end

  def suggest_page_paths(input, site) do
    query =
      QueryBuilder.build!(site,
        input_date_range: :all,
        metrics: [:pageviews],
        include: [imports: true]
      )

    site
    |> Plausible.Stats.filter_suggestions(query, "page", input)
    |> Enum.map(fn %{label: label, value: value} -> {label, value} end)
  end

  def suggest_event_names(input, site, existing_goals) do
    existing_names =
      existing_goals
      |> Enum.reject(&is_nil(&1.event_name))
      |> Enum.map(& &1.event_name)

    site
    |> Plausible.Stats.GoalSuggestions.suggest_event_names(input, exclude: existing_names)
    |> Enum.map(fn name -> {name, name} end)
  end

  on_ee do
    defp currency_option(nil), do: nil

    defp currency_option(goal) do
      Plausible.Goal.Revenue.revenue?(goal) &&
        Plausible.Goal.Revenue.currency_option(goal.currency)
    end
  else
    defp currency_option(_), do: nil
  end

  defp revenue_toggle(assigns) do
    ~H"""
    <.tooltip enabled?={not @has_access_to_revenue_goals?}>
      <:tooltip_content>
        <div class="text-xs">
          To get access to this feature
          <PlausibleWeb.Components.Billing.upgrade_call_to_action
            current_user={@current_user}
            current_team={@site_team}
          />.
        </div>
      </:tooltip_content>
      <div class="flex items-center justify-between">
        <span class={[
<<<<<<< HEAD
          "text-sm/6 font-medium",
=======
          "ml-3 text-sm/6 font-medium",
>>>>>>> c11d47a1
          if(@has_access_to_revenue_goals?,
            do: "text-gray-900 dark:text-gray-100",
            else: "text-gray-500 dark:text-gray-400"
          )
        ]}>
          Enable revenue tracking
        </span>
        <PlausibleWeb.Components.Generic.toggle_switch
          id="enable-revenue-tracking"
          id_suffix={@suffix}
          js_active_var="active"
          disabled={not @has_access_to_revenue_goals?}
        />
      </div>
    </.tooltip>
    """
  end

  on_ee do
    defp editing_non_revenue_goal?(%{goal: nil} = _assigns), do: false

    defp editing_non_revenue_goal?(%{goal: goal} = _assigns) do
      not Plausible.Goal.Revenue.revenue?(goal)
    end
  else
    defp editing_non_revenue_goal?(_assigns), do: false
  end
end<|MERGE_RESOLUTION|>--- conflicted
+++ resolved
@@ -200,16 +200,10 @@
 
   def pageview_fields(assigns) do
     ~H"""
-<<<<<<< HEAD
-    <div id="pageviews-form" class="py-2" x-data="{ addCustomProperty: false }" {@rest}>
-      <div class="text-sm pb-6 text-gray-500 dark:text-gray-400 text-justify rounded-md">
-        Pageview goals allow you to measure how many people visit a specific page or section of your site. Learn more in <.styled_link
-=======
-    <div id="pageviews-form" class="py-2" {@rest}>
+    <div id="pageviews-form" x-data="{ addCustomProperty: false }" class="py-2" {@rest}>
       <div class="text-sm pb-6 text-gray-600 dark:text-gray-400 text-pretty">
         Pageview goals allow you to measure how many people visit a specific page or section of your site.
         <.styled_link
->>>>>>> c11d47a1
           href="https://plausible.io/docs/pageview-goals"
           new_tab={true}
         >
@@ -605,11 +599,7 @@
       </:tooltip_content>
       <div class="flex items-center justify-between">
         <span class={[
-<<<<<<< HEAD
           "text-sm/6 font-medium",
-=======
-          "ml-3 text-sm/6 font-medium",
->>>>>>> c11d47a1
           if(@has_access_to_revenue_goals?,
             do: "text-gray-900 dark:text-gray-100",
             else: "text-gray-500 dark:text-gray-400"
