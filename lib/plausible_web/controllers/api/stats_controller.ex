--- conflicted
+++ resolved
@@ -25,17 +25,10 @@
 
     timeseries_result =
       Stats.timeseries(site, timeseries_query, [String.to_existing_atom(selected_metric)])
-<<<<<<< HEAD
 
     plot =
       Enum.map(timeseries_result, fn row -> row[String.to_existing_atom(selected_metric)] || 0 end)
 
-=======
-
-    plot =
-      Enum.map(timeseries_result, fn row -> row[String.to_existing_atom(selected_metric)] || 0 end)
-
->>>>>>> 06ad6776
     labels = Enum.map(timeseries_result, fn row -> row[:date] end)
     present_index = present_index_for(site, query, labels)
 
@@ -65,12 +58,9 @@
       labels: labels,
       present_index: present_index,
       interval: query.interval,
-<<<<<<< HEAD
+      with_imported: query.include_imported,
+      imported_source: site.imported_data && site.imported_data.source,
       full_intervals: full_intervals
-=======
-      with_imported: query.include_imported,
-      imported_source: site.imported_data && site.imported_data.source
->>>>>>> 06ad6776
     })
   end
 
