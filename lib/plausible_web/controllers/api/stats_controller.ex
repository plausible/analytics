defmodule PlausibleWeb.Api.StatsController do
  use PlausibleWeb, :controller
  use Plausible.Repo
  use Plug.ErrorHandler
  alias Plausible.Stats
  alias Plausible.Stats.{Query, Filters}

  def main_graph(conn, params) do
    site = conn.assigns[:site]

    with :ok <- validate_params(params) do
      query = Query.from(site, params) |> Filters.add_prefix()

      selected_metric =
        if !params["metric"] || params["metric"] == "conversions" do
          "visitors"
        else
          params["metric"]
        end

      timeseries_query =
        if query.period == "realtime" do
          %Query{query | period: "30m"}
        else
          query
        end

      timeseries_result =
        Stats.timeseries(site, timeseries_query, [String.to_existing_atom(selected_metric)])

      plot =
        Enum.map(timeseries_result, fn row ->
          row[String.to_existing_atom(selected_metric)] || 0
        end)

      labels = Enum.map(timeseries_result, fn row -> row[:date] end)
      present_index = present_index_for(site, query, labels)

<<<<<<< HEAD
    full_intervals =
      if query.interval == "week" do
        Enum.map(labels, fn label ->
          {label,
           Enum.member?(query.date_range, Timex.beginning_of_week(label)) &&
             Enum.member?(query.date_range, Timex.end_of_week(label))}
        end)
        |> Enum.into(%{})
      else
        if query.interval == "month" do
          Enum.map(labels, fn label ->
            {label,
             Enum.member?(query.date_range, Timex.beginning_of_month(label)) &&
               Enum.member?(query.date_range, Timex.end_of_month(label))}
          end)
          |> Enum.into(%{})
        else
          nil
        end
      end

    json(conn, %{
      plot: plot,
      labels: labels,
      present_index: present_index,
      interval: query.interval,
      with_imported: query.include_imported,
      imported_source: site.imported_data && site.imported_data.source,
      full_intervals: full_intervals
    })
=======
      json(conn, %{
        plot: plot,
        labels: labels,
        present_index: present_index,
        interval: query.interval,
        with_imported: query.include_imported,
        imported_source: site.imported_data && site.imported_data.source
      })
    else
      _ ->
        bad_request(conn)
    end
>>>>>>> ae4ae5d0
  end

  def top_stats(conn, params) do
    site = conn.assigns[:site]

    with :ok <- validate_params(params) do
      query = Query.from(site, params) |> Filters.add_prefix()

      {top_stats, sample_percent} = fetch_top_stats(site, query)

      json(conn, %{
        top_stats: top_stats,
        interval: query.interval,
        sample_percent: sample_percent,
        with_imported: query.include_imported,
        imported_source: site.imported_data && site.imported_data.source
      })
    else
      _ ->
        bad_request(conn)
    end
  end

  defp present_index_for(site, query, dates) do
    case query.interval do
      "hour" ->
        current_date =
          Timex.now(site.timezone)
          |> Timex.format!("{YYYY}-{0M}-{0D} {h24}:00:00")

        Enum.find_index(dates, &(&1 == current_date))

      "date" ->
        current_date =
          Timex.now(site.timezone)
          |> Timex.to_date()

        Enum.find_index(dates, &(&1 == current_date))

      "week" ->
        current_date =
          Timex.now(site.timezone)
          |> Timex.to_date()
          |> date_or_weekstart(query)

        Enum.find_index(dates, &(&1 == current_date))

      "month" ->
        current_date =
          Timex.now(site.timezone)
          |> Timex.to_date()
          |> Timex.beginning_of_month()

        Enum.find_index(dates, &(&1 == current_date))

      "minute" ->
        current_date =
          Timex.now(site.timezone)
          |> Timex.format!("{YYYY}-{0M}-{0D} {h24}:{0m}:00")

        Enum.find_index(dates, &(&1 == current_date))
    end
  end

  defp fetch_top_stats(site, %Query{period: "realtime"} = query) do
    query_30m = %Query{query | period: "30m"}

    %{
      visitors: %{value: visitors},
      pageviews: %{value: pageviews}
    } = Stats.aggregate(site, query_30m, [:visitors, :pageviews])

    stats = [
      %{
        name: "Current visitors",
        value: Stats.current_visitors(site)
      },
      %{
        name: "Unique visitors (last 30 min)",
        value: visitors
      },
      %{
        name: "Pageviews (last 30 min)",
        value: pageviews
      }
    ]

    {stats, 100}
  end

  defp fetch_top_stats(site, %Query{filters: %{"event:goal" => _goal}} = query) do
    total_q = Query.remove_event_filters(query, [:goal, :props])
    prev_query = Query.shift_back(query, site)
    prev_total_query = Query.shift_back(total_q, site)

    %{
      visitors: %{value: unique_visitors}
    } = Stats.aggregate(site, total_q, [:visitors])

    %{
      visitors: %{value: prev_unique_visitors}
    } = Stats.aggregate(site, prev_total_query, [:visitors])

    %{
      visitors: %{value: converted_visitors},
      events: %{value: completions}
    } = Stats.aggregate(site, query, [:visitors, :events])

    %{
      visitors: %{value: prev_converted_visitors},
      events: %{value: prev_completions}
    } = Stats.aggregate(site, prev_query, [:visitors, :events])

    conversion_rate = calculate_cr(unique_visitors, converted_visitors)
    prev_conversion_rate = calculate_cr(prev_unique_visitors, prev_converted_visitors)

    stats = [
      %{
        name: "Unique visitors",
        value: unique_visitors,
        change: percent_change(prev_unique_visitors, unique_visitors)
      },
      %{
        name: "Unique conversions",
        value: converted_visitors,
        change: percent_change(prev_converted_visitors, converted_visitors)
      },
      %{
        name: "Total conversions",
        value: completions,
        change: percent_change(prev_completions, completions)
      },
      %{
        name: "Conversion rate",
        value: conversion_rate,
        change: percent_change(prev_conversion_rate, conversion_rate)
      }
    ]

    {stats, 100}
  end

  defp fetch_top_stats(site, query) do
    prev_query = Query.shift_back(query, site)

    metrics =
      if query.filters["event:page"] do
        [:visitors, :pageviews, :bounce_rate, :time_on_page, :sample_percent]
      else
        [:visitors, :pageviews, :bounce_rate, :visit_duration, :sample_percent]
      end

    current_results = Stats.aggregate(site, query, metrics)
    prev_results = Stats.aggregate(site, prev_query, metrics)

    stats =
      [
        top_stats_entry(current_results, prev_results, "Unique visitors", :visitors),
        top_stats_entry(current_results, prev_results, "Total pageviews", :pageviews),
        top_stats_entry(current_results, prev_results, "Bounce rate", :bounce_rate),
        top_stats_entry(current_results, prev_results, "Visit duration", :visit_duration),
        top_stats_entry(current_results, prev_results, "Time on page", :time_on_page)
      ]
      |> Enum.filter(& &1)

    {stats, current_results[:sample_percent][:value]}
  end

  defp top_stats_entry(current_results, prev_results, name, key) do
    if current_results[key] do
      %{
        name: name,
        value: current_results[key][:value],
        change: calculate_change(key, prev_results[key][:value], current_results[key][:value])
      }
    end
  end

  defp calculate_change(:bounce_rate, old_count, new_count) do
    if old_count > 0, do: new_count - old_count
  end

  defp calculate_change(_metric, old_count, new_count) do
    percent_change(old_count, new_count)
  end

  defp percent_change(old_count, new_count) do
    cond do
      old_count == 0 and new_count > 0 ->
        100

      old_count == 0 and new_count == 0 ->
        0

      true ->
        round((new_count - old_count) / old_count * 100)
    end
  end

  def sources(conn, params) do
    site = conn.assigns[:site]

    query =
      Query.from(site, params)
      |> Filters.add_prefix()
      |> maybe_hide_noref("visit:source", params)

    pagination = parse_pagination(params)

    metrics =
      if params["detailed"], do: [:visitors, :bounce_rate, :visit_duration], else: [:visitors]

    res =
      Stats.breakdown(site, query, "visit:source", metrics, pagination)
      |> maybe_add_cr(site, query, pagination, :source, "visit:source")
      |> transform_keys(%{source: :name})

    if params["csv"] do
      if Map.has_key?(query.filters, "event:goal") do
        res
        |> transform_keys(%{visitors: :conversions})
        |> to_csv([:name, :conversions, :conversion_rate])
      else
        res |> to_csv([:name, :visitors, :bounce_rate, :visit_duration])
      end
    else
      json(conn, res)
    end
  end

  def utm_mediums(conn, params) do
    site = conn.assigns[:site]

    query =
      Query.from(site, params)
      |> Filters.add_prefix()
      |> maybe_hide_noref("visit:utm_medium", params)

    pagination = parse_pagination(params)

    metrics = [:visitors, :bounce_rate, :visit_duration]

    res =
      Stats.breakdown(site, query, "visit:utm_medium", metrics, pagination)
      |> maybe_add_cr(site, query, pagination, :utm_medium, "visit:utm_medium")
      |> transform_keys(%{utm_medium: :name})

    if params["csv"] do
      if Map.has_key?(query.filters, "event:goal") do
        res
        |> transform_keys(%{visitors: :conversions})
        |> to_csv([:name, :conversions, :conversion_rate])
      else
        res |> to_csv([:name, :visitors, :bounce_rate, :visit_duration])
      end
    else
      json(conn, res)
    end
  end

  def utm_campaigns(conn, params) do
    site = conn.assigns[:site]

    query =
      Query.from(site, params)
      |> Filters.add_prefix()
      |> maybe_hide_noref("visit:utm_campaign", params)

    pagination = parse_pagination(params)

    metrics = [:visitors, :bounce_rate, :visit_duration]

    res =
      Stats.breakdown(site, query, "visit:utm_campaign", metrics, pagination)
      |> maybe_add_cr(site, query, pagination, :utm_campaign, "visit:utm_campaign")
      |> transform_keys(%{utm_campaign: :name})

    if params["csv"] do
      if Map.has_key?(query.filters, "event:goal") do
        res
        |> transform_keys(%{visitors: :conversions})
        |> to_csv([:name, :conversions, :conversion_rate])
      else
        res |> to_csv([:name, :visitors, :bounce_rate, :visit_duration])
      end
    else
      json(conn, res)
    end
  end

  def utm_contents(conn, params) do
    site = conn.assigns[:site]

    query =
      Query.from(site, params)
      |> Filters.add_prefix()
      |> maybe_hide_noref("visit:utm_content", params)

    pagination = parse_pagination(params)
    metrics = [:visitors, :bounce_rate, :visit_duration]

    res =
      Stats.breakdown(site, query, "visit:utm_content", metrics, pagination)
      |> maybe_add_cr(site, query, pagination, :utm_content, "visit:utm_content")
      |> transform_keys(%{utm_content: :name})

    if params["csv"] do
      if Map.has_key?(query.filters, "event:goal") do
        res
        |> transform_keys(%{visitors: :conversions})
        |> to_csv([:name, :conversions, :conversion_rate])
      else
        res |> to_csv([:name, :visitors, :bounce_rate, :visit_duration])
      end
    else
      json(conn, res)
    end
  end

  def utm_terms(conn, params) do
    site = conn.assigns[:site]

    query =
      Query.from(site, params)
      |> Filters.add_prefix()
      |> maybe_hide_noref("visit:utm_term", params)

    pagination = parse_pagination(params)
    metrics = [:visitors, :bounce_rate, :visit_duration]

    res =
      Stats.breakdown(site, query, "visit:utm_term", metrics, pagination)
      |> maybe_add_cr(site, query, pagination, :utm_term, "visit:utm_term")
      |> transform_keys(%{utm_term: :name})

    if params["csv"] do
      if Map.has_key?(query.filters, "event:goal") do
        res
        |> transform_keys(%{visitors: :conversions})
        |> to_csv([:name, :conversions, :conversion_rate])
      else
        res |> to_csv([:name, :visitors, :bounce_rate, :visit_duration])
      end
    else
      json(conn, res)
    end
  end

  def utm_sources(conn, params) do
    site = conn.assigns[:site]

    query =
      Query.from(site, params)
      |> Filters.add_prefix()
      |> maybe_hide_noref("visit:utm_source", params)

    pagination = parse_pagination(params)

    metrics = [:visitors, :bounce_rate, :visit_duration]

    res =
      Stats.breakdown(site, query, "visit:utm_source", metrics, pagination)
      |> maybe_add_cr(site, query, pagination, :utm_source, "visit:utm_source")
      |> transform_keys(%{utm_source: :name})

    if params["csv"] do
      if Map.has_key?(query.filters, "event:goal") do
        res
        |> transform_keys(%{visitors: :conversions})
        |> to_csv([:name, :conversions, :conversion_rate])
      else
        res |> to_csv([:name, :visitors, :bounce_rate, :visit_duration])
      end
    else
      json(conn, res)
    end
  end

  def referrer_drilldown(conn, %{"referrer" => "Google"} = params) do
    site = conn.assigns[:site] |> Repo.preload(:google_auth)

    query =
      Query.from(site, params)
      |> Query.put_filter("source", "Google")
      |> Filters.add_prefix()

    search_terms =
      if site.google_auth && site.google_auth.property && !query.filters["goal"] do
        google_api().fetch_stats(site, query, params["limit"] || 9)
      end

    %{:visitors => %{value: total_visitors}} = Stats.aggregate(site, query, [:visitors])

    case search_terms do
      nil ->
        user_id = get_session(conn, :current_user_id)
        is_admin = user_id && Plausible.Sites.has_admin_access?(user_id, site)
        json(conn, %{not_configured: true, is_admin: is_admin, total_visitors: total_visitors})

      {:ok, terms} ->
        json(conn, %{search_terms: terms, total_visitors: total_visitors})

      {:error, e} ->
        put_status(conn, 500)
        |> json(%{error: e})
    end
  end

  def referrer_drilldown(conn, %{"referrer" => referrer} = params) do
    site = conn.assigns[:site]

    query =
      Query.from(site, params)
      |> Query.put_filter("source", referrer)
      |> Filters.add_prefix()

    pagination = parse_pagination(params)

    metrics =
      if params["detailed"], do: [:visitors, :bounce_rate, :visit_duration], else: [:visitors]

    referrers =
      Stats.breakdown(site, query, "visit:referrer", metrics, pagination)
      |> maybe_add_cr(site, query, pagination, :referrer, "visit:referrer")
      |> transform_keys(%{referrer: :name})
      |> Enum.map(&Map.drop(&1, [:visits]))

    %{:visitors => %{value: total_visitors}} = Stats.aggregate(site, query, [:visitors])
    json(conn, %{referrers: referrers, total_visitors: total_visitors})
  end

  def pages(conn, params) do
    site = conn.assigns[:site]
    query = Query.from(site, params) |> Filters.add_prefix()

    metrics =
      if params["detailed"],
        do: [:visitors, :pageviews, :bounce_rate, :time_on_page],
        else: [:visitors]

    pagination = parse_pagination(params)

    pages =
      Stats.breakdown(site, query, "event:page", metrics, pagination)
      |> maybe_add_cr(site, query, pagination, :page, "event:page")
      |> transform_keys(%{page: :name})

    if params["csv"] do
      if Map.has_key?(query.filters, "event:goal") do
        pages
        |> transform_keys(%{visitors: :conversions})
        |> to_csv([:name, :conversions, :conversion_rate])
      else
        pages |> to_csv([:name, :visitors, :pageviews, :bounce_rate, :time_on_page])
      end
    else
      json(conn, pages)
    end
  end

  def entry_pages(conn, params) do
    site = conn.assigns[:site]
    query = Query.from(site, params) |> Filters.add_prefix()
    pagination = parse_pagination(params)
    metrics = [:visitors, :visits, :visit_duration]

    entry_pages =
      Stats.breakdown(site, query, "visit:entry_page", metrics, pagination)
      |> maybe_add_cr(site, query, pagination, :entry_page, "visit:entry_page")
      |> transform_keys(%{
        entry_page: :name,
        visitors: :unique_entrances,
        visits: :total_entrances
      })

    if params["csv"] do
      if Map.has_key?(query.filters, "event:goal") do
        entry_pages
        |> transform_keys(%{unique_entrances: :conversions})
        |> to_csv([:name, :conversions, :conversion_rate])
      else
        entry_pages |> to_csv([:name, :unique_entrances, :total_entrances, :visit_duration])
      end
    else
      json(conn, entry_pages)
    end
  end

  def exit_pages(conn, params) do
    site = conn.assigns[:site]
    query = Query.from(site, params) |> Filters.add_prefix()
    {limit, page} = parse_pagination(params)
    metrics = [:visitors, :visits]

    exit_pages =
      Stats.breakdown(site, query, "visit:exit_page", metrics, {limit, page})
      |> maybe_add_cr(site, query, {limit, page}, :exit_page, "visit:exit_page")
      |> transform_keys(%{
        exit_page: :name,
        visitors: :unique_exits,
        visits: :total_exits
      })

    pages = Enum.map(exit_pages, & &1[:name])

    total_visits_query =
      Query.put_filter(query, "event:page", {:member, pages})
      |> Query.put_filter("event:name", {:is, "pageview"})

    exit_pages =
      if !Query.has_event_filters?(query) do
        total_pageviews =
          Stats.breakdown(site, total_visits_query, "event:page", [:pageviews], {limit, 1})

        Enum.map(exit_pages, fn exit_page ->
          exit_rate =
            case Enum.find(total_pageviews, &(&1[:page] == exit_page[:name])) do
              %{pageviews: pageviews} ->
                Float.floor(exit_page[:total_exits] / pageviews * 100)

              nil ->
                nil
            end

          Map.put(exit_page, :exit_rate, exit_rate)
        end)
      else
        exit_pages
      end

    if params["csv"] do
      if Map.has_key?(query.filters, "event:goal") do
        exit_pages
        |> transform_keys(%{unique_exits: :conversions})
        |> to_csv([:name, :conversions, :conversion_rate])
      else
        exit_pages |> to_csv([:name, :unique_exits, :total_exits, :exit_rate])
      end
    else
      json(conn, exit_pages)
    end
  end

  def countries(conn, params) do
    site = conn.assigns[:site]
    query = site |> Query.from(params) |> Filters.add_prefix()
    pagination = parse_pagination(params)

    countries =
      Stats.breakdown(site, query, "visit:country", [:visitors], pagination)
      |> maybe_add_cr(site, query, {300, 1}, :country, "visit:country")
      |> transform_keys(%{country: :code})
      |> maybe_add_percentages(query)

    if params["csv"] do
      countries =
        countries
        |> Enum.map(fn country ->
          country_info = get_country(country[:code])
          Map.put(country, :name, country_info.name)
        end)

      if Map.has_key?(query.filters, "event:goal") do
        countries
        |> transform_keys(%{visitors: :conversions})
        |> to_csv([:name, :conversions, :conversion_rate])
      else
        countries |> to_csv([:name, :visitors])
      end
    else
      countries =
        Enum.map(countries, fn row ->
          country = get_country(row[:code])

          if country do
            Map.merge(row, %{
              name: country.name,
              flag: country.flag,
              alpha_3: country.alpha_3,
              code: country.alpha_2
            })
          else
            Map.merge(row, %{
              name: row[:code],
              flag: "",
              alpha_3: "",
              code: ""
            })
          end
        end)

      json(conn, countries)
    end
  end

  def regions(conn, params) do
    site = conn.assigns[:site]
    query = site |> Query.from(params) |> Filters.add_prefix()
    pagination = parse_pagination(params)

    regions =
      Stats.breakdown(site, query, "visit:region", [:visitors], pagination)
      |> transform_keys(%{region: :code})
      |> Enum.map(fn region ->
        region_entry = Location.get_subdivision(region[:code])

        if region_entry do
          country_entry = get_country(region_entry.country_code)
          Map.merge(region, %{name: region_entry.name, country_flag: country_entry.flag})
        else
          Sentry.capture_message("Could not find region info", extra: %{code: region[:code]})
          Map.merge(region, %{name: region[:code]})
        end
      end)

    if params["csv"] do
      if Map.has_key?(query.filters, "event:goal") do
        regions
        |> transform_keys(%{visitors: :conversions})
        |> to_csv([:name, :conversions, :conversion_rate])
      else
        regions |> to_csv([:name, :visitors])
      end
    else
      json(conn, regions)
    end
  end

  def cities(conn, params) do
    site = conn.assigns[:site]
    query = site |> Query.from(params) |> Filters.add_prefix()
    pagination = parse_pagination(params)

    cities =
      Stats.breakdown(site, query, "visit:city", [:visitors], pagination)
      |> transform_keys(%{city: :code})
      |> Enum.map(fn city ->
        city_info = Location.get_city(city[:code])

        if city_info do
          country_info = get_country(city_info.country_code)

          Map.merge(city, %{
            name: city_info.name,
            country_flag: country_info.flag
          })
        else
          Sentry.capture_message("Could not find city info", extra: %{code: city[:code]})

          Map.merge(city, %{name: "N/A"})
        end
      end)

    if params["csv"] do
      if Map.has_key?(query.filters, "event:goal") do
        cities
        |> transform_keys(%{visitors: :conversions})
        |> to_csv([:name, :conversions, :conversion_rate])
      else
        cities |> to_csv([:name, :visitors])
      end
    else
      json(conn, cities)
    end
  end

  def browsers(conn, params) do
    site = conn.assigns[:site]
    query = Query.from(site, params) |> Filters.add_prefix()
    pagination = parse_pagination(params)

    browsers =
      Stats.breakdown(site, query, "visit:browser", [:visitors], pagination)
      |> maybe_add_cr(site, query, pagination, :browser, "visit:browser")
      |> transform_keys(%{browser: :name})
      |> maybe_add_percentages(query)

    if params["csv"] do
      if Map.has_key?(query.filters, "event:goal") do
        browsers
        |> transform_keys(%{visitors: :conversions})
        |> to_csv([:name, :conversions, :conversion_rate])
      else
        browsers |> to_csv([:name, :visitors])
      end
    else
      json(conn, browsers)
    end
  end

  def browser_versions(conn, params) do
    site = conn.assigns[:site]
    query = Query.from(site, params) |> Filters.add_prefix()
    pagination = parse_pagination(params)

    versions =
      Stats.breakdown(site, query, "visit:browser_version", [:visitors], pagination)
      |> maybe_add_cr(site, query, pagination, :browser_version, "visit:browser_version")
      |> transform_keys(%{browser_version: :name})
      |> maybe_add_percentages(query)

    json(conn, versions)
  end

  def operating_systems(conn, params) do
    site = conn.assigns[:site]
    query = Query.from(site, params) |> Filters.add_prefix()
    pagination = parse_pagination(params)

    systems =
      Stats.breakdown(site, query, "visit:os", [:visitors], pagination)
      |> maybe_add_cr(site, query, pagination, :os, "visit:os")
      |> transform_keys(%{os: :name})
      |> maybe_add_percentages(query)

    if params["csv"] do
      if Map.has_key?(query.filters, "event:goal") do
        systems
        |> transform_keys(%{visitors: :conversions})
        |> to_csv([:name, :conversions, :conversion_rate])
      else
        systems |> to_csv([:name, :visitors])
      end
    else
      json(conn, systems)
    end
  end

  def operating_system_versions(conn, params) do
    site = conn.assigns[:site]
    query = Query.from(site, params) |> Filters.add_prefix()
    pagination = parse_pagination(params)

    versions =
      Stats.breakdown(site, query, "visit:os_version", [:visitors], pagination)
      |> maybe_add_cr(site, query, pagination, :os_version, "visit:os_version")
      |> transform_keys(%{os_version: :name})
      |> maybe_add_percentages(query)

    json(conn, versions)
  end

  def screen_sizes(conn, params) do
    site = conn.assigns[:site]
    query = Query.from(site, params) |> Filters.add_prefix()
    pagination = parse_pagination(params)

    sizes =
      Stats.breakdown(site, query, "visit:device", [:visitors], pagination)
      |> maybe_add_cr(site, query, pagination, :device, "visit:device")
      |> transform_keys(%{device: :name})
      |> maybe_add_percentages(query)

    if params["csv"] do
      if Map.has_key?(query.filters, "event:goal") do
        sizes
        |> transform_keys(%{visitors: :conversions})
        |> to_csv([:name, :conversions, :conversion_rate])
      else
        sizes |> to_csv([:name, :visitors])
      end
    else
      json(conn, sizes)
    end
  end

  defp calculate_cr(nil, _converted_visitors), do: 100.0

  defp calculate_cr(unique_visitors, converted_visitors) do
    if unique_visitors > 0,
      do: Float.round(converted_visitors / unique_visitors * 100, 1),
      else: 0.0
  end

  def conversions(conn, params) do
    site = conn.assigns[:site]
    query = Query.from(site, params) |> Filters.add_prefix()

    query =
      if query.period == "realtime" do
        %Query{query | period: "30m"}
      else
        query
      end

    total_q = Query.remove_event_filters(query, [:goal, :props])

    %{visitors: %{value: total_visitors}} = Stats.aggregate(site, total_q, [:visitors])

    prop_names =
      if query.filters["event:goal"] do
        Stats.props(site, query)
      else
        %{}
      end

    conversions =
      Stats.breakdown(site, query, "event:goal", [:visitors, :events], {100, 1})
      |> transform_keys(%{
        goal: :name,
        visitors: :unique_conversions,
        events: :total_conversions
      })
      |> Enum.map(fn goal ->
        goal
        |> Map.put(:prop_names, prop_names[goal[:name]])
        |> Map.put(:conversion_rate, calculate_cr(total_visitors, goal[:unique_conversions]))
      end)

    if params["csv"] do
      conversions |> to_csv([:name, :unique_conversions, :total_conversions])
    else
      json(conn, conversions)
    end
  end

  def prop_breakdown(conn, params) do
    site = conn.assigns[:site]
    query = Query.from(site, params) |> Filters.add_prefix()
    pagination = parse_pagination(params)

    total_q = Query.remove_event_filters(query, [:goal, :props])

    %{:visitors => %{value: unique_visitors}} = Stats.aggregate(site, total_q, [:visitors])

    prop_name = "event:props:" <> params["prop_name"]

    props =
      Stats.breakdown(site, query, prop_name, [:visitors, :events], pagination)
      |> transform_keys(%{
        params["prop_name"] => :name,
        :events => :total_conversions,
        :visitors => :unique_conversions
      })
      |> Enum.map(fn prop ->
        Map.put(
          prop,
          :conversion_rate,
          calculate_cr(unique_visitors, prop[:unique_conversions])
        )
      end)

    if params["csv"] do
      props
    else
      json(conn, props)
    end
  end

  def all_props_breakdown(conn, params) do
    site = conn.assigns[:site]
    query = Query.from(site, params) |> Filters.add_prefix()

    prop_names =
      if query.filters["event:goal"] do
        {_, _, goal} = query.filters["event:goal"]

        Stats.props(site, query)
        |> Map.get(goal, [])
      else
        []
      end

    values =
      prop_names
      |> Enum.map(fn prop ->
        prop_breakdown(conn, Map.put(params, "prop_name", prop))
        |> Enum.map(&Map.put(&1, :prop, prop))
      end)
      |> Enum.concat()

    to_csv(values, [:prop, :name, :unique_conversions, :total_conversions])
  end

  def current_visitors(conn, _) do
    site = conn.assigns[:site]
    json(conn, Stats.current_visitors(site))
  end

  defp google_api(), do: Application.fetch_env!(:plausible, :google_api)

  def handle_errors(conn, %{kind: kind, reason: reason}) do
    json(conn, %{error: Exception.format_banner(kind, reason)})
  end

  def filter_suggestions(conn, params) do
    site = conn.assigns[:site]

    with :ok <- validate_params(params) do
      query = Query.from(site, params) |> Filters.add_prefix()

      json(conn, Stats.filter_suggestions(site, query, params["filter_name"], params["q"]))
    else
      _ ->
        bad_request(conn)
    end
  end

  defp transform_keys(results, keys_to_replace) do
    Enum.map(results, fn map ->
      Enum.map(map, fn {key, val} ->
        {Map.get(keys_to_replace, key, key), val}
      end)
      |> Enum.into(%{})
    end)
  end

  defp parse_pagination(params) do
    limit = to_int(params["limit"], 9)
    page = to_int(params["page"], 1)
    {limit, page}
  end

  defp to_int(string, default) when is_binary(string) do
    case Integer.parse(string) do
      {i, ""} when is_integer(i) ->
        i

      _ ->
        default
    end
  end

  defp to_int(_, default), do: default

  defp maybe_add_percentages(stat_list, query) do
    if Map.has_key?(query.filters, "event:goal") do
      stat_list
    else
      total = Enum.reduce(stat_list, 0, fn %{visitors: count}, total -> total + count end)

      Enum.map(stat_list, fn stat ->
        Map.put(stat, :percentage, round(stat[:visitors] / total * 100))
      end)
    end
  end

  defp maybe_hide_noref(query, property, params) do
    cond do
      is_nil(query.filters[property]) and params["show_noref"] != "true" ->
        new_filters = Map.put(query.filters, property, {:is_not, "Direct / None"})
        %Query{query | filters: new_filters}

      true ->
        query
    end
  end

  defp add_cr(list, list_without_goals, key_name) do
    Enum.map(list, fn item ->
      without_goal = Enum.find(list_without_goals, fn s -> s[key_name] === item[key_name] end)

      item
      |> Map.put(:total_visitors, without_goal[:visitors])
      |> Map.put(:conversion_rate, calculate_cr(without_goal[:visitors], item[:visitors]))
    end)
  end

  defp maybe_add_cr([], _site, _query, _pagination, _key_name, _filter_name), do: []

  defp maybe_add_cr(list, site, query, pagination, key_name, filter_name) do
    if Map.has_key?(query.filters, "event:goal") do
      items = Enum.map(list, fn item -> item[key_name] end)

      query_without_goal =
        query
        |> Query.put_filter(filter_name, {:member, items})
        |> Query.remove_event_filters([:goal, :props])

      res_without_goal =
        Stats.breakdown(site, query_without_goal, filter_name, [:visitors], pagination)

      list
      |> add_cr(res_without_goal, key_name)
    else
      list
    end
  end

  defp to_csv(list, headers) do
    list
    |> Enum.map(fn row -> Enum.map(headers, &row[&1]) end)
    |> (fn res -> [headers | res] end).()
    |> CSV.encode()
    |> Enum.join()
  end

  defp date_or_weekstart(date, query) do
    weekstart = Timex.beginning_of_week(date)

    if Enum.member?(query.date_range, weekstart) do
      weekstart
    else
      date
    end
  end

  defp get_country(code) do
    case Location.get_country(code) do
      nil ->
        Sentry.capture_message("Could not find country info", extra: %{code: code})

        %Location.Country{
          alpha_2: code,
          alpha_3: "N/A",
          name: code,
          flag: nil
        }

      country ->
        country
    end
  end

  defp validate_params(%{"date" => date}) do
    with {:ok, _} <- Date.from_iso8601(date) do
      :ok
    end
  end

  defp validate_params(_) do
    :ok
  end

  defp bad_request(conn) do
    conn
    |> put_status(400)
    |> json(%{error: "input validation error"})
  end
end<|MERGE_RESOLUTION|>--- conflicted
+++ resolved
@@ -36,7 +36,6 @@
       labels = Enum.map(timeseries_result, fn row -> row[:date] end)
       present_index = present_index_for(site, query, labels)
 
-<<<<<<< HEAD
     full_intervals =
       if query.interval == "week" do
         Enum.map(labels, fn label ->
@@ -67,20 +66,10 @@
       imported_source: site.imported_data && site.imported_data.source,
       full_intervals: full_intervals
     })
-=======
-      json(conn, %{
-        plot: plot,
-        labels: labels,
-        present_index: present_index,
-        interval: query.interval,
-        with_imported: query.include_imported,
-        imported_source: site.imported_data && site.imported_data.source
-      })
     else
       _ ->
         bad_request(conn)
     end
->>>>>>> ae4ae5d0
   end
 
   def top_stats(conn, params) do
