--- conflicted
+++ resolved
@@ -119,27 +119,6 @@
       present_index = present_index_for(site, query, labels)
       full_intervals = build_full_intervals(query, labels)
 
-      full_intervals =
-        if query.interval == "week" do
-          Enum.map(labels, fn label ->
-            {label,
-             Enum.member?(query.date_range, Timex.beginning_of_week(label)) &&
-               Enum.member?(query.date_range, Timex.end_of_week(label))}
-          end)
-          |> Enum.into(%{})
-        else
-          if query.interval == "month" do
-            Enum.map(labels, fn label ->
-              {label,
-               Enum.member?(query.date_range, Timex.beginning_of_month(label)) &&
-                 Enum.member?(query.date_range, Timex.end_of_month(label))}
-            end)
-            |> Enum.into(%{})
-          else
-            nil
-          end
-        end
-
       json(conn, %{
         plot: plot,
         labels: labels,
@@ -238,8 +217,6 @@
           |> Timex.format!("{YYYY}-{0M}-{0D} {h24}:{0m}:00")
 
         Enum.find_index(dates, &(&1 == current_date))
-<<<<<<< HEAD
-=======
     end
   end
 
@@ -250,7 +227,6 @@
       weekstart
     else
       date
->>>>>>> 9c98a3f2
     end
   end
 
@@ -1182,16 +1158,6 @@
     |> Enum.join()
   end
 
-  defp date_or_weekstart(date, query) do
-    weekstart = Timex.beginning_of_week(date)
-
-    if Enum.member?(query.date_range, weekstart) do
-      weekstart
-    else
-      date
-    end
-  end
-
   defp get_country(code) do
     case Location.get_country(code) do
       nil ->
