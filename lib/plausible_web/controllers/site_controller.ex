--- conflicted
+++ resolved
@@ -609,30 +609,6 @@
     end
   end
 
-<<<<<<< HEAD
-  def delete_custom_domain(conn, %{"id" => domain_id}) do
-    site = conn.assigns[:site]
-    site_id = site.id
-
-    case Repo.delete_all(
-           from d in Plausible.Site.CustomDomain,
-             where: d.site_id == ^site_id,
-             where: d.id == ^domain_id
-         ) do
-      {1, _} ->
-        conn
-        |> put_flash(:success, "Custom domain deleted successfully")
-        |> redirect(external: Routes.site_path(conn, :settings_general, site.domain))
-
-      {0, _} ->
-        conn
-        |> put_flash(:error, "Failed to delete custom domain")
-        |> redirect(external: Routes.site_path(conn, :settings_general, site.domain))
-    end
-  end
-
-=======
->>>>>>> a4b9c3b8
   def import_from_google_user_metric_notice(conn, %{
         "view_id" => view_id,
         "access_token" => access_token,
