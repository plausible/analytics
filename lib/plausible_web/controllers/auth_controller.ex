defmodule PlausibleWeb.AuthController do
  use PlausibleWeb, :controller
  use Plausible.Repo
<<<<<<< HEAD
  alias Plausible.{Auth, RateLimit}
=======

  alias Plausible.Auth
>>>>>>> 615b6aef
  alias Plausible.Billing.Quota
  alias PlausibleWeb.TwoFactor

  require Logger

  plug(
    PlausibleWeb.RequireLoggedOutPlug
    when action in [
           :register,
           :register_from_invitation,
           :login_form,
           :login,
           :verify_2fa_form,
           :verify_2fa,
           :verify_2fa_recovery_code_form,
           :verify_2fa_recovery_code
         ]
  )

  plug(
    PlausibleWeb.RequireAccountPlug
    when action in [
           :user_settings,
           :save_settings,
           :update_email,
           :cancel_update_email,
           :new_api_key,
           :create_api_key,
           :delete_api_key,
           :delete_me,
           :activate_form,
           :activate,
           :request_activation_code,
           :initiate_2fa,
           :verify_2fa_setup_form,
           :verify_2fa_setup,
           :disable_2fa,
           :generate_2fa_recovery_codes
         ]
  )

  plug(
    :clear_2fa_user
    when action not in [
           :verify_2fa_form,
           :verify_2fa,
           :verify_2fa_recovery_code_form,
           :verify_2fa_recovery_code
         ]
  )

  defp clear_2fa_user(conn, _opts) do
    TwoFactor.Session.clear_2fa_user(conn)
  end

  def register(conn, %{"user" => %{"email" => email, "password" => password}}) do
    with {:ok, user} <- login_user(conn, email, password) do
      conn = set_user_session(conn, user)

      if user.email_verified do
        redirect(conn, to: Routes.site_path(conn, :new))
      else
        Auth.EmailVerification.issue_code(user)
        redirect(conn, to: Routes.auth_path(conn, :activate_form))
      end
    end
  end

  def register_from_invitation(conn, %{"user" => %{"email" => email, "password" => password}}) do
    with {:ok, user} <- login_user(conn, email, password) do
      conn = set_user_session(conn, user)

      if user.email_verified do
        redirect(conn, to: Routes.site_path(conn, :index))
      else
        Auth.EmailVerification.issue_code(user)
        redirect(conn, to: Routes.auth_path(conn, :activate_form))
      end
    end
  end

  def activate_form(conn, _params) do
    user = conn.assigns.current_user

    render(conn, "activate.html",
      has_email_code?: Plausible.Users.has_email_code?(user),
      has_any_invitations?: Plausible.Site.Memberships.pending?(user.email),
      has_any_memberships?: Plausible.Site.Memberships.any?(user),
      layout: {PlausibleWeb.LayoutView, "focus.html"}
    )
  end

  def activate(conn, %{"code" => code}) do
    user = conn.assigns[:current_user]

    has_any_invitations? = Plausible.Site.Memberships.pending?(user.email)
    has_any_memberships? = Plausible.Site.Memberships.any?(user)

    case Auth.EmailVerification.verify_code(user, code) do
      :ok ->
        cond do
          has_any_memberships? ->
            handle_email_updated(conn)

          has_any_invitations? ->
            redirect(conn, to: Routes.site_path(conn, :index))

          true ->
            redirect(conn, to: Routes.site_path(conn, :new))
        end

      {:error, :incorrect} ->
        render(conn, "activate.html",
          error: "Incorrect activation code",
          has_email_code?: true,
          has_any_invitations?: has_any_invitations?,
          has_any_memberships?: has_any_memberships?,
          layout: {PlausibleWeb.LayoutView, "focus.html"}
        )

      {:error, :expired} ->
        render(conn, "activate.html",
          error: "Code is expired, please request another one",
          has_email_code?: false,
          has_any_invitations?: has_any_invitations?,
          has_any_memberships?: has_any_memberships?,
          layout: {PlausibleWeb.LayoutView, "focus.html"}
        )
    end
  end

  def request_activation_code(conn, _params) do
    user = conn.assigns.current_user
    Auth.EmailVerification.issue_code(user)

    conn
    |> put_flash(:success, "Activation code was sent to #{user.email}")
    |> redirect(to: Routes.auth_path(conn, :activate_form))
  end

  def password_reset_request_form(conn, _) do
    render(conn, "password_reset_request_form.html",
      layout: {PlausibleWeb.LayoutView, "focus.html"}
    )
  end

  def password_reset_request(conn, %{"email" => ""}) do
    render(conn, "password_reset_request_form.html",
      error: "Please enter an email address",
      layout: {PlausibleWeb.LayoutView, "focus.html"}
    )
  end

  def password_reset_request(conn, %{"email" => email} = params) do
    if PlausibleWeb.Captcha.verify(params["h-captcha-response"]) do
      user = Repo.get_by(Plausible.Auth.User, email: email)

      if user do
        token = Auth.Token.sign_password_reset(email)
        url = PlausibleWeb.Endpoint.url() <> "/password/reset?token=#{token}"
        email_template = PlausibleWeb.Email.password_reset_email(email, url)
        Plausible.Mailer.deliver_later(email_template)

        Logger.debug(
          "Password reset e-mail sent. In dev environment GET /sent-emails for details."
        )

        render(conn, "password_reset_request_success.html",
          email: email,
          layout: {PlausibleWeb.LayoutView, "focus.html"}
        )
      else
        render(conn, "password_reset_request_success.html",
          email: email,
          layout: {PlausibleWeb.LayoutView, "focus.html"}
        )
      end
    else
      render(conn, "password_reset_request_form.html",
        error: "Please complete the captcha to reset your password",
        layout: {PlausibleWeb.LayoutView, "focus.html"}
      )
    end
  end

  def password_reset_form(conn, params) do
    case Auth.Token.verify_password_reset(params["token"]) do
      {:ok, %{email: email}} ->
        render(conn, "password_reset_form.html",
          connect_live_socket: true,
          email: email,
          layout: {PlausibleWeb.LayoutView, "focus.html"}
        )

      {:error, :expired} ->
        render_error(
          conn,
          401,
          "Your token has expired. Please request another password reset link."
        )

      {:error, _} ->
        render_error(
          conn,
          401,
          "Your token is invalid. Please request another password reset link."
        )
    end
  end

  def password_reset(conn, _params) do
    conn
    |> put_flash(:login_title, "Password updated successfully")
    |> put_flash(:login_instructions, "Please log in with your new credentials")
    |> put_session(:current_user_id, nil)
    |> delete_resp_cookie("logged_in")
    |> redirect(to: Routes.auth_path(conn, :login_form))
  end

  def login(conn, %{"email" => email, "password" => password}) do
    with {:ok, user} <- login_user(conn, email, password) do
      if Auth.TOTP.enabled?(user) and not TwoFactor.Session.remember_2fa?(conn, user) do
        conn
        |> TwoFactor.Session.set_2fa_user(user)
        |> redirect(to: Routes.auth_path(conn, :verify_2fa))
      else
        set_user_session_and_redirect(conn, user)
      end
    end
  end

  defp login_user(conn, email, password) do
    with :ok <- check_ip_rate_limit(conn),
         {:ok, user} <- find_user(email),
         :ok <- check_user_rate_limit(user),
         :ok <- check_password(user, password) do
      {:ok, user}
    else
      :wrong_password ->
        maybe_log_failed_login_attempts("wrong password for #{email}")

        render(conn, "login_form.html",
          error: "Wrong email or password. Please try again.",
          layout: {PlausibleWeb.LayoutView, "focus.html"}
        )

      :user_not_found ->
        maybe_log_failed_login_attempts("user not found for #{email}")
        Plausible.Auth.Password.dummy_calculation()

        render(conn, "login_form.html",
          error: "Wrong email or password. Please try again.",
          layout: {PlausibleWeb.LayoutView, "focus.html"}
        )

      {:rate_limit, _} ->
        maybe_log_failed_login_attempts("too many logging attempts for #{email}")

        render_error(
          conn,
          429,
          "Too many login attempts. Wait a minute before trying again."
        )
    end
  end

  defp redirect_to_login(conn) do
    redirect(conn, to: Routes.auth_path(conn, :login_form))
  end

  defp set_user_session_and_redirect(conn, user) do
    login_dest = get_session(conn, :login_dest) || Routes.site_path(conn, :index)

    conn
    |> set_user_session(user)
    |> put_session(:login_dest, nil)
    |> redirect(external: login_dest)
  end

  defp set_user_session(conn, user) do
    conn
    |> TwoFactor.Session.clear_2fa_user()
    |> put_session(:current_user_id, user.id)
    |> put_resp_cookie("logged_in", "true",
      http_only: false,
      max_age: 60 * 60 * 24 * 365 * 5000
    )
  end

  defp maybe_log_failed_login_attempts(message) do
    if Application.get_env(:plausible, :log_failed_login_attempts) do
      Logger.warning("[login] #{message}")
    end
  end

  @login_interval 60_000
  @login_limit 5

  defp check_ip_rate_limit(conn) do
    ip_address = PlausibleWeb.RemoteIp.get(conn)

    case RateLimit.check_rate("login:ip:#{ip_address}", @login_interval, @login_limit) do
      {:allow, _} -> :ok
      {:deny, _} -> {:rate_limit, :ip_address}
    end
  end

  defp check_user_rate_limit(user) do
    case Hammer.check_rate("login:user:#{user.id}", @login_interval, @login_limit) do
      {:allow, _} -> :ok
      {:deny, _} -> {:rate_limit, :user}
    end
  end

  defp find_user(email) do
    user =
      Repo.one(
        from(u in Plausible.Auth.User,
          where: u.email == ^email
        )
      )

    if user, do: {:ok, user}, else: :user_not_found
  end

<<<<<<< HEAD
  defp check_user_rate_limit(user) do
    case RateLimit.check_rate("login:user:#{user.id}", @login_interval, @login_limit) do
      {:allow, _} -> :ok
      {:deny, _} -> {:rate_limit, :user}
    end
  end

=======
>>>>>>> 615b6aef
  defp check_password(user, password) do
    if Plausible.Auth.Password.match?(password, user.password_hash || "") do
      :ok
    else
      :wrong_password
    end
  end

  def login_form(conn, _params) do
    render(conn, "login_form.html", layout: {PlausibleWeb.LayoutView, "focus.html"})
  end

  def user_settings(conn, _params) do
    user = conn.assigns.current_user
    settings_changeset = Auth.User.settings_changeset(user)
    email_changeset = Auth.User.settings_changeset(user)

    render_settings(conn,
      settings_changeset: settings_changeset,
      email_changeset: email_changeset
    )
  end

  def initiate_2fa_setup(conn, _params) do
    case Auth.TOTP.initiate(conn.assigns.current_user) do
      {:ok, user, %{totp_uri: totp_uri, secret: secret}} ->
        render(conn, "initiate_2fa_setup.html", user: user, totp_uri: totp_uri, secret: secret)

      {:error, :already_setup} ->
        conn
        |> put_flash(:error, "Two-Factor Authentication is already setup for this account.")
        |> redirect(to: Routes.auth_path(conn, :user_settings) <> "#setup-2fa")
    end
  end

  def verify_2fa_setup_form(conn, _params) do
    if Auth.TOTP.initiated?(conn.assigns.current_user) do
      render(conn, "verify_2fa_setup.html")
    else
      redirect(conn, to: Routes.auth_path(conn, :user_settings) <> "#setup-2fa")
    end
  end

  def verify_2fa_setup(conn, %{"code" => code}) do
    case Auth.TOTP.enable(conn.assigns.current_user, code) do
      {:ok, _, %{recovery_codes: codes}} ->
        conn
        |> put_flash(:success, "Two-Factor Authentication is fully enabled")
        |> render("generate_2fa_recovery_codes.html", recovery_codes: codes, from_setup: true)

      {:error, :invalid_code} ->
        conn
        |> put_flash(:error, "The provided code is invalid. Please try again")
        |> render("verify_2fa_setup.html")

      {:error, :not_initiated} ->
        conn
        |> put_flash(:error, "Please enable Two-Factor Authentication for this account first.")
        |> redirect(to: Routes.auth_path(conn, :user_settings) <> "#setup-2fa")
    end
  end

  def disable_2fa(conn, %{"password" => password}) do
    case Auth.TOTP.disable(conn.assigns.current_user, password) do
      {:ok, _} ->
        conn
        |> TwoFactor.Session.clear_remember_2fa()
        |> put_flash(:success, "Two-Factor Authentication is disabled")
        |> redirect(to: Routes.auth_path(conn, :user_settings) <> "#setup-2fa")

      {:error, :invalid_password} ->
        conn
        |> put_flash(:error, "Incorrect password provided")
        |> redirect(to: Routes.auth_path(conn, :user_settings) <> "#setup-2fa")
    end
  end

  def generate_2fa_recovery_codes(conn, %{"password" => password}) do
    case Auth.TOTP.generate_recovery_codes(conn.assigns.current_user, password) do
      {:ok, codes} ->
        conn
        |> put_flash(:success, "New Recovery Codes generated")
        |> render("generate_2fa_recovery_codes.html", recovery_codes: codes, from_setup: false)

      {:error, :invalid_password} ->
        conn
        |> put_flash(:error, "Incorrect password provided")
        |> redirect(to: Routes.auth_path(conn, :user_settings) <> "#setup-2fa")

      {:error, :not_enabled} ->
        conn
        |> put_flash(:error, "Please enable Two-Factor Authentication for this account first.")
        |> redirect(to: Routes.auth_path(conn, :user_settings) <> "#setup-2fa")
    end
  end

  def verify_2fa_form(conn, _) do
    case TwoFactor.Session.get_2fa_user(conn) do
      {:ok, user} ->
        if Auth.TOTP.enabled?(user) do
          render(conn, "verify_2fa.html",
            remember_2fa_days: TwoFactor.Session.remember_2fa_days(),
            layout: {PlausibleWeb.LayoutView, "focus.html"}
          )
        else
          redirect_to_login(conn)
        end

      {:error, :not_found} ->
        redirect_to_login(conn)
    end
  end

  def verify_2fa(conn, %{"code" => code} = params) do
    with {:ok, user} <- get_2fa_user_limited(conn) do
      case Auth.TOTP.validate_code(user, code) do
        {:ok, user} ->
          conn
          |> TwoFactor.Session.maybe_set_remember_2fa(user, params["remember_2fa"])
          |> set_user_session_and_redirect(user)

        {:error, :invalid_code} ->
          maybe_log_failed_login_attempts(
            "wrong 2FA verification code provided for #{user.email}"
          )

          conn
          |> put_flash(:error, "The provided code is invalid. Please try again")
          |> render("verify_2fa.html",
            remember_2fa_days: TwoFactor.Session.remember_2fa_days(),
            layout: {PlausibleWeb.LayoutView, "focus.html"}
          )

        {:error, :not_enabled} ->
          set_user_session_and_redirect(conn, user)
      end
    end
  end

  def verify_2fa_recovery_code_form(conn, _params) do
    case TwoFactor.Session.get_2fa_user(conn) do
      {:ok, user} ->
        if Auth.TOTP.enabled?(user) do
          render(conn, "verify_2fa_recovery_code.html",
            layout: {PlausibleWeb.LayoutView, "focus.html"}
          )
        else
          redirect_to_login(conn)
        end

      {:error, :not_found} ->
        redirect_to_login(conn)
    end
  end

  def verify_2fa_recovery_code(conn, %{"recovery_code" => recovery_code}) do
    with {:ok, user} <- get_2fa_user_limited(conn) do
      case Auth.TOTP.use_recovery_code(user, recovery_code) do
        :ok ->
          set_user_session_and_redirect(conn, user)

        {:error, :invalid_code} ->
          maybe_log_failed_login_attempts("wrong 2FA recovery code provided for #{user.email}")

          conn
          |> put_flash(:error, "The provided recovery code is invalid. Please try another one")
          |> render("verify_2fa_recovery_code.html",
            layout: {PlausibleWeb.LayoutView, "focus.html"}
          )

        {:error, :not_enabled} ->
          set_user_session_and_redirect(conn, user)
      end
    end
  end

  defp get_2fa_user_limited(conn) do
    case TwoFactor.Session.get_2fa_user(conn) do
      {:ok, user} ->
        with :ok <- check_ip_rate_limit(conn),
             :ok <- check_user_rate_limit(user) do
          {:ok, user}
        else
          {:rate_limit, _} ->
            maybe_log_failed_login_attempts("too many logging attempts for #{user.email}")

            conn
            |> TwoFactor.Session.clear_2fa_user()
            |> render_error(
              429,
              "Too many login attempts. Wait a minute before trying again."
            )
        end

      {:error, :not_found} ->
        conn
        |> redirect(to: Routes.auth_path(conn, :login_form))
    end
  end

  def save_settings(conn, %{"user" => user_params}) do
    user = conn.assigns.current_user
    changes = Auth.User.settings_changeset(user, user_params)

    case Repo.update(changes) do
      {:ok, _user} ->
        conn
        |> put_flash(:success, "Account settings saved successfully")
        |> redirect(to: Routes.auth_path(conn, :user_settings))

      {:error, changeset} ->
        email_changeset = Auth.User.settings_changeset(user)

        render_settings(conn,
          settings_changeset: changeset,
          email_changeset: email_changeset
        )
    end
  end

  def update_email(conn, %{"user" => user_params}) do
    user = conn.assigns.current_user
    changes = Auth.User.email_changeset(user, user_params)

    case Repo.update(changes) do
      {:ok, user} ->
        if user.email_verified do
          handle_email_updated(conn)
        else
          Auth.EmailVerification.issue_code(user)
          redirect(conn, to: Routes.auth_path(conn, :activate_form))
        end

      {:error, changeset} ->
        settings_changeset = Auth.User.settings_changeset(user)

        render_settings(conn,
          settings_changeset: settings_changeset,
          email_changeset: changeset
        )
    end
  end

  def cancel_update_email(conn, _params) do
    changeset = Auth.User.cancel_email_changeset(conn.assigns.current_user)

    case Repo.update(changeset) do
      {:ok, user} ->
        conn
        |> put_flash(:success, "Email changed back to #{user.email}")
        |> redirect(to: Routes.auth_path(conn, :user_settings) <> "#change-email-address")

      {:error, _} ->
        conn
        |> put_flash(
          :error,
          "Could not cancel email update because previous email has already been taken"
        )
        |> redirect(to: Routes.auth_path(conn, :activate_form))
    end
  end

  defp handle_email_updated(conn) do
    conn
    |> put_flash(:success, "Email updated successfully")
    |> redirect(to: Routes.auth_path(conn, :user_settings) <> "#change-email-address")
  end

  defp render_settings(conn, opts) do
    settings_changeset = Keyword.fetch!(opts, :settings_changeset)
    email_changeset = Keyword.fetch!(opts, :email_changeset)

    user = Plausible.Users.with_subscription(conn.assigns[:current_user])

    render(conn, "user_settings.html",
      user: user |> Repo.preload(:api_keys),
      settings_changeset: settings_changeset,
      email_changeset: email_changeset,
      subscription: user.subscription,
      invoices: Plausible.Billing.paddle_api().get_invoices(user.subscription),
      theme: user.theme || "system",
      team_member_limit: Quota.team_member_limit(user),
      team_member_usage: Quota.team_member_usage(user),
      site_limit: Quota.site_limit(user),
      site_usage: Quota.site_usage(user),
      pageview_limit: Quota.monthly_pageview_limit(user.subscription),
      pageview_usage: Quota.monthly_pageview_usage(user),
      totp_enabled?: Auth.TOTP.enabled?(user)
    )
  end

  def new_api_key(conn, _params) do
    changeset = Auth.ApiKey.changeset(%Auth.ApiKey{})

    render(conn, "new_api_key.html",
      changeset: changeset,
      layout: {PlausibleWeb.LayoutView, "focus.html"}
    )
  end

  def create_api_key(conn, %{"api_key" => %{"name" => name, "key" => key}}) do
    case Auth.create_api_key(conn.assigns.current_user, name, key) do
      {:ok, _api_key} ->
        conn
        |> put_flash(:success, "API key created successfully")
        |> redirect(to: "/settings#api-keys")

      {:error, changeset} ->
        render(conn, "new_api_key.html",
          changeset: changeset,
          layout: {PlausibleWeb.LayoutView, "focus.html"}
        )
    end
  end

  def delete_api_key(conn, %{"id" => id}) do
    case Auth.delete_api_key(conn.assigns.current_user, id) do
      :ok ->
        conn
        |> put_flash(:success, "API key revoked successfully")
        |> redirect(to: "/settings#api-keys")

      {:error, :not_found} ->
        conn
        |> put_flash(:error, "Could not find API Key to delete")
        |> redirect(to: "/settings#api-keys")
    end
  end

  def delete_me(conn, params) do
    Plausible.Auth.delete_user(conn.assigns[:current_user])

    logout(conn, params)
  end

  def logout(conn, params) do
    redirect_to = Map.get(params, "redirect", "/")

    conn
    |> configure_session(drop: true)
    |> delete_resp_cookie("logged_in")
    |> redirect(to: redirect_to)
  end

  def google_auth_callback(conn, %{"error" => error, "state" => state} = params) do
    [site_id, _redirect_to] = Jason.decode!(state)
    site = Repo.get(Plausible.Site, site_id)

    case error do
      "access_denied" ->
        conn
        |> put_flash(
          :error,
          "We were unable to authenticate your Google Analytics account. Please check that you have granted us permission to 'See and download your Google Analytics data' and try again."
        )
        |> redirect(external: Routes.site_path(conn, :settings_general, site.domain))

      message when message in ["server_error", "temporarily_unavailable"] ->
        conn
        |> put_flash(
          :error,
          "We are unable to authenticate your Google Analytics account because Google's authentication service is temporarily unavailable. Please try again in a few moments."
        )
        |> redirect(external: Routes.site_path(conn, :settings_general, site.domain))

      _any ->
        Sentry.capture_message("Google OAuth callback failed. Reason: #{inspect(params)}")

        conn
        |> put_flash(
          :error,
          "We were unable to authenticate your Google Analytics account. If the problem persists, please contact support for assistance."
        )
        |> redirect(external: Routes.site_path(conn, :settings_general, site.domain))
    end
  end

  def google_auth_callback(conn, %{"code" => code, "state" => state}) do
    res = Plausible.Google.HTTP.fetch_access_token(code)
    [site_id, redirect_to] = Jason.decode!(state)
    site = Repo.get(Plausible.Site, site_id)
    expires_at = NaiveDateTime.add(NaiveDateTime.utc_now(), res["expires_in"])

    case redirect_to do
      "import" ->
        redirect(conn,
          external:
            Routes.site_path(conn, :import_from_google_view_id_form, site.domain,
              access_token: res["access_token"],
              refresh_token: res["refresh_token"],
              expires_at: NaiveDateTime.to_iso8601(expires_at)
            )
        )

      _ ->
        id_token = res["id_token"]
        [_, body, _] = String.split(id_token, ".")
        id = body |> Base.decode64!(padding: false) |> Jason.decode!()

        Plausible.Site.GoogleAuth.changeset(%Plausible.Site.GoogleAuth{}, %{
          email: id["email"],
          refresh_token: res["refresh_token"],
          access_token: res["access_token"],
          expires: expires_at,
          user_id: conn.assigns[:current_user].id,
          site_id: site_id
        })
        |> Repo.insert!()

        site = Repo.get(Plausible.Site, site_id)

        redirect(conn, external: "/#{URI.encode_www_form(site.domain)}/settings/integrations")
    end
  end
end<|MERGE_RESOLUTION|>--- conflicted
+++ resolved
@@ -1,12 +1,7 @@
 defmodule PlausibleWeb.AuthController do
   use PlausibleWeb, :controller
   use Plausible.Repo
-<<<<<<< HEAD
   alias Plausible.{Auth, RateLimit}
-=======
-
-  alias Plausible.Auth
->>>>>>> 615b6aef
   alias Plausible.Billing.Quota
   alias PlausibleWeb.TwoFactor
 
@@ -314,13 +309,6 @@
     end
   end
 
-  defp check_user_rate_limit(user) do
-    case Hammer.check_rate("login:user:#{user.id}", @login_interval, @login_limit) do
-      {:allow, _} -> :ok
-      {:deny, _} -> {:rate_limit, :user}
-    end
-  end
-
   defp find_user(email) do
     user =
       Repo.one(
@@ -332,7 +320,6 @@
     if user, do: {:ok, user}, else: :user_not_found
   end
 
-<<<<<<< HEAD
   defp check_user_rate_limit(user) do
     case RateLimit.check_rate("login:user:#{user.id}", @login_interval, @login_limit) do
       {:allow, _} -> :ok
@@ -340,8 +327,6 @@
     end
   end
 
-=======
->>>>>>> 615b6aef
   defp check_password(user, password) do
     if Plausible.Auth.Password.match?(password, user.password_hash || "") do
       :ok
