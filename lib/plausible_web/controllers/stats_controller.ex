defmodule PlausibleWeb.StatsController do
  use PlausibleWeb, :controller
  use Plausible.Repo
<<<<<<< HEAD
  alias Plausible.Stats.Clickhouse, as: Stats
=======
  alias Plausible.Stats
>>>>>>> ed217757
  alias Plausible.Stats.Query

  plug PlausibleWeb.AuthorizeStatsPlug when action in [:stats, :csv_export]

  def stats(conn, _params) do
    site = conn.assigns[:site]
    user = conn.assigns[:current_user]

    if user && Plausible.Billing.needs_to_upgrade?(conn.assigns[:current_user]) do
      redirect(conn, to: "/billing/upgrade")
    else
      if Stats.has_pageviews?(site) do
        demo = site.domain == "plausible.io"
        offer_email_report = get_session(conn, site.domain <> "_offer_email_report")

        conn
        |> assign(:skip_plausible_tracking, !demo)
        |> remove_email_report_banner(site)
        |> put_resp_header("x-robots-tag", "noindex")
        |> render("stats.html",
          site: site,
          has_goals: Plausible.Sites.has_goals?(site),
          title: "Plausible · " <> site.domain,
          offer_email_report: offer_email_report,
          demo: demo
        )
      else
        conn
        |> assign(:skip_plausible_tracking, true)
        |> render("waiting_first_pageview.html", site: site)
      end
    end
  end

  def csv_export(conn, %{"domain" => domain}) do
    site = conn.assigns[:site]

    query = Query.from(site.timezone, conn.params)
    {plot, _, labels, _} = Stats.calculate_plot(site, query)
    csv_content = Enum.zip(labels, plot)
                  |> Enum.map(fn {k, v} -> [k, v] end)
                  |> (fn data -> [["Date", "Visitors"] | data] end).()
                  |> CSV.encode
                  |> Enum.into([])
                  |> Enum.join()

    filename = "Visitors #{domain} #{Timex.format!(query.date_range.first, "{ISOdate} ")} to #{Timex.format!(query.date_range.last, "{ISOdate} ")}.csv"

    conn
    |> put_resp_content_type("text/csv")
    |> put_resp_header("content-disposition", "attachment; filename=\"#{filename}\"")
      |> send_resp(200, csv_content)
  end

  def shared_link(conn, %{"slug" => slug}) do
    shared_link = Repo.get_by(Plausible.Site.SharedLink, slug: slug)
                  |> Repo.preload(:site)

    if shared_link do
      if shared_link.password_hash do
        conn
        |> assign(:skip_plausible_tracking, true)
        |> render("shared_link_password.html", link: shared_link, layout: {PlausibleWeb.LayoutView, "focus.html"})
      else
        shared_link_auth_success(conn, shared_link)
      end
    else
      render_error(conn, 404)
    end
  end

  def authenticate_shared_link(conn, %{"slug" => slug, "password" => password}) do
    shared_link = Repo.get_by(Plausible.Site.SharedLink, slug: slug)
                  |> Repo.preload(:site)

    if shared_link do
      if Plausible.Auth.Password.match?(password, shared_link.password_hash) do
        shared_link_auth_success(conn, shared_link)
      else
        conn
        |> assign(:skip_plausible_tracking, true)
        |> render("shared_link_password.html", link: shared_link, error: "Incorrect password. Please try again.", layout: {PlausibleWeb.LayoutView, "focus.html"})
      end
    else
      render_error(conn, 404)
    end
  end

  defp shared_link_auth_success(conn, shared_link) do
    shared_link_key = "shared_link_auth_" <> shared_link.site.domain

    conn
    |> put_session(shared_link_key, %{
      valid_until: Timex.now() |> Timex.shift(hours: 1) |> DateTime.to_unix()
    })
    |> redirect(to: "/#{shared_link.site.domain}")
  end

  defp remove_email_report_banner(conn, site) do
    if conn.assigns[:current_user] do
      put_session(conn, site.domain <> "_offer_email_report", nil)
    else
      conn
    end
  end
end
<|MERGE_RESOLUTION|>--- conflicted
+++ resolved
@@ -1,11 +1,7 @@
 defmodule PlausibleWeb.StatsController do
   use PlausibleWeb, :controller
   use Plausible.Repo
-<<<<<<< HEAD
   alias Plausible.Stats.Clickhouse, as: Stats
-=======
-  alias Plausible.Stats
->>>>>>> ed217757
   alias Plausible.Stats.Query
 
   plug PlausibleWeb.AuthorizeStatsPlug when action in [:stats, :csv_export]
