defmodule PlausibleWeb.StatsController do
  use Plausible

  @moduledoc """
  This controller is responsible for rendering stats dashboards.

  The stats dashboards are currently the only part of the app that uses client-side
  rendering. Since the dashboards are heavily interactive, they are built with React
  which is an appropriate choice for highly interactive browser UIs.

  <div class="mermaid">
  sequenceDiagram
    Browser->>StatsController: GET /mydomain.com
    StatsController-->>Browser: StatsView.render("stats.html")
    Note left of Browser: ReactDom.render(Dashboard)

    Browser -) Api.StatsController: GET /api/stats/mydomain.com/top-stats
    Api.StatsController --) Browser: {"top_stats": [...]}
    Note left of Browser: TopStats.render()

    Browser -) Api.StatsController: GET /api/stats/mydomain.com/main-graph
    Api.StatsController --) Browser: [{"plot": [...], "labels": [...]}, ...]
    Note left of Browser: VisitorGraph.render()

    Browser -) Api.StatsController: GET /api/stats/mydomain.com/sources
    Api.StatsController --) Browser: [{"name": "Google", "visitors": 292150}, ...]
    Note left of Browser: Sources.render()

    Note over Browser,StatsController: And so on, for all reports in the viewport
  </div>

  This reasoning for this sequence is as follows:
    1. First paint is fast because it doesn't do any data aggregation yet - good UX
    2. The basic structure of the dashboard is rendered with spinners before reports are ready - good UX
    2. Rendering on the frontend allows for maximum interactivity. Re-rendering and re-fetching can be as granular as needed.
    3. Routing on the frontend allows the user to navigate the dashboard without reloading the page and losing context
    4. Rendering on the frontend allows caching results in the browser to reduce pressure on backends and storage
      3.1 No client-side caching has been implemented yet. This is still theoretical. See https://github.com/plausible/analytics/discussions/1278
      3.2 This is a big potential opportunity, because analytics data is mostly immutable. Clients can cache all historical data.
    5. Since frontend rendering & navigation is harder to build and maintain than regular server-rendered HTML, we don't use SPA-style rendering anywhere else
    .The only place currently where the benefits outweigh the costs is the dashboard.
  """

  use PlausibleWeb, :controller
  use Plausible.Repo

  alias Plausible.Sites
  alias Plausible.Stats.{Filters, Query}
  alias PlausibleWeb.Api

  plug(PlausibleWeb.Plugs.AuthorizeSiteAccess when action in [:stats, :csv_export])

  def stats(%{assigns: %{site: site}} = conn, _params) do
    site = Plausible.Repo.preload(site, :owner)
    current_user = conn.assigns[:current_user]
    stats_start_date = Plausible.Sites.stats_start_date(site)
    can_see_stats? = not Sites.locked?(site) or conn.assigns[:site_role] == :super_admin
    demo = site.domain == PlausibleWeb.Endpoint.host()
    dogfood_page_path = if demo, do: "/#{site.domain}", else: "/:dashboard"
    skip_to_dashboard? = conn.params["skip_to_dashboard"] == "true"

    has_scroll_depth_enabled? =
      if scroll_depth_enabled?(site, current_user) do
        {:ok, site} = Plausible.Sites.maybe_enable_engagement_metrics(site)
        Plausible.Sites.has_engagement_metrics?(site)
      else
        false
      end

    cond do
      (stats_start_date && can_see_stats?) || (can_see_stats? && skip_to_dashboard?) ->
        conn
        |> put_resp_header("x-robots-tag", "noindex, nofollow")
        |> render("stats.html",
          site: site,
          has_goals: Plausible.Sites.has_goals?(site),
          revenue_goals: list_revenue_goals(site),
          funnels: list_funnels(site),
          has_props: Plausible.Props.configured?(site),
          has_scroll_depth_enabled: has_engagement_metrics?,
          stats_start_date: stats_start_date,
          native_stats_start_date: NaiveDateTime.to_date(site.native_stats_start_at),
          title: title(conn, site),
          demo: demo,
          flags: get_flags(current_user, site),
          is_dbip: is_dbip(),
          dogfood_page_path: dogfood_page_path,
          load_dashboard_js: true
        )

      !stats_start_date && can_see_stats? ->
        redirect(conn, external: Routes.site_path(conn, :verification, site.domain))

      Sites.locked?(site) ->
        site = Plausible.Repo.preload(site, :owner)
        render(conn, "site_locked.html", site: site, dogfood_page_path: dogfood_page_path)
    end
  end

  on_ee do
    defp list_funnels(site) do
      Plausible.Funnels.list(site)
    end

    defp list_revenue_goals(site) do
      Plausible.Goals.list_revenue_goals(site)
    end
  else
    defp list_funnels(_site), do: []
    defp list_revenue_goals(_site), do: []
  end

  @doc """
  The export is limited to 300 entries for other reports and 100 entries for pages because bigger result sets
  start causing failures. Since we request data like time on page or bounce_rate for pages in a separate query
  using the IN filter, it causes the requests to balloon in payload size.
  """
  def csv_export(conn, params) do
    if is_nil(params["interval"]) or Plausible.Stats.Interval.valid?(params["interval"]) do
      site = Plausible.Repo.preload(conn.assigns.site, :owner)
      query = Query.from(site, params, debug_metadata(conn))

      date_range = Query.date_range(query)

      filename =
        ~c"Plausible export #{params["domain"]} #{Date.to_iso8601(date_range.first)}  to #{Date.to_iso8601(date_range.last)} .zip"

      params = Map.merge(params, %{"limit" => "300", "csv" => "True", "detailed" => "True"})
      limited_params = Map.merge(params, %{"limit" => "100"})

      csvs = %{
        ~c"visitors.csv" => fn -> main_graph_csv(site, query, conn.assigns[:current_user]) end,
        ~c"sources.csv" => fn -> Api.StatsController.sources(conn, params) end,
        ~c"utm_mediums.csv" => fn -> Api.StatsController.utm_mediums(conn, params) end,
        ~c"utm_sources.csv" => fn -> Api.StatsController.utm_sources(conn, params) end,
        ~c"utm_campaigns.csv" => fn -> Api.StatsController.utm_campaigns(conn, params) end,
        ~c"utm_contents.csv" => fn -> Api.StatsController.utm_contents(conn, params) end,
        ~c"utm_terms.csv" => fn -> Api.StatsController.utm_terms(conn, params) end,
        ~c"pages.csv" => fn -> Api.StatsController.pages(conn, limited_params) end,
        ~c"entry_pages.csv" => fn -> Api.StatsController.entry_pages(conn, params) end,
        ~c"exit_pages.csv" => fn -> Api.StatsController.exit_pages(conn, limited_params) end,
        ~c"countries.csv" => fn -> Api.StatsController.countries(conn, params) end,
        ~c"regions.csv" => fn -> Api.StatsController.regions(conn, params) end,
        ~c"cities.csv" => fn -> Api.StatsController.cities(conn, params) end,
        ~c"browsers.csv" => fn -> Api.StatsController.browsers(conn, params) end,
        ~c"browser_versions.csv" => fn -> Api.StatsController.browser_versions(conn, params) end,
        ~c"operating_systems.csv" => fn -> Api.StatsController.operating_systems(conn, params) end,
        ~c"operating_system_versions.csv" => fn ->
          Api.StatsController.operating_system_versions(conn, params)
        end,
        ~c"devices.csv" => fn -> Api.StatsController.screen_sizes(conn, params) end,
        ~c"conversions.csv" => fn -> Api.StatsController.conversions(conn, params) end,
        ~c"referrers.csv" => fn -> Api.StatsController.referrers(conn, params) end,
        ~c"custom_props.csv" => fn -> Api.StatsController.all_custom_prop_values(conn, params) end
      }

      # credo:disable-for-lines:7
      csvs =
        if FunWithFlags.enabled?(:channels, for: site) ||
             FunWithFlags.enabled?(:channels, for: conn.assigns[:current_user]) do
          Map.put(csvs, ~c"channels.csv", fn -> Api.StatsController.channels(conn, params) end)
        else
          csvs
        end

      csv_values =
        Map.values(csvs)
        |> Plausible.ClickhouseRepo.parallel_tasks()

      csvs =
        Map.keys(csvs)
        |> Enum.zip(csv_values)
        |> Enum.reject(fn {_k, v} -> is_nil(v) end)
        |> Enum.map(fn {k, v} -> {k, IO.iodata_to_binary(v)} end)

      {:ok, {_, zip_content}} = :zip.create(filename, csvs, [:memory])

      conn
      |> put_resp_content_type("application/zip")
      |> put_resp_header("content-disposition", "attachment; filename=\"#{filename}\"")
      |> delete_resp_cookie("exporting")
      |> send_resp(200, zip_content)
    else
      conn
      |> send_resp(400, "")
      |> halt()
    end
  end

  defp main_graph_csv(site, query, current_user) do
    {metrics, column_headers} = csv_graph_metrics(query, site, current_user)

    map_bucket_to_row = fn bucket -> Enum.map([:date | metrics], &bucket[&1]) end
    prepend_column_headers = fn data -> [column_headers | data] end

    Plausible.Stats.timeseries(site, query, metrics)
    |> elem(0)
    |> Enum.map(map_bucket_to_row)
    |> prepend_column_headers.()
    |> NimbleCSV.RFC4180.dump_to_iodata()
  end

  defp csv_graph_metrics(query, site, current_user) do
    include_scroll_depth? =
      !query.include_imported &&
<<<<<<< HEAD
        scroll_depth_enabled?(site, current_user) &&
        Plausible.Sites.has_engagement_metrics?(site) &&
        Filters.filtering_on_dimension?(query, "event:page")
=======
        PlausibleWeb.Api.StatsController.scroll_depth_enabled?(site, current_user) &&
        Filters.filtering_on_dimension?(query, "event:page", behavioral_filters: :ignore)
>>>>>>> ab77402f

    {metrics, column_headers} =
      if Filters.filtering_on_dimension?(query, "event:goal", max_depth: 0) do
        {
          [:visitors, :events, :conversion_rate],
          [:date, :unique_conversions, :total_conversions, :conversion_rate]
        }
      else
        metrics = [
          :visitors,
          :pageviews,
          :visits,
          :views_per_visit,
          :bounce_rate,
          :visit_duration
        ]

        metrics = if include_scroll_depth?, do: metrics ++ [:scroll_depth], else: metrics

        {
          metrics,
          [:date | metrics]
        }
      end

    {metrics, column_headers}
  end

  @doc """
    Authorizes and renders a shared link:
    1. Shared link with no password protection: needs to just make sure the shared link entry is still
    in our database. This check makes sure shared link access can be revoked by the site admins. If the
    shared link exists, render it directly.

    2. Shared link with password protection: Same checks as without the password, but an extra step is taken to
    protect the page with a password. When the user passes the password challenge, a cookie is set with Plausible.Auth.Token.sign_shared_link().
    The cookie allows the user to access the dashboard for 24 hours without entering the password again.

    ### Backwards compatibility

    The URL format for shared links was changed in [this pull request](https://github.com/plausible/analytics/pull/752) in order
    to make the URLs easier to bookmark. The old format is supported along with the new in order to not break old links.

    See: https://plausible.io/docs/shared-links
  """
  def shared_link(conn, %{"domain" => domain, "auth" => auth}) do
    case find_shared_link(domain, auth) do
      {:password_protected, shared_link} ->
        render_password_protected_shared_link(conn, shared_link)

      {:unlisted, shared_link} ->
        render_shared_link(conn, shared_link)

      :not_found ->
        render_error(conn, 404)
    end
  end

  @old_format_deprecation_date ~N[2022-01-01 00:00:00]
  def shared_link(conn, %{"domain" => slug}) do
    shared_link =
      Repo.one(
        from(l in Plausible.Site.SharedLink,
          where: l.slug == ^slug and l.inserted_at < ^@old_format_deprecation_date,
          preload: :site
        )
      )

    if shared_link do
      new_link_format = Routes.stats_path(conn, :shared_link, shared_link.site.domain, auth: slug)
      redirect(conn, to: new_link_format)
    else
      render_error(conn, 404)
    end
  end

  def shared_link(conn, _) do
    render_error(conn, 400)
  end

  defp render_password_protected_shared_link(conn, shared_link) do
    with conn <- Plug.Conn.fetch_cookies(conn),
         {:ok, token} <- Map.fetch(conn.req_cookies, shared_link_cookie_name(shared_link.slug)),
         {:ok, %{slug: token_slug}} <- Plausible.Auth.Token.verify_shared_link(token),
         true <- token_slug == shared_link.slug do
      render_shared_link(conn, shared_link)
    else
      _e ->
        conn
        |> render("shared_link_password.html",
          link: shared_link,
          dogfood_page_path: "/share/:dashboard"
        )
    end
  end

  defp find_shared_link(domain, auth) do
    link_query =
      from(link in Plausible.Site.SharedLink,
        inner_join: site in assoc(link, :site),
        where: link.slug == ^auth,
        where: site.domain == ^domain,
        limit: 1,
        preload: [site: site]
      )

    case Repo.one(link_query) do
      %Plausible.Site.SharedLink{password_hash: hash} = link when not is_nil(hash) ->
        {:password_protected, link}

      %Plausible.Site.SharedLink{} = link ->
        {:unlisted, link}

      nil ->
        :not_found
    end
  end

  def authenticate_shared_link(conn, %{"slug" => slug, "password" => password}) do
    shared_link =
      Repo.get_by(Plausible.Site.SharedLink, slug: slug)
      |> Repo.preload(:site)

    if shared_link do
      if Plausible.Auth.Password.match?(password, shared_link.password_hash) do
        token = Plausible.Auth.Token.sign_shared_link(slug)

        conn
        |> put_resp_cookie(shared_link_cookie_name(slug), token)
        |> redirect(to: "/share/#{URI.encode_www_form(shared_link.site.domain)}?auth=#{slug}")
      else
        conn
        |> render("shared_link_password.html",
          link: shared_link,
          error: "Incorrect password. Please try again.",
          dogfood_page_path: "/share/:dashboard"
        )
      end
    else
      render_error(conn, 404)
    end
  end

  def scroll_depth_enabled?(site, user) do
    FunWithFlags.enabled?(:scroll_depth, for: user) ||
      FunWithFlags.enabled?(:scroll_depth, for: site)
  end

  defp render_shared_link(conn, shared_link) do
    cond do
      !shared_link.site.locked ->
        current_user = conn.assigns[:current_user]
        shared_link = Plausible.Repo.preload(shared_link, site: :owner)
        stats_start_date = Plausible.Sites.stats_start_date(shared_link.site)

        has_scroll_depth_enabled? =
          if scroll_depth_enabled?(shared_link.site, current_user) do
            {:ok, site} = Plausible.Sites.maybe_enable_engagement_metrics(shared_link.site)
            Plausible.Sites.has_engagement_metrics?(site)
          else
            false
          end

        conn
        |> put_resp_header("x-robots-tag", "noindex, nofollow")
        |> delete_resp_header("x-frame-options")
        |> render("stats.html",
          site: shared_link.site,
          has_goals: Sites.has_goals?(shared_link.site),
          revenue_goals: list_revenue_goals(shared_link.site),
          funnels: list_funnels(shared_link.site),
          has_props: Plausible.Props.configured?(shared_link.site),
          has_scroll_depth_enabled: has_scroll_depth_enabled?,
          stats_start_date: stats_start_date,
          native_stats_start_date: NaiveDateTime.to_date(shared_link.site.native_stats_start_at),
          title: title(conn, shared_link.site),
          demo: false,
          dogfood_page_path: "/share/:dashboard",
          shared_link_auth: shared_link.slug,
          embedded: conn.params["embed"] == "true",
          background: conn.params["background"],
          theme: conn.params["theme"],
          flags: get_flags(current_user, shared_link.site),
          is_dbip: is_dbip(),
          load_dashboard_js: true
        )

      Sites.locked?(shared_link.site) ->
        owner = Plausible.Repo.preload(shared_link.site, :owner)

        render(conn, "site_locked.html",
          owner: owner,
          site: shared_link.site,
          dogfood_page_path: "/share/:dashboard"
        )
    end
  end

  defp shared_link_cookie_name(slug), do: "shared-link-" <> slug

  defp get_flags(user, site),
    do:
      [:channels, :saved_segments, :scroll_depth]
      |> Enum.map(fn flag ->
        {flag, FunWithFlags.enabled?(flag, for: user) || FunWithFlags.enabled?(flag, for: site)}
      end)
      |> Map.new()

  defp is_dbip() do
    on_ee do
      false
    else
      Plausible.Geo.database_type()
      |> to_string()
      |> String.starts_with?("DBIP")
    end
  end

  defp title(%{path_info: ["plausible.io"]}, _) do
    "Plausible Analytics: Live Demo"
  end

  defp title(_conn, site) do
    "Plausible · " <> site.domain
  end
end<|MERGE_RESOLUTION|>--- conflicted
+++ resolved
@@ -203,14 +203,9 @@
   defp csv_graph_metrics(query, site, current_user) do
     include_scroll_depth? =
       !query.include_imported &&
-<<<<<<< HEAD
         scroll_depth_enabled?(site, current_user) &&
         Plausible.Sites.has_engagement_metrics?(site) &&
-        Filters.filtering_on_dimension?(query, "event:page")
-=======
-        PlausibleWeb.Api.StatsController.scroll_depth_enabled?(site, current_user) &&
         Filters.filtering_on_dimension?(query, "event:page", behavioral_filters: :ignore)
->>>>>>> ab77402f
 
     {metrics, column_headers} =
       if Filters.filtering_on_dimension?(query, "event:goal", max_depth: 0) do
