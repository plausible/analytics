defmodule PlausibleWeb.StatsController do
  use Plausible

  @moduledoc """
  This controller is responsible for rendering stats dashboards.

  The stats dashboards are currently the only part of the app that uses client-side
  rendering. Since the dashboards are heavily interactive, they are built with React
  which is an appropriate choice for highly interactive browser UIs.

  <div class="mermaid">
  sequenceDiagram
    Browser->>StatsController: GET /mydomain.com
    StatsController-->>Browser: StatsView.render("stats.html")
    Note left of Browser: ReactDom.render(Dashboard)

    Browser -) Api.StatsController: GET /api/stats/mydomain.com/top-stats
    Api.StatsController --) Browser: {"top_stats": [...]}
    Note left of Browser: TopStats.render()

    Browser -) Api.StatsController: GET /api/stats/mydomain.com/main-graph
    Api.StatsController --) Browser: [{"plot": [...], "labels": [...]}, ...]
    Note left of Browser: VisitorGraph.render()

    Browser -) Api.StatsController: GET /api/stats/mydomain.com/sources
    Api.StatsController --) Browser: [{"name": "Google", "visitors": 292150}, ...]
    Note left of Browser: Sources.render()

    Note over Browser,StatsController: And so on, for all reports in the viewport
  </div>

  This reasoning for this sequence is as follows:
    1. First paint is fast because it doesn't do any data aggregation yet - good UX
    2. The basic structure of the dashboard is rendered with spinners before reports are ready - good UX
    2. Rendering on the frontend allows for maximum interactivity. Re-rendering and re-fetching can be as granular as needed.
    3. Routing on the frontend allows the user to navigate the dashboard without reloading the page and losing context
    4. Rendering on the frontend allows caching results in the browser to reduce pressure on backends and storage
      3.1 No client-side caching has been implemented yet. This is still theoretical. See https://github.com/plausible/analytics/discussions/1278
      3.2 This is a big potential opportunity, because analytics data is mostly immutable. Clients can cache all historical data.
    5. Since frontend rendering & navigation is harder to build and maintain than regular server-rendered HTML, we don't use SPA-style rendering anywhere else
    .The only place currently where the benefits outweigh the costs is the dashboard.
  """

  use PlausibleWeb, :controller
  use Plausible.Repo

  alias Plausible.Sites
  alias Plausible.Stats.{Filters, Query}
  alias Plausible.Teams
  alias PlausibleWeb.Api
  alias Plausible.Billing.Feature.SharedLinks

  plug(PlausibleWeb.Plugs.AuthorizeSiteAccess when action in [:stats, :csv_export])

  def stats(%{assigns: %{site: site}} = conn, _params) do
    site = Plausible.Repo.preload(site, :owners)
    site_role = conn.assigns[:site_role]
    current_user = conn.assigns[:current_user]
    stats_start_date = Plausible.Sites.stats_start_date(site)
    can_see_stats? = not Teams.locked?(site.team) or site_role == :super_admin
    demo = site.domain == "plausible.io"
    dogfood_page_path = if demo, do: "/#{site.domain}", else: "/:dashboard"

    consolidated_view? = Plausible.Sites.consolidated?(site)

    consolidated_view_available? =
      on_ee(do: Plausible.ConsolidatedView.ok_to_display?(site.team), else: false)

    team_identifier = site.team.identifier

    skip_to_dashboard? =
      conn.params["skip_to_dashboard"] == "true" or consolidated_view?

    {:ok, segments} = Plausible.Segments.get_all_for_site(site, site_role)

    cond do
      consolidated_view? and not consolidated_view_available? and site_role != :super_admin ->
        redirect(conn, to: Routes.site_path(conn, :index))

      (stats_start_date && can_see_stats?) || (can_see_stats? && skip_to_dashboard?) ->
        flags = get_flags(current_user, site)

        conn
        |> put_resp_header("x-robots-tag", "noindex, nofollow")
        |> render("stats.html",
          site: site,
          site_role: site_role,
          has_goals: Plausible.Sites.has_goals?(site),
          revenue_goals: list_revenue_goals(site),
          funnels: list_funnels(site),
          has_props: Plausible.Props.configured?(site),
          stats_start_date: stats_start_date,
          native_stats_start_date: NaiveDateTime.to_date(site.native_stats_start_at),
          title: title(conn, site),
          demo: demo,
          flags: flags,
          is_dbip: is_dbip(),
          segments: segments,
          load_dashboard_js: true,
          hide_footer?: if(ce?() || demo, do: false, else: site_role != :public),
          consolidated_view?: consolidated_view?,
          consolidated_view_available?: consolidated_view_available?,
          team_identifier: team_identifier,
<<<<<<< HEAD
          limited_to_segment_id: nil
=======
          connect_live_socket: PlausibleWeb.Live.Dashboard.enabled?(site)
>>>>>>> 16f1eb30
        )

      !stats_start_date && can_see_stats? ->
        redirect(conn, to: Routes.site_path(conn, :verification, site.domain))

      Teams.locked?(site.team) ->
        site = Plausible.Repo.preload(site, :owners)
        render(conn, "site_locked.html", site: site, dogfood_page_path: dogfood_page_path)
    end
  end

  on_ee do
    defp list_funnels(site) do
      Plausible.Funnels.list(site)
    end

    defp list_revenue_goals(site) do
      Plausible.Goals.list_revenue_goals(site)
    end
  else
    defp list_funnels(_site), do: []
    defp list_revenue_goals(_site), do: []
  end

  @doc """
  The export is limited to 300 entries for other reports and 100 entries for pages because bigger result sets
  start causing failures. Since we request data like time on page or bounce_rate for pages in a separate query
  using the IN filter, it causes the requests to balloon in payload size.
  """
  def csv_export(conn, params) do
    if is_nil(params["interval"]) or Plausible.Stats.Interval.valid?(params["interval"]) do
      site = Plausible.Repo.preload(conn.assigns.site, :owners)
      query = Query.from(site, params, debug_metadata(conn))

      date_range = Query.date_range(query)

      filename =
        ~c"Plausible export #{params["domain"]} #{Date.to_iso8601(date_range.first)}  to #{Date.to_iso8601(date_range.last)} .zip"

      params = Map.merge(params, %{"limit" => "300", "csv" => "True", "detailed" => "True"})
      limited_params = Map.merge(params, %{"limit" => "100"})

      csvs = %{
        ~c"visitors.csv" => fn -> main_graph_csv(site, query) end,
        ~c"sources.csv" => fn -> Api.StatsController.sources(conn, params) end,
        ~c"channels.csv" => fn -> Api.StatsController.channels(conn, params) end,
        ~c"utm_mediums.csv" => fn -> Api.StatsController.utm_mediums(conn, params) end,
        ~c"utm_sources.csv" => fn -> Api.StatsController.utm_sources(conn, params) end,
        ~c"utm_campaigns.csv" => fn -> Api.StatsController.utm_campaigns(conn, params) end,
        ~c"utm_contents.csv" => fn -> Api.StatsController.utm_contents(conn, params) end,
        ~c"utm_terms.csv" => fn -> Api.StatsController.utm_terms(conn, params) end,
        ~c"pages.csv" => fn -> Api.StatsController.pages(conn, limited_params) end,
        ~c"entry_pages.csv" => fn -> Api.StatsController.entry_pages(conn, params) end,
        ~c"exit_pages.csv" => fn -> Api.StatsController.exit_pages(conn, limited_params) end,
        ~c"countries.csv" => fn -> Api.StatsController.countries(conn, params) end,
        ~c"regions.csv" => fn -> Api.StatsController.regions(conn, params) end,
        ~c"cities.csv" => fn -> Api.StatsController.cities(conn, params) end,
        ~c"browsers.csv" => fn -> Api.StatsController.browsers(conn, params) end,
        ~c"browser_versions.csv" => fn -> Api.StatsController.browser_versions(conn, params) end,
        ~c"operating_systems.csv" => fn -> Api.StatsController.operating_systems(conn, params) end,
        ~c"operating_system_versions.csv" => fn ->
          Api.StatsController.operating_system_versions(conn, params)
        end,
        ~c"devices.csv" => fn -> Api.StatsController.screen_sizes(conn, params) end,
        ~c"conversions.csv" => fn -> Api.StatsController.conversions(conn, params) end,
        ~c"referrers.csv" => fn -> Api.StatsController.referrers(conn, params) end,
        ~c"custom_props.csv" => fn -> Api.StatsController.all_custom_prop_values(conn, params) end
      }

      csv_values =
        Map.values(csvs)
        |> Plausible.ClickhouseRepo.parallel_tasks()

      csvs =
        Map.keys(csvs)
        |> Enum.zip(csv_values)
        |> Enum.reject(fn {_k, v} -> is_nil(v) end)
        |> Enum.map(fn {k, v} -> {k, IO.iodata_to_binary(v)} end)

      {:ok, {_, zip_content}} = :zip.create(filename, csvs, [:memory])

      conn
      |> put_resp_content_type("application/zip")
      |> put_resp_header("content-disposition", "attachment; filename=\"#{filename}\"")
      |> delete_resp_cookie("exporting")
      |> send_resp(200, zip_content)
    else
      conn
      |> send_resp(400, "")
      |> halt()
    end
  end

  defp main_graph_csv(site, query) do
    {metrics, column_headers} = csv_graph_metrics(query)

    map_bucket_to_row = fn bucket -> Enum.map([:date | metrics], &bucket[&1]) end
    prepend_column_headers = fn data -> [column_headers | data] end

    Plausible.Stats.timeseries(site, query, metrics)
    |> elem(0)
    |> Enum.map(map_bucket_to_row)
    |> prepend_column_headers.()
    |> NimbleCSV.RFC4180.dump_to_iodata()
  end

  defp csv_graph_metrics(query) do
    include_scroll_depth? =
      !query.include_imported &&
        Filters.filtering_on_dimension?(query, "event:page", behavioral_filters: :ignore)

    {metrics, column_headers} =
      if Filters.filtering_on_dimension?(query, "event:goal", max_depth: 0) do
        {
          [:visitors, :events, :conversion_rate],
          [:date, :unique_conversions, :total_conversions, :conversion_rate]
        }
      else
        metrics = [
          :visitors,
          :pageviews,
          :visits,
          :views_per_visit,
          :bounce_rate,
          :visit_duration
        ]

        metrics = if include_scroll_depth?, do: metrics ++ [:scroll_depth], else: metrics

        {
          metrics,
          [:date | metrics]
        }
      end

    {metrics, column_headers}
  end

  @doc """
    Authorizes and renders a shared link:
    1. Shared link with no password protection: needs to just make sure the shared link entry is still
    in our database. This check makes sure shared link access can be revoked by the site admins. If the
    shared link exists, render it directly.

    2. Shared link with password protection: Same checks as without the password, but an extra step is taken to
    protect the page with a password. When the user passes the password challenge, a cookie is set with Plausible.Auth.Token.sign_shared_link().
    The cookie allows the user to access the dashboard for 24 hours without entering the password again.

    ### Backwards compatibility

    The URL format for shared links was changed in [this pull request](https://github.com/plausible/analytics/pull/752) in order
    to make the URLs easier to bookmark. The old format is supported along with the new in order to not break old links.

    See: https://plausible.io/docs/shared-links
  """
  def shared_link(conn, %{"domain" => domain, "auth" => auth}) do
    case find_shared_link(domain, auth) do
      {:ok, shared_link} ->
        if Plausible.Site.SharedLink.password_protected?(shared_link) do
          render_password_protected_shared_link(conn, shared_link)
        else
          render_shared_link(conn, shared_link)
        end

      {:error, :not_found} ->
        render_error(conn, 404)
    end
  end

  @old_format_deprecation_date ~N[2022-01-01 00:00:00]
  def shared_link(conn, %{"domain" => slug}) do
    shared_link =
      Repo.one(
        from(l in Plausible.Site.SharedLink,
          where: l.slug == ^slug and l.inserted_at < ^@old_format_deprecation_date,
          preload: :site
        )
      )

    if shared_link do
      new_link_format = Routes.stats_path(conn, :shared_link, shared_link.site.domain, auth: slug)
      redirect(conn, to: new_link_format)
    else
      render_error(conn, 404)
    end
  end

  def shared_link(conn, _) do
    render_error(conn, 400)
  end

  def validate_shared_link_password(conn, shared_link) do
    with {:ok, token} <- Map.fetch(conn.req_cookies, shared_link_cookie_name(shared_link.slug)),
         {:ok, %{slug: token_slug}} <- Plausible.Auth.Token.verify_shared_link(token),
         true <- token_slug == shared_link.slug do
      {:ok, shared_link}
    else
      _e -> {:error, :unauthorized}
    end
  end

  defp render_password_protected_shared_link(conn, shared_link) do
    conn = Plug.Conn.fetch_cookies(conn)

    case validate_shared_link_password(conn, shared_link) do
      {:ok, shared_link} ->
        render_shared_link(conn, shared_link)

      _ ->
        conn
        |> render("shared_link_password.html",
          link: shared_link,
          query_string: conn.query_string,
          dogfood_page_path: "/share/:dashboard"
        )
    end
  end

  defp find_shared_link(domain, auth) do
    link_query =
      from(link in Plausible.Site.SharedLink,
        inner_join: site in assoc(link, :site),
        inner_join: team in assoc(site, :team),
        where: link.slug == ^auth,
        where: site.domain == ^domain,
        limit: 1,
        preload: [site: {site, team: team}]
      )

    case Repo.one(link_query) do
      %Plausible.Site.SharedLink{} = link ->
        {:ok, link}

      nil ->
        {:error, :not_found}
    end
  end

  def authenticate_shared_link(conn, %{"slug" => slug, "password" => password}) do
    shared_link =
      Repo.get_by(Plausible.Site.SharedLink, slug: slug)
      |> Repo.preload(:site)

    if shared_link do
      if Plausible.Auth.Password.match?(password, shared_link.password_hash) do
        token = Plausible.Auth.Token.sign_shared_link(slug)

        conn
        |> put_resp_cookie(shared_link_cookie_name(slug), token)
        |> redirect(
          to:
            Routes.stats_path(conn, :shared_link, shared_link.site.domain, auth: slug) <>
              qs_appendix(conn)
        )
      else
        conn
        |> render("shared_link_password.html",
          link: shared_link,
          error: "Incorrect password. Please try again.",
          query_string: conn.query_string,
          dogfood_page_path: "/share/:dashboard"
        )
      end
    else
      render_error(conn, 404)
    end
  end

  def qs_appendix(conn)
      when is_nil(conn.query_string) or
             (is_binary(conn.query_string) and byte_size(conn.query_string)) == 0,
      do: ""

  def qs_appendix(conn), do: "&#{conn.query_string}"

  defp render_shared_link(conn, shared_link) do
    shared_links_feature_access? =
      SharedLinks.check_availability(shared_link.site.team) == :ok or
        shared_link.name in Plausible.Sites.shared_link_special_names()

    cond do
      Teams.locked?(shared_link.site.team) ->
        owners = Plausible.Repo.preload(shared_link.site, :owners)

        render(conn, "site_locked.html",
          owners: owners,
          site: shared_link.site,
          dogfood_page_path: "/share/:dashboard"
        )

      not shared_links_feature_access? ->
        owners = Plausible.Repo.preload(shared_link.site, :owners)

        render(conn, "site_locked.html",
          only_shared_link_access_missing?: true,
          owners: owners,
          site: shared_link.site,
          dogfood_page_path: "/share/:dashboard"
        )

      not Teams.locked?(shared_link.site.team) ->
        current_user = conn.assigns[:current_user]
        site_role = get_fallback_site_role(conn)
        shared_link = Plausible.Repo.preload(shared_link, site: [:owners], segment: [])
        stats_start_date = Plausible.Sites.stats_start_date(shared_link.site)

        flags = get_flags(current_user, shared_link.site)
        limited_to_segment_id = shared_link.segment && shared_link.segment.id

        segments =
          if is_nil(limited_to_segment_id) do
            {:ok, segments} = Plausible.Segments.get_all_for_site(shared_link.site, site_role)
            segments
          else
            shared_link.segment
            |> Map.take([
              :id,
              :name,
              :type,
              :inserted_at,
              :updated_at,
              :segment_data
            ])
            |> List.wrap()
          end

        embedded? = conn.params["embed"] == "true"

        true = Plausible.Sites.regular?(shared_link.site)

        team_identifier = shared_link.site.team.identifier

        conn
        |> put_resp_header("x-robots-tag", "noindex, nofollow")
        |> delete_resp_header("x-frame-options")
        |> render("stats.html",
          site: shared_link.site,
          site_role: site_role,
          has_goals: Sites.has_goals?(shared_link.site),
          revenue_goals: list_revenue_goals(shared_link.site),
          funnels: list_funnels(shared_link.site),
          has_props: Plausible.Props.configured?(shared_link.site),
          stats_start_date: stats_start_date,
          native_stats_start_date: NaiveDateTime.to_date(shared_link.site.native_stats_start_at),
          title: title(conn, shared_link.site),
          demo: false,
          shared_link_auth: shared_link.slug,
          embedded: embedded?,
          background: conn.params["background"],
          theme: conn.params["theme"],
          flags: flags,
          is_dbip: is_dbip(),
          segments: segments,
          load_dashboard_js: true,
          hide_footer?: if(ce?(), do: embedded?, else: embedded? || site_role != :public),
          # no shared links for consolidated views
          consolidated_view?: false,
          consolidated_view_available?: false,
          team_identifier: team_identifier,
          limited_to_segment_id: limited_to_segment_id
        )
    end
  end

  defp get_fallback_site_role(conn),
    do: if(role = conn.assigns[:site_role], do: role, else: :public)

  defp shared_link_cookie_name(slug), do: "shared-link-" <> slug

  defp get_flags(user, site),
    do:
      [:live_dashboard]
      |> Enum.map(fn flag ->
        {flag, FunWithFlags.enabled?(flag, for: user) || FunWithFlags.enabled?(flag, for: site)}
      end)
      |> Map.new()

  defp is_dbip() do
    on_ee do
      false
    else
      Plausible.Geo.database_type()
      |> to_string()
      |> String.starts_with?("DBIP")
    end
  end

  defp title(%{path_info: ["plausible.io"]}, _) do
    "Plausible Analytics: Live Demo"
  end

  defp title(_conn, site) do
    "Plausible · " <> site.domain
  end
end<|MERGE_RESOLUTION|>--- conflicted
+++ resolved
@@ -101,11 +101,8 @@
           consolidated_view?: consolidated_view?,
           consolidated_view_available?: consolidated_view_available?,
           team_identifier: team_identifier,
-<<<<<<< HEAD
-          limited_to_segment_id: nil
-=======
+          limited_to_segment_id: nil,
           connect_live_socket: PlausibleWeb.Live.Dashboard.enabled?(site)
->>>>>>> 16f1eb30
         )
 
       !stats_start_date && can_see_stats? ->
