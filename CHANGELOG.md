# Changelog
All notable changes to this project will be documented in this file.

## [1.2] - Unreleased

### Added
- Ability to add event metadata plausible/analytics#381
- Add tracker module to automatically track outbound links  plausible/analytics#389
- Display weekday on the visitor graph plausible/analytics#175
- Collect and display browser & OS versions plausible/analytics#397
- Simple notifications around traffic spikes plausible/analytics#453
- Dark theme option/system setting follow plausible/analytics#467
- "Load More" capability to pages modal plausible/analytics#480
- Unique Visitors (last 30 min) as a top stat in realtime view plausible/analytics#500
- Pinned filter and date selector rows while scrolling plausible/analytics#472
- Escape keyboard shortcut to clear all filters plausible/analytics#625
<<<<<<< HEAD
- Tracking exclusions, see our documentation [here](https://docs.plausible.io/excluding) and [here](https://docs.plausible.io/excluding-pages) for details plausible/analytics#489
=======
- Keybindings for selecting dates/ranges plausible/analytics#630
>>>>>>> e47518d5

### Changed
- Use alpine as base image to decrease Docker image size plausible/analytics#353
- Ignore automated browsers (Phantom, Selenium, Headless Chrome, etc)
- Display domain's favicon on the home page
- Ignore consecutive pageviews on same pathname plausible/analytics#417
- Validate domain format on site creation plausible/analytics#427
- Improve settings UX and design plausible/analytics#412
- Improve site listing UX and design plausible/analytics#438
- Improve onboarding UX and design plausible/analytics#441
- Allows outbound link tracking script to use new tab redirection plausible/analytics#494
- "This Month" view is now Month-to-date for the current month plausible/analytics#491
- My sites now show settings cog at all times on smaller screens plausible/analytics#497
- Background jobs are enabled by default for self-hosted installations plausible/analytics#603
- All new users on self-hosted installations have a never-ending trial plausible/analytics#603
- Changed caret/chevron color in datepicker and filters dropdown

### Fixed
- Do not error when activating an already activated account plausible/analytics#370
- Ignore arrow keys when modifier keys are pressed plausible/analytics#363
- Show correct stats when goal filter is combined with source plausible/analytics#374
- Going back in history now correctly resets the period filter plausible/analytics#408
- Fix URL decoding in query parameters plausible/analytics#416
- Fix overly-sticky date in query parameters plausible/analytics/#439
- Prevent picking dates before site insertion plausible/analtics#446
- Fix overly-sticky from and to in query parameters plausible/analytics#495
- Adds support for single-day date selection plausible/analytics#495
- Goal conversion rate in realtime view is now accurate plausible/analytics#500
- Various UI/UX issues plausible/analytics#503

### Security
- Do not run the plausible Docker container as root plausible/analytics#362

## [1.1.1] - 2020-10-14

### Fixed
- Revert Dockerfile change that introduced a regression

## [1.1.0] - 2020-10-14

### Added
- Linkify top pages [plausible/analytics#91](https://github.com/plausible/analytics/issues/91)
- Filter by country, screen size, browser and operating system  [plausible/analytics#303](https://github.com/plausible/analytics/issues/303)

### Fixed
- Fix issue with creating a PostgreSQL database when `?ssl=true` [plausible/analytics#347](https://github.com/plausible/analytics/issues/347)
- Do no disclose current URL to DuckDuckGo's favicon service [plausible/analytics#343](https://github.com/plausible/analytics/issues/343)
- Updated UAInspector database to detect newer devices [plausible/analytics#309](https://github.com/plausible/analytics/issues/309)

## [1.0.0] - 2020-10-06

### Added
- Collect and present link tags (`utm_medium`, `utm_source`, `utm_campaign`) in the dashboard

### Changed
- Replace configuration parameters `CLICKHOUSE_DATABASE_{HOST,NAME,USER,PASSWORD}` with a single `CLICKHOUSE_DATABASE_URL` [plausible/analytics#317](https://github.com/plausible/analytics/pull/317)
- Disable subscriptions by default
- Remove `CLICKHOUSE_DATABASE_POOLSIZE`, `DATABASE_POOLSIZE` and `DATABASE_TLS_ENABLED` parameters. Use query parameters in `CLICKHOUSE_DATABASE_URL` and `DATABASE_URL` instead.
- Remove `HOST` and `SCHEME` parameters in favor of a single `BASE_URL` parameter.
- Make `Bamboo.SMTPAdapter` the default as opposed to `Bamboo.PostmarkAdapter`
- Disable subscription flow by default<|MERGE_RESOLUTION|>--- conflicted
+++ resolved
@@ -14,11 +14,8 @@
 - Unique Visitors (last 30 min) as a top stat in realtime view plausible/analytics#500
 - Pinned filter and date selector rows while scrolling plausible/analytics#472
 - Escape keyboard shortcut to clear all filters plausible/analytics#625
-<<<<<<< HEAD
 - Tracking exclusions, see our documentation [here](https://docs.plausible.io/excluding) and [here](https://docs.plausible.io/excluding-pages) for details plausible/analytics#489
-=======
 - Keybindings for selecting dates/ranges plausible/analytics#630
->>>>>>> e47518d5
 
 ### Changed
 - Use alpine as base image to decrease Docker image size plausible/analytics#353
