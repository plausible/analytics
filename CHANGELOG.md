--- conflicted
+++ resolved
@@ -4,14 +4,11 @@
 ## Unreleased
 
 ### Added
-<<<<<<< HEAD
-
-- Add text version to emails plausible/analytics#4674
-=======
+
 - Dashboard shows comparisons for all reports
 - UTM Medium report and API shows (gclid) and (msclkid) for paid searches when no explicit utm medium present.
 - Support for `case_sensitive: false` modifiers in Stats API V2 filters for case-insensitive searches.
->>>>>>> 76cf8742
+- Add text version to emails plausible/analytics#4674
 
 ### Removed
 ### Changed
