# Changelog
All notable changes to this project will be documented in this file.

## [1.1.2] - Unreleased

### Added
- Ability to add event metadata plausible/analytics#381
- Add tracker module to automatically track outbound links  plausible/analytics#389
- Display weekday on the visitor graph plausible/analytics#175
- Collect and display browser & OS versions plausible/analytics#397
- Simple notifications around traffic spikes plausible/analytics#453
- Dark theme option/system setting follow plausible/analytics#467
- "Load More" capability to pages modal plausible/analytics#480
- Unique Visitors (last 30 min) as a top stat in realtime view plausible/analytics#500
- Pinned filter and date selector rows while scrolling plausible/analytics#472

### Changed
- Use alpine as base image to decrease Docker image size plausible/analytics#353
- Ignore automated browsers (Phantom, Selenium, Headless Chrome, etc)
- Display domain's favicon on the home page
- Ignore consecutive pageviews on same pathname plausible/analytics#417
- Validate domain format on site creation plausible/analytics#427
- Improve settings UX and design plausible/analytics#412
- Improve site listing UX and design plausible/analytics#438
- Improve onboarding UX and design plausible/analytics#441
<<<<<<< HEAD
- "This Month" view is now Month-to-date for the current month plausible/analytics#491
=======
- Allows outbound link tracking script to use new tab redirection plausible/analytics#494
>>>>>>> 49c4ec2e

### Fixed
- Do not error when activating an already activated account plausible/analytics#370
- Ignore arrow keys when modifier keys are pressed plausible/analytics#363
- Show correct stats when goal filter is combined with source plausible/analytics#374
- Going back in history now correctly resets the period filter plausible/analytics#408
- Fix URL decoding in query parameters plausible/analytics#416
- Fix overly-sticky date in query parameters plausible/analytics/#439
- Prevent picking dates before site insertion plausible/analtics#446
- Fix overly-sticky from and to in query parameters plausible/analytics#495
- Adds support for single-day date selection plausible/analytics#495
- Goal conversion rate in realtime view is now accurate plausible/analytics#500

### Security
- Do not run the plausible Docker container as root plausible/analytics#362

## [1.1.1] - 2020-10-14

### Fixed
- Revert Dockerfile change that introduced a regression

## [1.1.0] - 2020-10-14

### Added
- Linkify top pages [plausible/analytics#91](https://github.com/plausible/analytics/issues/91)
- Filter by country, screen size, browser and operating system  [plausible/analytics#303](https://github.com/plausible/analytics/issues/303)

### Fixed
- Fix issue with creating a PostgreSQL database when `?ssl=true` [plausible/analytics#347](https://github.com/plausible/analytics/issues/347)
- Do no disclose current URL to DuckDuckGo's favicon service [plausible/analytics#343](https://github.com/plausible/analytics/issues/343)
- Updated UAInspector database to detect newer devices [plausible/analytics#309](https://github.com/plausible/analytics/issues/309)

## [1.0.0] - 2020-10-06

### Added
- Collect and present link tags (`utm_medium`, `utm_source`, `utm_campaign`) in the dashboard

### Changed
- Replace configuration parameters `CLICKHOUSE_DATABASE_{HOST,NAME,USER,PASSWORD}` with a single `CLICKHOUSE_DATABASE_URL` [plausible/analytics#317](https://github.com/plausible/analytics/pull/317)
- Disable subscriptions by default
- Remove `CLICKHOUSE_DATABASE_POOLSIZE`, `DATABASE_POOLSIZE` and `DATABASE_TLS_ENABLED` parameters. Use query parameters in `CLICKHOUSE_DATABASE_URL` and `DATABASE_URL` instead.
- Remove `HOST` and `SCHEME` parameters in favor of a single `BASE_URL` parameter.
- Make `Bamboo.SMTPAdapter` the default as opposed to `Bamboo.PostmarkAdapter`
- Disable subscription flow by default<|MERGE_RESOLUTION|>--- conflicted
+++ resolved
@@ -23,11 +23,8 @@
 - Improve settings UX and design plausible/analytics#412
 - Improve site listing UX and design plausible/analytics#438
 - Improve onboarding UX and design plausible/analytics#441
-<<<<<<< HEAD
+- Allows outbound link tracking script to use new tab redirection plausible/analytics#494
 - "This Month" view is now Month-to-date for the current month plausible/analytics#491
-=======
-- Allows outbound link tracking script to use new tab redirection plausible/analytics#494
->>>>>>> 49c4ec2e
 
 ### Fixed
 - Do not error when activating an already activated account plausible/analytics#370
