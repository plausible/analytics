# Changelog
All notable changes to this project will be documented in this file.

## Unreleased

### Changed
- Reject events with long URIs and data URIs plausible/analytics#2536
- Always show direct traffic in sources reports plausible/analytics#2531

## v1.5.1 - 2022-12-06

### Fixed
<<<<<<< HEAD
- Automatically update all visible dashboard reports in the realtime view
=======
- Return empty list when breaking down by event:page without events plausible/analytics#2530
>>>>>>> 5152e8d4
- Fallback to empty build metadata when failing to parse $BUILD_METADATA plausible/analytics#2503

## v1.5.0 - 2022-12-02

### Added
- Set a different interval on the top graph plausible/analytics#1574 (thanks to @Vigasaurus for this feature)
- A `tagged-events` script extension for out-of-the-box custom event tracking
- The ability to escape `|` characters with `\` in Stats API filter values
- An upper bound of 1000 to the `limit` parameter in Stats API
- The `exclusions` script extension now also takes a `data-include` attribute tag
- A `file-downloads` script extension for automatically tracking file downloads as custom events
- Integration with [Matomo's referrer spam list](https://github.com/matomo-org/referrer-spam-list/blob/master/spammers.txt) to block known spammers
- API route `PUT /api/v1/sites/goals` with form params `site_id`, `event_name` and/or `page_path`, and `goal_type` with supported types `event` and `page`
- API route `DELETE /api/v1/sites/goals/:goal_id` with form params `site_id`
- The public breakdown endpoint can be queried with the "events" metric
- Data exported via the download button will contain CSV data for all visible graps in a zip file.
- Region and city-level geolocation plausible/analytics#1449
- The `u` option can now be used in the `manual` extension to specify a URL when triggering events.
- Delete a site and all related data through the Sites API
- Subscribed users can see their Paddle invoices from the last 12 months under the user settings
- Allow custom styles to be passed to embedded iframe plausible/analytics#1522
- New UTM Tags `utm_content` and `utm_term` plausible/analytics#515
- If a session was started without a screen_size it is updated if an event with screen_size occurs
- Added `LISTEN_IP` configuration parameter plausible/analytics#1189
- The breakdown endpoint with the property query `property=event:goal` returns custom goal properties (within `props`)
- Added IPv6 Ecto support (via the environment-variable `ECTO_IPV6`)
- New filter type: `contains`, available for `page`, `entry_page`, `exit_page`
- Add filter for custom property
- Add ability to import historical data from GA: plausible/analytics#1753
- API route `GET /api/v1/sites/:site_id`
- Hovering on top of list items will now show a [tooltip with the exact number instead of a shortened version](https://github.com/plausible/analytics/discussions/1968)
- Filter goals in realtime filter by clicking goal name
- The time format (12 hour or 24 hour) for graph timelines is now presented based on the browser's defined language
- Choice of metric for main-graph both in UI and API (visitors, pageviews, bounce_rate, visit_duration) plausible/analytics#1364
- New width=manual mode for embedded dashboards plausible/analytics#2148
- Add more timezone options
- Add new strategy to recommend timezone when creating a new site
- Alert outgrown enterprise users of their usage plausible/analytics#2197
- Manually lock and unlock enterprise users plausible/analytics#2197
- ARM64 support for docker images plausible/analytics#2103
- Add support for international domain names (IDNs) plausible/analytics#2034
- Allow self-hosters to register an account on first launch
- Fix ownership transfer invitation link in self-hosted deployments

### Fixed
- Plausible script does not prevent default if it's been prevented by an external script [plausible/analytics#1941](https://github.com/plausible/analytics/issues/1941)
- Hash part of the URL can now be used when excluding pages with `script.exclusions.hash.js`.
- UI fix where multi-line text in pills would not be underlined properly on small screens.
- UI fix to align footer columns
- Guests can now use the favicon to toggle additional info about the site bing viewed (such as in public embeds).
- Fix SecurityError in tracking script when user has blocked all local storage
- Prevent dashboard graph from being selected when long pressing on the graph in a mobile browser
- The exported `pages.csv` file now includes pageviews again [plausible/analytics#1878](https://github.com/plausible/analytics/issues/1878)
- Fix a bug where city, region and country filters were filtering stats but not the location list
- Fix a bug where regions were not being saved
- Timezone offset labels now update with time changes
- Render 404 if shared link auth cannot be verified [plausible/analytics#2225](https://github.com/plausible/analytics/pull/2225)
- Restore compatibility with older format of shared links [plausible/analytics#2225](https://github.com/plausible/analytics/pull/2225)
- Fix 'All time' period for sites with no recorded stats [plausible/analytics#2277](https://github.com/plausible/analytics/pull/2277)
- Ensure settings page can be rendered after a form error [plausible/analytics#2278](https://github.com/plausible/analytics/pull/2278)
- Ensure newlines from settings files are trimmed [plausible/analytics#2480](https://github.com/plausible/analytics/pull/2480)

### Changed
- `script.file-downloads.outbound-links.js` only sends an outbound link event when an outbound download link is clicked
- Plausible script now uses callback navigation (instead of waiting for 150ms every time) when sending custom events
- Cache the tracking script for 24 hours
- Move `entry_page` and `exit_page` to be part of the `Page` filter group
- Paginate /api/sites results and add a `View all` link to the site-switcher dropdown in the dashboard.
- Remove the `+ Add Site` link to the site-switcher dropdown in the dashboard.
- `DISABLE_REGISTRATIONS` configuration parameter can now accept `invite_only` to allow invited users to register an account while keeping regular registrations disabled plausible/analytics#1841
- New and improved Session tracking module for higher throughput and lower latency. [PR#1934](https://github.com/plausible/analytics#1934)
- Do not display ZZ country code in countries report [PR#1934](https://github.com/plausible/analytics#2223)
- Add fallback icon for when DDG favicon cannot be fetched [PR#2279](https://github.com/plausible/analytics#2279)

### Security
- Add Content-Security-Policy header to favicon path

## v1.4.1 - 2021-11-29

### Fixed
- Fixes database error when pathname contains a question mark

## v1.4.0 - 2021-10-27

### Added
- New parameter `metrics` for the `/api/v1/stats/timeseries` endpoint plausible/analytics#952
- CSV export now includes pageviews, bounce rate and visit duration in addition to visitors plausible/analytics#952
- Send stats to multiple dashboards by configuring a comma-separated list of domains plausible/analytics#968
- To authenticate against a local postgresql via socket authentication, the environment-variables
  `DATABASE_SOCKET_DIR` & `DATABASE_NAME` were added.
- Time on Page metric available in detailed Top Pages report plausible/analytics#1007
- Wildcard based page, entry page and exit page filters plausible/analytics#1067
- Exclusion filters for page, entry page and exit page filters plausible/analytics#1067
- Menu (with auto-complete) to add new and edit existing filters directly plausible/analytics#1089
- Added `CLICKHOUSE_FLUSH_INTERVAL_MS` and `CLICKHOUSE_MAX_BUFFER_SIZE` configuration parameters plausible/analytics#1073
- Ability to invite users to sites with different roles plausible/analytics#1122
- Option to configure a custom name for the script file
- Add Conversion Rate to Top Sources, Top Pages Devices, Countries when filtered by a goal plausible/analytics#1299
- Add list view for countries report in dashboard plausible/analytics#1381
- Add ability to view more than 100 custom goal properties plausible/analytics#1382

### Fixed
- Fix weekly report time range plausible/analytics#951
- Make sure embedded dashboards can run when user has blocked third-party cookies plausible/analytics#971
- Sites listing page will paginate if the user has a lot of sites plausible/analytics#994
- Crash when changing theme on a loaded dashboard plausible/analytics#1123
- UI fix for details button overlapping content on mobile plausible/analytics#1114
- UI fix for the main graph on mobile overlapping its tick items on both axis
- UI fixes for text not showing properly in bars across multiple lines. This hides the totals on <768px and only shows the uniques and % to accommodate the goals text too. Larger screens still truncate as usual.
- Turn off autocomplete for name and password inputs in the _New shared link_ form.
- Details modals are now responsive and take up less horizontal space on smaller screens to make it easier to scroll.
- Fix reading config from file
- Fix some links not opening correctly in new tab
- UI fix for more than one row of custom event properties plausible/analytics#1383
- UI fix for user menu and time picker overlapping plausible/analytics#1352
- Respect the `path` component of BASE_URL to allow subfolder installatons

### Removed
- Removes AppSignal monitoring package

### Changes
- Disable email verification by default. Added a configuration option `ENABLE_EMAIL_VERIFICATION=true` if you want to keep the old behaviour

## [1.3] - 2021-04-14

### Added
- Stats API [currently in beta] plausible/analytics#679
- Ability to view and filter by entry and exit pages, in addition to regular page hits plausible/analytics#712
- 30 day and 6 month keybindings (`T` and `S`, respectively) plausible/analytics#709
- Site switching keybinds (1-9 for respective sites) plausible/analytics#735
- Glob (wildcard) based pageview goals plausible/analytics#750
- Support for embedding shared links in an iframe plausible/analytics#812
- Include a basic IP-To-Country database by default plausible/analytics#906
- Add name/label to shared links plausible/analytics#910

### Fixed
- Capitalized date/time selection keybinds not working plausible/analytics#709
- Invisible text on Google Search Console settings page in dark mode plausible/analytics#759
- Disable analytics tracking when running Cypress tests
- CSV reports can be downloaded via shared links plausible/analytics#884
- Fixes weekly/monthly email report delivery over SMTP plausible/analytics#889
- Disable self-tracking with self hosting plausible/analytics#907
- Fix current visitors request when using shared links

## [1.2] - 2021-01-26

### Added
- Ability to add event metadata plausible/analytics#381
- Add tracker module to automatically track outbound links  plausible/analytics#389
- Display weekday on the visitor graph plausible/analytics#175
- Collect and display browser & OS versions plausible/analytics#397
- Simple notifications around traffic spikes plausible/analytics#453
- Dark theme option/system setting follow plausible/analytics#467
- "Load More" capability to pages modal plausible/analytics#480
- Unique Visitors (last 30 min) as a top stat in realtime view plausible/analytics#500
- Pinned filter and date selector rows while scrolling plausible/analytics#472
- Escape keyboard shortcut to clear all filters plausible/analytics#625
- Tracking exclusions, see our documentation [here](https://docs.plausible.io/excluding) and [here](https://docs.plausible.io/excluding-pages) for details plausible/analytics#489
- Keybindings for selecting dates/ranges plausible/analytics#630

### Changed
- Use alpine as base image to decrease Docker image size plausible/analytics#353
- Ignore automated browsers (Phantom, Selenium, Headless Chrome, etc)
- Display domain's favicon on the home page
- Ignore consecutive pageviews on same pathname plausible/analytics#417
- Validate domain format on site creation plausible/analytics#427
- Improve settings UX and design plausible/analytics#412
- Improve site listing UX and design plausible/analytics#438
- Improve onboarding UX and design plausible/analytics#441
- Allows outbound link tracking script to use new tab redirection plausible/analytics#494
- "This Month" view is now Month-to-date for the current month plausible/analytics#491
- My sites now show settings cog at all times on smaller screens plausible/analytics#497
- Background jobs are enabled by default for self-hosted installations plausible/analytics#603
- All new users on self-hosted installations have a never-ending trial plausible/analytics#603
- Changed caret/chevron color in datepicker and filters dropdown

### Fixed
- Do not error when activating an already activated account plausible/analytics#370
- Ignore arrow keys when modifier keys are pressed plausible/analytics#363
- Show correct stats when goal filter is combined with source plausible/analytics#374
- Going back in history now correctly resets the period filter plausible/analytics#408
- Fix URL decoding in query parameters plausible/analytics#416
- Fix overly-sticky date in query parameters plausible/analytics/#439
- Prevent picking dates before site insertion plausible/analtics#446
- Fix overly-sticky from and to in query parameters plausible/analytics#495
- Adds support for single-day date selection plausible/analytics#495
- Goal conversion rate in realtime view is now accurate plausible/analytics#500
- Various UI/UX issues plausible/analytics#503

### Security
- Do not run the plausible Docker container as root plausible/analytics#362

## [1.1.1] - 2020-10-14

### Fixed
- Revert Dockerfile change that introduced a regression

## [1.1.0] - 2020-10-14

### Added
- Linkify top pages [plausible/analytics#91](https://github.com/plausible/analytics/issues/91)
- Filter by country, screen size, browser and operating system  [plausible/analytics#303](https://github.com/plausible/analytics/issues/303)

### Fixed
- Fix issue with creating a PostgreSQL database when `?ssl=true` [plausible/analytics#347](https://github.com/plausible/analytics/issues/347)
- Do no disclose current URL to DuckDuckGo's favicon service [plausible/analytics#343](https://github.com/plausible/analytics/issues/343)
- Updated UAInspector database to detect newer devices [plausible/analytics#309](https://github.com/plausible/analytics/issues/309)

## [1.0.0] - 2020-10-06

### Added
- Collect and present link tags (`utm_medium`, `utm_source`, `utm_campaign`) in the dashboard

### Changed
- Replace configuration parameters `CLICKHOUSE_DATABASE_{HOST,NAME,USER,PASSWORD}` with a single `CLICKHOUSE_DATABASE_URL` [plausible/analytics#317](https://github.com/plausible/analytics/pull/317)
- Disable subscriptions by default
- Remove `CLICKHOUSE_DATABASE_POOLSIZE`, `DATABASE_POOLSIZE` and `DATABASE_TLS_ENABLED` parameters. Use query parameters in `CLICKHOUSE_DATABASE_URL` and `DATABASE_URL` instead.
- Remove `HOST` and `SCHEME` parameters in favor of a single `BASE_URL` parameter.
- Make `Bamboo.SMTPAdapter` the default as opposed to `Bamboo.PostmarkAdapter`
- Disable subscription flow by default<|MERGE_RESOLUTION|>--- conflicted
+++ resolved
@@ -3,6 +3,9 @@
 
 ## Unreleased
 
+### Fixed
+- Automatically update all visible dashboard reports in the realtime view
+
 ### Changed
 - Reject events with long URIs and data URIs plausible/analytics#2536
 - Always show direct traffic in sources reports plausible/analytics#2531
@@ -10,11 +13,7 @@
 ## v1.5.1 - 2022-12-06
 
 ### Fixed
-<<<<<<< HEAD
-- Automatically update all visible dashboard reports in the realtime view
-=======
 - Return empty list when breaking down by event:page without events plausible/analytics#2530
->>>>>>> 5152e8d4
 - Fallback to empty build metadata when failing to parse $BUILD_METADATA plausible/analytics#2503
 
 ## v1.5.0 - 2022-12-02
