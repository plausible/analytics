--- conflicted
+++ resolved
@@ -2,11 +2,8 @@
 All notable changes to this project will be documented in this file.
 
 ### Added
-<<<<<<< HEAD
 - County Block List in Site Settings
-=======
 - Query the `views_per_visit` metric based on imported data as well if possible
->>>>>>> 8a8df685
 - Group `operating_system_versions` by `operating_system` in Stats API breakdown
 - Add `operating_system_versions.csv` into the CSV export
 - Display `Total visitors`, `Conversions`, and `CR` in the "Details" views of Countries, Regions and Cities (when filtering by a goal)
