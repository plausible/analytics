# Changelog
All notable changes to this project will be documented in this file.

## [1.2] - Unreleased

### Added
- Ability to add event metadata plausible/analytics#381
- Add tracker module to automatically track outbound links  plausible/analytics#389
- Display weekday on the visitor graph plausible/analytics#175
- Collect and display browser & OS versions plausible/analytics#397
- Simple notifications around traffic spikes plausible/analytics#453
- Dark theme option/system setting follow plausible/analytics#467
- "Load More" capability to pages modal plausible/analytics#480
- Unique Visitors (last 30 min) as a top stat in realtime view plausible/analytics#500
- Pinned filter and date selector rows while scrolling plausible/analytics#472

### Changed
- Use alpine as base image to decrease Docker image size plausible/analytics#353
- Ignore automated browsers (Phantom, Selenium, Headless Chrome, etc)
- Display domain's favicon on the home page
- Ignore consecutive pageviews on same pathname plausible/analytics#417
- Validate domain format on site creation plausible/analytics#427
- Improve settings UX and design plausible/analytics#412
- Improve site listing UX and design plausible/analytics#438
- Improve onboarding UX and design plausible/analytics#441
- Allows outbound link tracking script to use new tab redirection plausible/analytics#494
- "This Month" view is now Month-to-date for the current month plausible/analytics#491
- My sites now show settings cog at all times on smaller screens plausible/analytics#497
- Background jobs are enabled by default for self-hosted installations plausible/analytics#603
- All new users on self-hosted installations have a never-ending trial plausible/analytics#603
- Changed caret/chevron color in datepicker and filters dropdown

### Fixed
- Do not error when activating an already activated account plausible/analytics#370
- Ignore arrow keys when modifier keys are pressed plausible/analytics#363
- Show correct stats when goal filter is combined with source plausible/analytics#374
- Going back in history now correctly resets the period filter plausible/analytics#408
- Fix URL decoding in query parameters plausible/analytics#416
- Fix overly-sticky date in query parameters plausible/analytics/#439
- Prevent picking dates before site insertion plausible/analtics#446
- Fix overly-sticky from and to in query parameters plausible/analytics#495
- Adds support for single-day date selection plausible/analytics#495
- Goal conversion rate in realtime view is now accurate plausible/analytics#500
- Various UI/UX issues plausible/analytics#503
<<<<<<< HEAD
=======
- Add comparison line to visitor graph plausible/analytics#624

>>>>>>> 37c7bb08
### Security
- Do not run the plausible Docker container as root plausible/analytics#362

## [1.1.1] - 2020-10-14

### Fixed
- Revert Dockerfile change that introduced a regression

## [1.1.0] - 2020-10-14

### Added
- Linkify top pages [plausible/analytics#91](https://github.com/plausible/analytics/issues/91)
- Filter by country, screen size, browser and operating system  [plausible/analytics#303](https://github.com/plausible/analytics/issues/303)

### Fixed
- Fix issue with creating a PostgreSQL database when `?ssl=true` [plausible/analytics#347](https://github.com/plausible/analytics/issues/347)
- Do no disclose current URL to DuckDuckGo's favicon service [plausible/analytics#343](https://github.com/plausible/analytics/issues/343)
- Updated UAInspector database to detect newer devices [plausible/analytics#309](https://github.com/plausible/analytics/issues/309)

## [1.0.0] - 2020-10-06

### Added
- Collect and present link tags (`utm_medium`, `utm_source`, `utm_campaign`) in the dashboard

### Changed
- Replace configuration parameters `CLICKHOUSE_DATABASE_{HOST,NAME,USER,PASSWORD}` with a single `CLICKHOUSE_DATABASE_URL` [plausible/analytics#317](https://github.com/plausible/analytics/pull/317)
- Disable subscriptions by default
- Remove `CLICKHOUSE_DATABASE_POOLSIZE`, `DATABASE_POOLSIZE` and `DATABASE_TLS_ENABLED` parameters. Use query parameters in `CLICKHOUSE_DATABASE_URL` and `DATABASE_URL` instead.
- Remove `HOST` and `SCHEME` parameters in favor of a single `BASE_URL` parameter.
- Make `Bamboo.SMTPAdapter` the default as opposed to `Bamboo.PostmarkAdapter`
- Disable subscription flow by default<|MERGE_RESOLUTION|>--- conflicted
+++ resolved
@@ -1,11 +1,13 @@
 # Changelog
+
 All notable changes to this project will be documented in this file.
 
 ## [1.2] - Unreleased
 
 ### Added
+
 - Ability to add event metadata plausible/analytics#381
-- Add tracker module to automatically track outbound links  plausible/analytics#389
+- Add tracker module to automatically track outbound links plausible/analytics#389
 - Display weekday on the visitor graph plausible/analytics#175
 - Collect and display browser & OS versions plausible/analytics#397
 - Simple notifications around traffic spikes plausible/analytics#453
@@ -15,6 +17,7 @@
 - Pinned filter and date selector rows while scrolling plausible/analytics#472
 
 ### Changed
+
 - Use alpine as base image to decrease Docker image size plausible/analytics#353
 - Ignore automated browsers (Phantom, Selenium, Headless Chrome, etc)
 - Display domain's favicon on the home page
@@ -31,6 +34,7 @@
 - Changed caret/chevron color in datepicker and filters dropdown
 
 ### Fixed
+
 - Do not error when activating an already activated account plausible/analytics#370
 - Ignore arrow keys when modifier keys are pressed plausible/analytics#363
 - Show correct stats when goal filter is combined with source plausible/analytics#374
@@ -42,26 +46,27 @@
 - Adds support for single-day date selection plausible/analytics#495
 - Goal conversion rate in realtime view is now accurate plausible/analytics#500
 - Various UI/UX issues plausible/analytics#503
-<<<<<<< HEAD
-=======
 - Add comparison line to visitor graph plausible/analytics#624
 
->>>>>>> 37c7bb08
 ### Security
+
 - Do not run the plausible Docker container as root plausible/analytics#362
 
 ## [1.1.1] - 2020-10-14
 
 ### Fixed
+
 - Revert Dockerfile change that introduced a regression
 
 ## [1.1.0] - 2020-10-14
 
 ### Added
+
 - Linkify top pages [plausible/analytics#91](https://github.com/plausible/analytics/issues/91)
-- Filter by country, screen size, browser and operating system  [plausible/analytics#303](https://github.com/plausible/analytics/issues/303)
+- Filter by country, screen size, browser and operating system [plausible/analytics#303](https://github.com/plausible/analytics/issues/303)
 
 ### Fixed
+
 - Fix issue with creating a PostgreSQL database when `?ssl=true` [plausible/analytics#347](https://github.com/plausible/analytics/issues/347)
 - Do no disclose current URL to DuckDuckGo's favicon service [plausible/analytics#343](https://github.com/plausible/analytics/issues/343)
 - Updated UAInspector database to detect newer devices [plausible/analytics#309](https://github.com/plausible/analytics/issues/309)
@@ -69,9 +74,11 @@
 ## [1.0.0] - 2020-10-06
 
 ### Added
+
 - Collect and present link tags (`utm_medium`, `utm_source`, `utm_campaign`) in the dashboard
 
 ### Changed
+
 - Replace configuration parameters `CLICKHOUSE_DATABASE_{HOST,NAME,USER,PASSWORD}` with a single `CLICKHOUSE_DATABASE_URL` [plausible/analytics#317](https://github.com/plausible/analytics/pull/317)
 - Disable subscriptions by default
 - Remove `CLICKHOUSE_DATABASE_POOLSIZE`, `DATABASE_POOLSIZE` and `DATABASE_TLS_ENABLED` parameters. Use query parameters in `CLICKHOUSE_DATABASE_URL` and `DATABASE_URL` instead.
