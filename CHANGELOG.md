--- conflicted
+++ resolved
@@ -4,11 +4,8 @@
 ## Unreleased
 
 ### Fixed
-<<<<<<< HEAD
 - Show appropriate top-stat metric labels on the realtime dashboard when filtering by a goal
-=======
 - Fix breakdown API pagination when using event metrics plausible/analytics#2562
->>>>>>> 1772ddff
 - Automatically update all visible dashboard reports in the realtime view
 
 ### Changed
