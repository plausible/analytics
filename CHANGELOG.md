--- conflicted
+++ resolved
@@ -44,12 +44,9 @@
 - Fix access to Stats API feature in CE plausible/analytics#4244
 - Fix filter suggestions when same filter previously applied
 - Fix MX lookup when using relays with Bamboo.Mua plausible/analytics#4350
-<<<<<<< HEAD
 - Don't include imports when showing time series hourly interval. Previously imported data was shown each midnight
-=======
 - Fix property filter suggestions 500 error when property hasn't been selected
 - Bamboo.Mua: add Date and Message-ID headers if missing plausible/analytics#4474
->>>>>>> d0619aae
 
 ## v2.1.1 - 2024-06-06
 
