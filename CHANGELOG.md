# Changelog
All notable changes to this project will be documented in this file.

## Unreleased

### Added
- Ability to sort by and compare the `exit_rate` metric in the dashboard Exit Pages > Details report
- Add top 3 pages into the traffic spike email
- Two new shorthand time periods `28d` and `90d` available on both dashboard and in public API
- Average scroll depth metric
- Scroll Depth goals
- Dashboard shows comparisons for all reports
- UTM Medium report and API shows (gclid) and (msclkid) for paid searches when no explicit utm medium present.
- Support for `case_sensitive: false` modifiers in Stats API V2 filters for case-insensitive searches.
- Add text version to emails plausible/analytics#4674
- Add acquisition channels report
- Add filter `is not` for goals in dashboard plausible/analytics#4983
- Add Segments feature
- Support `["is", "segment", [<segment ID>]]` filter in Stats API
- Time on page metric is now sortable in reports
- Plausible tracker script now reports maximum scroll depth reached and time engaged with the site in an `engagement` event. These are reported as `sd` and `e` integer parameters to /api/event endpoint respectively. If you're using a custom proxy for plausible script, please ensure that these parameters are being passed forward.
- Plausible tracker script now reports the version of the script in the `v` parameter sent with each request.
- Add support for creating and managing teams owning multiple sites
- Introduce "billing" team role for users
- Introduce "editor" role with permissions greater than "viewer" but lesser than "admin"
- Support behavioral filters `has_done` and `has_not_done` on the Stats API to allow filtering sessions by other events that have been completed.
- `time_on_page` metric is now graphable, sortable on the dashboard, and available in the Stats API and CSV and GA4 exports/imports

### Removed

- Internal stats API routes no longer support legacy dashboard filter format.
- Dashboard no longer shows "Unique visitors" in top stats when filtering by a goal which used to count all users including ones who didn't complete the goal. "Unique conversions" shows the number of unique visitors who completed the goal.

### Changed

<<<<<<< HEAD
- Default period for brand new sites is now `today` rather than `last 28 days`. On the next day, the default changes to `last 28 days`.
=======
- Increase decimal precision of the "Exit rate" metric from 0 to 1 (e.g. 67 -> 66.7)
>>>>>>> 4eb4b68b
- Increase decimal precision of the "Conversion rate" metric from 1 to 2 (e.g. 16.7 -> 16.67)
- The "Last 30 days" period is now "Last 28 days" on the dashboard and also the new default. Keyboard shortcut `T` still works for last 30 days.
- Last `7d` and `30d` periods do not include today anymore
- Filters appear in the search bar as ?f=is,page,/docs,/blog&f=... instead of ?filters=((is,page,(/docs,/blog)),...) for Plausible links sent on various platforms to work reliably.
- Details modal search inputs are now case-insensitive.
- Improved report performance in cases where site has a lot of unique pathnames
- Plausible script now uses `fetch` with keepalive flag as default over `XMLHttpRequest`. This will ensure more reliable tracking. Reminder to use `compat` script variant if tracking Internet Explorer is required.
- The old `/api/health` healtcheck is soft-deprecated in favour of separate `/api/system/health/live` and `/api/system/health/ready` checks
- Changed top bar filter menu and how applied filters wrap
- Main graph now shows revenue with relevant currency symbol when hovering a data point
- Main graph now shows `-` instead of `0` for visit duration, scroll depth when hovering a data point with no visit data
- Make Stats and Sites API keys scoped to teams they are created in
- Remove permissions to manage sites guests and run destructive actions from team editor and guest editor roles in favour of team admin role
- Time-on-page metric has been reworked. It now uses `engagement` events sent by plausible tracker script. We still use the old calculation methods for periods before the self-hosted instance was upgraded. Warnings are shown in the dashboard and API when legacy calculation methods are used.
- Always set site and team member limits to unlimited for Community Edition

### Fixed

- Fix fetching favicons from DuckDuckGo when the domain includes a pathname
- Fix `visitors.csv` (in dashboard CSV export) vs dashboard main graph reporting different results for `visitors` and `visits` with a `time:minute` interval.
- The tracker script now sends pageviews when a page gets loaded from bfcache
- Fix returning filter suggestions for multiple custom property values in the dashboard Filter modal
- Fix typo on login screen
- Fix Direct / None details modal not opening
- Fix year over year comparisons being offset by a day for leap years
- Breakdown modals now display correct comparison values instead of 0 after pagination
- Fix database mismatch between event and session user_ids after rotating salts
- `/api/v2/query` no longer returns a 500 when querying percentage metric without `visitors`
- Fix current visitors loading when viewing a dashboard with a shared link
- Fix Conversion Rate graph being unselectable when "Goal is ..." filter is within a segment
- Fix Channels filter input appearing when clicking Sources in filter menu or clicking an applied "Channel is..." filter
- Fix Conversion Rate metrics column disappearing from reports when "Goal is ..." filter is within a segment
- Graph tooltip now shows year when graph has data from multiple years

## v2.1.5-rc.1 - 2025-01-17

### Added

- Add text version to emails https://github.com/plausible/analytics/pull/4674
- Add error logging when email delivery fails https://github.com/plausible/analytics/pull/4885

### Removed

- Remove Plausible Cloud contacts https://github.com/plausible/analytics/pull/4766
- Remove trial mentions https://github.com/plausible/analytics/pull/4668
- Remove billings and upgrade tabs from settings https://github.com/plausible/analytics/pull/4897

## v2.1.4 - 2024-10-08

### Added

- Add ability to review and revoke particular logged in user sessions
- Add ability to change password from user settings screen
- Add error logs for background jobs plausible/analytics#4657

### Changed

- Revised User Settings UI
- Default to `invite_only` for registration plausible/analytics#4616

### Fixed

- Fix cross-device file move in CSV exports/imports plausible/analytics#4640

## v2.1.3 - 2024-09-26

### Fixed
- Change cookie key to resolve login issue plausible/analytics#4621
- Set secure attribute on cookies when BASE_URL has HTTPS scheme plausible/analytics#4623
- Don't track custom events in CE plausible/analytics#4627

## v2.1.2 - 2024-09-24

### Added
- UI to edit goals along with display names
- Support contains filter for goals
- UI to edit funnels
- Add Details views for browsers, browser versions, os-s, os versions, and screen sizes reports
- Add a search functionality in all Details views
- Icons for browsers plausible/analytics#4239
- Automatic custom property selection in the dashboard Properties report
- Add `contains_not` filter support to dashboard
- Traffic drop notifications plausible/analytics#4300
- Add search and pagination functionality into Google Keywords > Details modal
- ClickHouse system.query_log table log_comment column now contains information about source of queries. Useful for debugging
- New /debug/clickhouse route for super admins which shows information on clickhouse queries executed by user
- Typescript support for `/assets`
- Testing framework for `/assets`
- Automatic HTTPS plausible/analytics#4491
- Make details views on dashboard sortable

### Removed
- Deprecate `ECTO_IPV6` and `ECTO_CH_IPV6` env vars in CE plausible/analytics#4245
- Remove support for importing data from no longer available Universal Analytics
- Soft-deprecate `DATABASE_SOCKET_DIR` plausible/analytics#4202

### Changed
- Support Unix sockets in `DATABASE_URL` plausible/analytics#4202
- Realtime and hourly graphs now show visits lasting their whole duration instead when specific events occur
- Increase hourly request limit for API keys in CE from 600 to 1000000 (practically removing the limit) plausible/analytics#4200
- Make TCP connections try IPv6 first with IPv4 fallback in CE plausible/analytics#4245
- `is` and `is not` filters in dashboard no longer support wildcards. Use contains/does not contain filter instead.
- `bounce_rate` metric now returns 0 instead of null for event:page breakdown when page has never been entry page.
- Make `TOTP_VAULT_KEY` optional plausible/analytics#4317
- Sources like 'google' and 'facebook' are now stored in capitalized forms ('Google', 'Facebook') plausible/analytics#4417
- `DATABASE_CACERTFILE` now forces TLS for PostgreSQL connections, so you don't need to add `?ssl=true` in `DATABASE_URL`
- Change auth session cookies to token-based ones with server-side expiration management.
- Improve Google error messages in CE plausible/analytics#4485
- Better compress static assets in CE plausible/analytics#4476
- Return domain-less cookies in CE plausible/analytics#4482
- Internal stats API routes now return a JSON error over HTML in case of invalid access.

### Fixed

- Fix access to Stats API feature in CE plausible/analytics#4244
- Fix filter suggestions when same filter previously applied
- Fix MX lookup when using relays with Bamboo.Mua plausible/analytics#4350
- Don't include imports when showing time series hourly interval. Previously imported data was shown each midnight
- Fix property filter suggestions 500 error when property hasn't been selected
- Bamboo.Mua: add Date and Message-ID headers if missing plausible/analytics#4474
- Fix migration order across `plausible_db` and `plausible_events_db` databases plausible/analytics#4466
- Fix tooltips for countries/cities/regions links in dashboard

## v2.1.1 - 2024-06-06

### Added

- Snippet integration verification
- Limited filtering support for imported data in the dashboard and via Stats API
- Automatic sites.imported_data -> site_imports data migration in CE plausible/analytics#4155

### Fixed

- Fix CSV import by adding a newline to the INSERT statement plausible/analytics#4172
- Fix url parameters escaping of = sign plausible/analytics#4185
- Fix redirect after registration in CE plausible/analytics#4165
- Fix VersionedSessions migration in ClickHouse v24 plausible/analytics#4162

## v2.1.0 - 2024-05-23

### Added
- Hostname Allow List in Site Settings
- Pages Block List in Site Settings
- Add `conversion_rate` to Stats API Timeseries and on the main graph
- Add `total_conversions` and `conversion_rate` to `visitors.csv` in a goal-filtered CSV export
- Ability to display total conversions (with a goal filter) on the main graph
- Add `conversion_rate` to Stats API Timeseries and on the main graph
- Add `time_on_page` metric into the Stats API
- County Block List in Site Settings
- Query the `views_per_visit` metric based on imported data as well if possible
- Group `operating_system_versions` by `operating_system` in Stats API breakdown
- Add `operating_system_versions.csv` into the CSV export
- Display `Total visitors`, `Conversions`, and `CR` in the "Details" views of Countries, Regions and Cities (when filtering by a goal)
- Add `conversion_rate` to Regions and Cities reports (when filtering by a goal)
- Add the `conversion_rate` metric to Stats API Breakdown and Aggregate endpoints
- IP Block List in Site Settings
- Allow filtering with `contains`/`matches` operator for Sources, Browsers and Operating Systems.
- Allow filtering by multiple custom properties
- Wildcard and member filtering on the Stats API `event:goal` property
- Allow filtering with `contains`/`matches` operator for custom properties
- Add `referrers.csv` to CSV export
- Add a new Properties section in the dashboard to break down by custom properties
- Add `custom_props.csv` to CSV export (almost the same as the old `prop_breakdown.csv`, but has different column headers, and includes props for pageviews too, not only custom events)
- Add `referrers.csv` to CSV export
- Improve password validation in registration and password reset forms
- Adds Gravatar profile image to navbar
- Enforce email reverification on update
- Add Plugins API Tokens provisioning UI
- Add searching sites by domain in /sites view
- Add last 24h plots to /sites view
- Add site pinning to /sites view
- Add support for JSON logger, via LOG_FORMAT=json environment variable
- Add support for 2FA authentication
- Add 'browser_versions.csv' to CSV export
- Add `CLICKHOUSE_MAX_BUFFER_SIZE_BYTES` env var which defaults to `100000` (100KB)
- Add alternative SMTP adapter plausible/analytics#3654
- Add `EXTRA_CONFIG_PATH` env var to specify extra Elixir config plausible/analytics#3906
- Add restrictive `robots.txt` for self-hosted plausible/analytics#3905
- Add Yesterday as an time range option in the dashboard
- Add dmg extension to the list of default tracked file downloads
- Add support for importing Google Analytics 4 data
- Import custom events from Google Analytics 4
- Ability to filter Search Console keywords by page, country and device plausible/analytics#4077
- Add `DATA_DIR` env var for exports/imports plausible/analytics#4100
- Add custom events support to CSV export and import

### Removed
- Removed the nested custom event property breakdown UI when filtering by a goal in Goal Conversions
- Removed the `prop_names` returned in the Stats API `event:goal` breakdown response
- Removed the `prop-breakdown.csv` file from CSV export
- Deprecated `CLICKHOUSE_MAX_BUFFER_SIZE`
- Removed `/app/init-admin.sh` that was deprecated in v2.0.0 plausible/analytics#3903
- Remove `DISABLE_AUTH` deprecation warning plausible/analytics#3904

### Changed
- A visits `entry_page` and `exit_page` is only set and updated for pageviews, not custom events
- Limit the number of Goal Conversions shown on the dashboard and render a "Details" link when there are more entries to show
- Show Outbound Links / File Downloads / 404 Pages / Cloaked Links instead of Goal Conversions when filtering by the corresponding goal
- Require custom properties to be explicitly added from Site Settings > Custom Properties in order for them to show up on the dashboard
- GA/SC sections moved to new settings: Integrations
- Replace `CLICKHOUSE_MAX_BUFFER_SIZE` with `CLICKHOUSE_MAX_BUFFER_SIZE_BYTES`
- Validate metric isn't queried multiple times
- Filters in dashboard are represented by jsonurl
- `MAILER_EMAIL` now defaults to an address built off of `BASE_URL` plausible/analytics#4538
- default `MAILER_ADAPTER` has been changed to `Bamboo.Mua` plausible/analytics#4538

### Fixed
- Creating many sites no longer leads to cookie overflow
- Ignore sessions without pageviews for `entry_page` and `exit_page` breakdowns
- Using `VersionedCollapsingMergeTree` to store visit data to avoid rare race conditions that led to wrong visit data being shown
- Fix `conversion_rate` metric in a `browser_versions` breakdown
- Calculate `conversion_rate` percentage change in the same way like `bounce_rate` (subtraction instead of division)
- Calculate `bounce_rate` percentage change in the Stats API in the same way as it's done in the dashboard
- Stop returning custom events in goal breakdown with a pageview goal filter and vice versa
- Only return `(none)` values in custom property breakdown for the first page (pagination) of results
- Fixed weekly/monthly e-mail report [rendering issues](https://github.com/plausible/analytics/issues/284)
- Fix [broken interval selection](https://github.com/plausible/analytics/issues/2982) in the all time view plausible/analytics#3110
- Fixed [IPv6 problems](https://github.com/plausible/analytics/issues/3173) in data migration plausible/analytics#3179
- Fixed [long URLs display](https://github.com/plausible/analytics/issues/3158) in Outbound Link breakdown view
- Fixed [Sentry reports](https://github.com/plausible/analytics/discussions/3166) for ingestion requests plausible/analytics#3182
- Fix breakdown pagination bug in the dashboard details view when filtering by goals
- Update bot detection (matomo 6.1.4, ua_inspector 3.4.0)
- Improved the Goal Settings page (search, autcompletion etc.)
- Log mailer errors plausible/analytics#3336
- Allow custom event timeseries in stats API plausible/analytics#3505
- Fixes for sites with UTF characters in domain plausible/analytics#3560
- Fix crash when using special characters in filter plausible/analytics#3634
- Fix automatic scrolling to the bottom on the dashboard if previously selected properties tab plausible/analytics#3872
- Allow running the container with arbitrary UID plausible/analytics#2986
- Fix `width=manual` in embedded dashboards plausible/analytics#3910
- Fix URL escaping when pipes are used in UTM tags plausible/analytics#3930

## v2.0.0 - 2023-07-12

### Added
- Call to action for tracking Goal Conversions and an option to hide the section from the dashboard
- Add support for `with_imported=true` in Stats API aggregate endpoint
- Ability to use '--' instead of '=' sign in the `tagged-events` classnames
- 'Last updated X seconds ago' info to 'current visitors' tooltips
- Add support for more Bamboo adapters, i.e. `Bamboo.MailgunAdapter`, `Bamboo.MandrillAdapter`, `Bamboo.SendGridAdapter` plausible/analytics#2649
- Ability to change domain for existing site (requires numeric IDs data migration, instructions will be provided separately) UI + API (`PUT /api/v1/sites`)
- Add `LOG_FAILED_LOGIN_ATTEMPTS` environment variable to enable failed login attempts logs plausible/analytics#2936
- Add `MAILER_NAME` environment variable support plausible/analytics#2937
- Add `MAILGUN_BASE_URI` support for `Bamboo.MailgunAdapter` plausible/analytics#2935
- Add a landing page for self-hosters plausible/analytics#2989
- Allow optional IPv6 for clickhouse repo plausible/analytics#2970

### Fixed
- Fix tracker bug - call callback function even when event is ignored
- Make goal-filtered CSV export return only unique_conversions timeseries in the 'visitors.csv' file
- Stop treating page filter as an entry page filter
- City report showing N/A instead of city names with imported data plausible/analytics#2675
- Empty values for Screen Size, OS and Browser are uniformly replaced with "(not set)"
- Fix [more pageviews with session prop filter than with no filters](https://github.com/plausible/analytics/issues/1666)
- Cascade delete sent_renewal_notifications table when user is deleted plausible/analytics#2549
- Show appropriate top-stat metric labels on the realtime dashboard when filtering by a goal
- Fix breakdown API pagination when using event metrics plausible/analytics#2562
- Automatically update all visible dashboard reports in the realtime view
- Connect via TLS when using HTTPS scheme in ClickHouse URL plausible/analytics#2570
- Add error message in case a transfer to an invited (but not joined) user is requested plausible/analytics#2651
- Fix bug with [showing property breakdown with a prop filter](https://github.com/plausible/analytics/issues/1789)
- Fix bug when combining goal and prop filters plausible/analytics#2654
- Fix broken favicons when domain includes a slash
- Fix bug when using multiple [wildcard goal filters](https://github.com/plausible/analytics/pull/3015)
- Fix a bug where realtime would fail with imported data
- Fix a bug where the country name was not shown when [filtering through the map](https://github.com/plausible/analytics/issues/3086)

### Changed
- Treat page filter as entry page filter for `bounce_rate`
- Reject events with long URIs and data URIs plausible/analytics#2536
- Always show direct traffic in sources reports plausible/analytics#2531
- Stop recording XX and T1 country codes plausible/analytics#2556
- Device type is now determined from the User-Agent instead of window.innerWidth plausible/analytics#2711
- Add padding by default to embedded dashboards so that shadows are not cut off plausible/analytics#2744
- Update the User Agents database (https://github.com/matomo-org/device-detector/releases/tag/6.1.1)
- Disable registration in self-hosted setups by default plausible/analytics#3014

### Removed
- Remove Firewall plug and `IP_BLOCKLIST` environment variable
- Remove the ability to collapse the main graph plausible/analytics#2627
- Remove `custom_dimension_filter` feature flag plausible/analytics#2996

## v1.5.1 - 2022-12-06

### Fixed
- Return empty list when breaking down by event:page without events plausible/analytics#2530
- Fallback to empty build metadata when failing to parse $BUILD_METADATA plausible/analytics#2503

## v1.5.0 - 2022-12-02

### Added
- Set a different interval on the top graph plausible/analytics#1574 (thanks to @Vigasaurus for this feature)
- A `tagged-events` script extension for out-of-the-box custom event tracking
- The ability to escape `|` characters with `\` in Stats API filter values
- An upper bound of 1000 to the `limit` parameter in Stats API
- The `exclusions` script extension now also takes a `data-include` attribute tag
- A `file-downloads` script extension for automatically tracking file downloads as custom events
- Integration with [Matomo's referrer spam list](https://github.com/matomo-org/referrer-spam-list/blob/master/spammers.txt) to block known spammers
- API route `PUT /api/v1/sites/goals` with form params `site_id`, `event_name` and/or `page_path`, and `goal_type` with supported types `event` and `page`
- API route `DELETE /api/v1/sites/goals/:goal_id` with form params `site_id`
- The public breakdown endpoint can be queried with the "events" metric
- Data exported via the download button will contain CSV data for all visible graps in a zip file.
- Region and city-level geolocation plausible/analytics#1449
- The `u` option can now be used in the `manual` extension to specify a URL when triggering events.
- Delete a site and all related data through the Sites API
- Subscribed users can see their Paddle invoices from the last 12 months under the user settings
- Allow custom styles to be passed to embedded iframe plausible/analytics#1522
- New UTM Tags `utm_content` and `utm_term` plausible/analytics#515
- If a session was started without a screen_size it is updated if an event with screen_size occurs
- Added `LISTEN_IP` configuration parameter plausible/analytics#1189
- The breakdown endpoint with the property query `property=event:goal` returns custom goal properties (within `props`)
- Added IPv6 Ecto support (via the environment-variable `ECTO_IPV6`)
- New filter type: `contains`, available for `page`, `entry_page`, `exit_page`
- Add filter for custom property
- Add ability to import historical data from GA: plausible/analytics#1753
- API route `GET /api/v1/sites/:site_id`
- Hovering on top of list items will now show a [tooltip with the exact number instead of a shortened version](https://github.com/plausible/analytics/discussions/1968)
- Filter goals in realtime filter by clicking goal name
- The time format (12 hour or 24 hour) for graph timelines is now presented based on the browser's defined language
- Choice of metric for main-graph both in UI and API (visitors, pageviews, bounce_rate, visit_duration) plausible/analytics#1364
- New width=manual mode for embedded dashboards plausible/analytics#2148
- Add more timezone options
- Add new strategy to recommend timezone when creating a new site
- Alert outgrown enterprise users of their usage plausible/analytics#2197
- Manually lock and unlock enterprise users plausible/analytics#2197
- ARM64 support for docker images plausible/analytics#2103
- Add support for international domain names (IDNs) plausible/analytics#2034
- Allow self-hosters to register an account on first launch
- Fix ownership transfer invitation link in self-hosted deployments

### Fixed
- Plausible script does not prevent default if it's been prevented by an external script [plausible/analytics#1941](https://github.com/plausible/analytics/issues/1941)
- Hash part of the URL can now be used when excluding pages with `script.exclusions.hash.js`.
- UI fix where multi-line text in pills would not be underlined properly on small screens.
- UI fix to align footer columns
- Guests can now use the favicon to toggle additional info about the site bing viewed (such as in public embeds).
- Fix SecurityError in tracking script when user has blocked all local storage
- Prevent dashboard graph from being selected when long pressing on the graph in a mobile browser
- The exported `pages.csv` file now includes pageviews again [plausible/analytics#1878](https://github.com/plausible/analytics/issues/1878)
- Fix a bug where city, region and country filters were filtering stats but not the location list
- Fix a bug where regions were not being saved
- Timezone offset labels now update with time changes
- Render 404 if shared link auth cannot be verified [plausible/analytics#2225](https://github.com/plausible/analytics/pull/2225)
- Restore compatibility with older format of shared links [plausible/analytics#2225](https://github.com/plausible/analytics/pull/2225)
- Fix 'All time' period for sites with no recorded stats [plausible/analytics#2277](https://github.com/plausible/analytics/pull/2277)
- Ensure settings page can be rendered after a form error [plausible/analytics#2278](https://github.com/plausible/analytics/pull/2278)
- Ensure newlines from settings files are trimmed [plausible/analytics#2480](https://github.com/plausible/analytics/pull/2480)

### Changed
- `script.file-downloads.outbound-links.js` only sends an outbound link event when an outbound download link is clicked
- Plausible script now uses callback navigation (instead of waiting for 150ms every time) when sending custom events
- Cache the tracking script for 24 hours
- Move `entry_page` and `exit_page` to be part of the `Page` filter group
- Paginate /api/sites results and add a `View all` link to the site-switcher dropdown in the dashboard.
- Remove the `+ Add Site` link to the site-switcher dropdown in the dashboard.
- `DISABLE_REGISTRATIONS` configuration parameter can now accept `invite_only` to allow invited users to register an account while keeping regular registrations disabled plausible/analytics#1841
- New and improved Session tracking module for higher throughput and lower latency. [PR#1934](https://github.com/plausible/analytics#1934)
- Do not display ZZ country code in countries report [PR#1934](https://github.com/plausible/analytics#2223)
- Add fallback icon for when DDG favicon cannot be fetched [PR#2279](https://github.com/plausible/analytics#2279)

### Security
- Add Content-Security-Policy header to favicon path

## v1.4.1 - 2021-11-29

### Fixed
- Fixes database error when pathname contains a question mark

## v1.4.0 - 2021-10-27

### Added
- New parameter `metrics` for the `/api/v1/stats/timeseries` endpoint plausible/analytics#952
- CSV export now includes pageviews, bounce rate and visit duration in addition to visitors plausible/analytics#952
- Send stats to multiple dashboards by configuring a comma-separated list of domains plausible/analytics#968
- To authenticate against a local postgresql via socket authentication, the environment-variables
  `DATABASE_SOCKET_DIR` & `DATABASE_NAME` were added.
- Time on Page metric available in detailed Top Pages report plausible/analytics#1007
- Wildcard based page, entry page and exit page filters plausible/analytics#1067
- Exclusion filters for page, entry page and exit page filters plausible/analytics#1067
- Menu (with auto-complete) to add new and edit existing filters directly plausible/analytics#1089
- Added `CLICKHOUSE_FLUSH_INTERVAL_MS` and `CLICKHOUSE_MAX_BUFFER_SIZE` configuration parameters plausible/analytics#1073
- Ability to invite users to sites with different roles plausible/analytics#1122
- Option to configure a custom name for the script file
- Add Conversion Rate to Top Sources, Top Pages Devices, Countries when filtered by a goal plausible/analytics#1299
- Add list view for countries report in dashboard plausible/analytics#1381
- Add ability to view more than 100 custom goal properties plausible/analytics#1382

### Fixed
- Fix weekly report time range plausible/analytics#951
- Make sure embedded dashboards can run when user has blocked third-party cookies plausible/analytics#971
- Sites listing page will paginate if the user has a lot of sites plausible/analytics#994
- Crash when changing theme on a loaded dashboard plausible/analytics#1123
- UI fix for details button overlapping content on mobile plausible/analytics#1114
- UI fix for the main graph on mobile overlapping its tick items on both axis
- UI fixes for text not showing properly in bars across multiple lines. This hides the totals on <768px and only shows the uniques and % to accommodate the goals text too. Larger screens still truncate as usual.
- Turn off autocomplete for name and password inputs in the _New shared link_ form.
- Details modals are now responsive and take up less horizontal space on smaller screens to make it easier to scroll.
- Fix reading config from file
- Fix some links not opening correctly in new tab
- UI fix for more than one row of custom event properties plausible/analytics#1383
- UI fix for user menu and time picker overlapping plausible/analytics#1352
- Respect the `path` component of BASE_URL to allow subfolder installatons

### Removed
- Removes AppSignal monitoring package

### Changes
- Disable email verification by default. Added a configuration option `ENABLE_EMAIL_VERIFICATION=true` if you want to keep the old behaviour

## [1.3] - 2021-04-14

### Added
- Stats API [currently in beta] plausible/analytics#679
- Ability to view and filter by entry and exit pages, in addition to regular page hits plausible/analytics#712
- 30 day and 6 month keybindings (`T` and `S`, respectively) plausible/analytics#709
- Site switching keybinds (1-9 for respective sites) plausible/analytics#735
- Glob (wildcard) based pageview goals plausible/analytics#750
- Support for embedding shared links in an iframe plausible/analytics#812
- Include a basic IP-To-Country database by default plausible/analytics#906
- Add name/label to shared links plausible/analytics#910

### Fixed
- Capitalized date/time selection keybinds not working plausible/analytics#709
- Invisible text on Google Search Console settings page in dark mode plausible/analytics#759
- Disable analytics tracking when running Cypress tests
- CSV reports can be downloaded via shared links plausible/analytics#884
- Fixes weekly/monthly email report delivery over SMTP plausible/analytics#889
- Disable self-tracking with self hosting plausible/analytics#907
- Fix current visitors request when using shared links

## [1.2] - 2021-01-26

### Added
- Ability to add event metadata plausible/analytics#381
- Add tracker module to automatically track outbound links  plausible/analytics#389
- Display weekday on the visitor graph plausible/analytics#175
- Collect and display browser & OS versions plausible/analytics#397
- Simple notifications around traffic spikes plausible/analytics#453
- Dark theme option/system setting follow plausible/analytics#467
- "Load More" capability to pages modal plausible/analytics#480
- Unique Visitors (last 30 min) as a top stat in realtime view plausible/analytics#500
- Pinned filter and date selector rows while scrolling plausible/analytics#472
- Escape keyboard shortcut to clear all filters plausible/analytics#625
- Tracking exclusions, see our documentation [here](https://docs.plausible.io/excluding) and [here](https://docs.plausible.io/excluding-pages) for details plausible/analytics#489
- Keybindings for selecting dates/ranges plausible/analytics#630

### Changed
- Use alpine as base image to decrease Docker image size plausible/analytics#353
- Ignore automated browsers (Phantom, Selenium, Headless Chrome, etc)
- Display domain's favicon on the home page
- Ignore consecutive pageviews on same pathname plausible/analytics#417
- Validate domain format on site creation plausible/analytics#427
- Improve settings UX and design plausible/analytics#412
- Improve site listing UX and design plausible/analytics#438
- Improve onboarding UX and design plausible/analytics#441
- Allows outbound link tracking script to use new tab redirection plausible/analytics#494
- "This Month" view is now Month-to-date for the current month plausible/analytics#491
- My sites now show settings cog at all times on smaller screens plausible/analytics#497
- Background jobs are enabled by default for self-hosted installations plausible/analytics#603
- All new users on self-hosted installations have a never-ending trial plausible/analytics#603
- Changed caret/chevron color in datepicker and filters dropdown

### Fixed
- Do not error when activating an already activated account plausible/analytics#370
- Ignore arrow keys when modifier keys are pressed plausible/analytics#363
- Show correct stats when goal filter is combined with source plausible/analytics#374
- Going back in history now correctly resets the period filter plausible/analytics#408
- Fix URL decoding in query parameters plausible/analytics#416
- Fix overly-sticky date in query parameters plausible/analytics/#439
- Prevent picking dates before site insertion plausible/analtics#446
- Fix overly-sticky from and to in query parameters plausible/analytics#495
- Adds support for single-day date selection plausible/analytics#495
- Goal conversion rate in realtime view is now accurate plausible/analytics#500
- Various UI/UX issues plausible/analytics#503

### Security
- Do not run the plausible Docker container as root plausible/analytics#362

## [1.1.1] - 2020-10-14

### Fixed
- Revert Dockerfile change that introduced a regression

## [1.1.0] - 2020-10-14

### Added
- Linkify top pages [plausible/analytics#91](https://github.com/plausible/analytics/issues/91)
- Filter by country, screen size, browser and operating system  [plausible/analytics#303](https://github.com/plausible/analytics/issues/303)

### Fixed
- Fix issue with creating a PostgreSQL database when `?ssl=true` [plausible/analytics#347](https://github.com/plausible/analytics/issues/347)
- Do no disclose current URL to DuckDuckGo's favicon service [plausible/analytics#343](https://github.com/plausible/analytics/issues/343)
- Updated UAInspector database to detect newer devices [plausible/analytics#309](https://github.com/plausible/analytics/issues/309)

## [1.0.0] - 2020-10-06

### Added
- Collect and present link tags (`utm_medium`, `utm_source`, `utm_campaign`) in the dashboard

### Changed
- Replace configuration parameters `CLICKHOUSE_DATABASE_{HOST,NAME,USER,PASSWORD}` with a single `CLICKHOUSE_DATABASE_URL` [plausible/analytics#317](https://github.com/plausible/analytics/pull/317)
- Disable subscriptions by default
- Remove `CLICKHOUSE_DATABASE_POOLSIZE`, `DATABASE_POOLSIZE` and `DATABASE_TLS_ENABLED` parameters. Use query parameters in `CLICKHOUSE_DATABASE_URL` and `DATABASE_URL` instead.
- Remove `HOST` and `SCHEME` parameters in favor of a single `BASE_URL` parameter.
- Make `Bamboo.SMTPAdapter` the default as opposed to `Bamboo.PostmarkAdapter`
- Disable subscription flow by default<|MERGE_RESOLUTION|>--- conflicted
+++ resolved
@@ -33,11 +33,8 @@
 
 ### Changed
 
-<<<<<<< HEAD
 - Default period for brand new sites is now `today` rather than `last 28 days`. On the next day, the default changes to `last 28 days`.
-=======
 - Increase decimal precision of the "Exit rate" metric from 0 to 1 (e.g. 67 -> 66.7)
->>>>>>> 4eb4b68b
 - Increase decimal precision of the "Conversion rate" metric from 1 to 2 (e.g. 16.7 -> 16.67)
 - The "Last 30 days" period is now "Last 28 days" on the dashboard and also the new default. Keyboard shortcut `T` still works for last 30 days.
 - Last `7d` and `30d` periods do not include today anymore
