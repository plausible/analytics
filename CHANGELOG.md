--- conflicted
+++ resolved
@@ -9,11 +9,8 @@
 - Add `custom_props.csv` to CSV export (almost the same as the old `prop_breakdown.csv`, but has different column headers, and includes props for pageviews too, not only custom events)
 - Add `referrers.csv` to CSV export
 - Improve password validation in registration and password reset forms
-<<<<<<< HEAD
 - Adds Gravatar profile image to navbar
-=======
 - Enforce email reverification on update
->>>>>>> 99efb930
 
 ### Removed
 - Removed the nested custom event property breakdown UI when filtering by a goal in Goal Conversions
