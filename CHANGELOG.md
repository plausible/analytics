--- conflicted
+++ resolved
@@ -10,14 +10,10 @@
 - To authenticate against a local postgresql via socket authentication, the environment-variables
   `DATABASE_SOCKET_DIR` & `DATABASE_NAME` were added.
 - Time on Page metric available in detailed Top Pages report plausible/analytics#1007
-<<<<<<< HEAD
-- Added `CLICKHOUSE_FLUSH_INTERVAL_MS` and `CLICKHOUSE_MAX_BUFFER_SIZE` configuration parameters
-=======
 - Wildcard based page, entry page and exit page filters plausible/analytics#1067
 - Exclusion filters for page, entry page and exit page filters plausible/analytics#1067
 - Menu (with auto-complete) to add new and edit existing filters directly plausible/analytics#1089
 - Added `CLICKHOUSE_FLUSH_INTERVAL_MS` and `CLICKHOUSE_MAX_BUFFER_SIZE` configuration parameters plausible/analytics#1073
->>>>>>> a299fab1
 
 ### Fixed
 - Fix weekly report time range plausible/analytics#951
