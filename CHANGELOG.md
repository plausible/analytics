--- conflicted
+++ resolved
@@ -34,13 +34,10 @@
 - Fix URL decoding in query parameters plausible/analytics#416
 - Fix overly-sticky date in query parameters plausible/analytics/#439
 - Prevent picking dates before site insertion plausible/analtics#446
-<<<<<<< HEAD
-=======
 - Fix overly-sticky from and to in query parameters plausible/analytics#495
 - Adds support for single-day date selection plausible/analytics#495
 - Goal conversion rate in realtime view is now accurate plausible/analytics#500
 - Various UI/UX issues plausible/analytics#503
->>>>>>> 2f29beea
 
 ### Security
 - Do not run the plausible Docker container as root plausible/analytics#362
