--- conflicted
+++ resolved
@@ -5,10 +5,7 @@
 ## Unreleased
 
 ### Added
-<<<<<<< HEAD
-=======
 - A `file-downloads` script extension for automatically tracking file downloads as custom events
->>>>>>> 06ad6776
 - Integration with [Matomo's referrer spam list](https://github.com/matomo-org/referrer-spam-list/blob/master/spammers.txt) to block known spammers
 - API route `PUT /api/v1/sites/goals` with form params `site_id`, `event_name` and/or `page_path`, and `goal_type` with supported types `event` and `page`
 - API route `DELETE /api/v1/sites/goals/:goal_id` with form params `site_id`
@@ -24,10 +21,7 @@
 - Added `LISTEN_IP` configuration parameter plausible/analytics#1189
 - The breakdown endpoint with the property query `property=event:goal` returns custom goal properties (within `props`)
 - Added IPv6 Ecto support (via the environment-variable `ECTO_IPV6`)
-<<<<<<< HEAD
-=======
 - New filter type: `contains`, available for `page`, `entry_page`, `exit_page`
->>>>>>> 06ad6776
 
 ### Fixed
 - UI fix where multi-line text in pills would not be underlined properly on small screens.
