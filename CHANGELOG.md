--- conflicted
+++ resolved
@@ -10,11 +10,8 @@
 - Collect and display browser & OS versions plausible/analytics#397
 - Simple notifications around traffic spikes plausible/analytics#453
 - Dark theme option/system setting follow plausible/analytics#467
-<<<<<<< HEAD
-- Ability to pin filter and date selector rows while scrolling plausible/analytics#472
-=======
 - "Load More" capability to pages modal plausible/analytics#480
->>>>>>> 46e20b20
+- Pinned filter and date selector rows while scrolling plausible/analytics#472
 
 ### Changed
 - Use alpine as base image to decrease Docker image size plausible/analytics#353
