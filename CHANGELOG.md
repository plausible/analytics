# Changelog
All notable changes to this project will be documented in this file.

## Unreleased

### Added
- New parameter `metrics` for the `/api/v1/stats/timeseries` endpoint plausible/analytics#952
- CSV export now includes pageviews, bounce rate and visit duration in addition to visitors plausible/analytics#952

### Fixed
- Fix weekly report time range plausible/analytics#951

<<<<<<< HEAD
=======
### Removed
- Removes AppSignal monitoring package

>>>>>>> 4b321bdd
## [1.3] - 2021-04-14

### Added
- Stats API [currently in beta] plausible/analytics#679
- Ability to view and filter by entry and exit pages, in addition to regular page hits plausible/analytics#712
- 30 day and 6 month keybindings (`T` and `S`, respectively) plausible/analytics#709
- Site switching keybinds (1-9 for respective sites) plausible/analytics#735
- Glob (wildcard) based pageview goals plausible/analytics#750
- Support for embedding shared links in an iframe plausible/analytics#812
- Include a basic IP-To-Country database by default plausible/analytics#906
- Add name/label to shared links plausible/analytics#910

### Fixed
- Capitalized date/time selection keybinds not working plausible/analytics#709
- Invisible text on Google Search Console settings page in dark mode plausible/analytics#759
- Disable analytics tracking when running Cypress tests
- CSV reports can be downloaded via shared links plausible/analytics#884
- Fixes weekly/monthly email report delivery over SMTP plausible/analytics#889
- Disable self-tracking with self hosting plausible/analytics#907
- Fix current visitors request when using shared links

## [1.2] - 2021-01-26

### Added
- Ability to add event metadata plausible/analytics#381
- Add tracker module to automatically track outbound links  plausible/analytics#389
- Display weekday on the visitor graph plausible/analytics#175
- Collect and display browser & OS versions plausible/analytics#397
- Simple notifications around traffic spikes plausible/analytics#453
- Dark theme option/system setting follow plausible/analytics#467
- "Load More" capability to pages modal plausible/analytics#480
- Unique Visitors (last 30 min) as a top stat in realtime view plausible/analytics#500
- Pinned filter and date selector rows while scrolling plausible/analytics#472
- Escape keyboard shortcut to clear all filters plausible/analytics#625
- Tracking exclusions, see our documentation [here](https://docs.plausible.io/excluding) and [here](https://docs.plausible.io/excluding-pages) for details plausible/analytics#489
- Keybindings for selecting dates/ranges plausible/analytics#630

### Changed
- Use alpine as base image to decrease Docker image size plausible/analytics#353
- Ignore automated browsers (Phantom, Selenium, Headless Chrome, etc)
- Display domain's favicon on the home page
- Ignore consecutive pageviews on same pathname plausible/analytics#417
- Validate domain format on site creation plausible/analytics#427
- Improve settings UX and design plausible/analytics#412
- Improve site listing UX and design plausible/analytics#438
- Improve onboarding UX and design plausible/analytics#441
- Allows outbound link tracking script to use new tab redirection plausible/analytics#494
- "This Month" view is now Month-to-date for the current month plausible/analytics#491
- My sites now show settings cog at all times on smaller screens plausible/analytics#497
- Background jobs are enabled by default for self-hosted installations plausible/analytics#603
- All new users on self-hosted installations have a never-ending trial plausible/analytics#603
- Changed caret/chevron color in datepicker and filters dropdown

### Fixed
- Do not error when activating an already activated account plausible/analytics#370
- Ignore arrow keys when modifier keys are pressed plausible/analytics#363
- Show correct stats when goal filter is combined with source plausible/analytics#374
- Going back in history now correctly resets the period filter plausible/analytics#408
- Fix URL decoding in query parameters plausible/analytics#416
- Fix overly-sticky date in query parameters plausible/analytics/#439
- Prevent picking dates before site insertion plausible/analtics#446
- Fix overly-sticky from and to in query parameters plausible/analytics#495
- Adds support for single-day date selection plausible/analytics#495
- Goal conversion rate in realtime view is now accurate plausible/analytics#500
- Various UI/UX issues plausible/analytics#503

### Security
- Do not run the plausible Docker container as root plausible/analytics#362

## [1.1.1] - 2020-10-14

### Fixed
- Revert Dockerfile change that introduced a regression

## [1.1.0] - 2020-10-14

### Added
- Linkify top pages [plausible/analytics#91](https://github.com/plausible/analytics/issues/91)
- Filter by country, screen size, browser and operating system  [plausible/analytics#303](https://github.com/plausible/analytics/issues/303)

### Fixed
- Fix issue with creating a PostgreSQL database when `?ssl=true` [plausible/analytics#347](https://github.com/plausible/analytics/issues/347)
- Do no disclose current URL to DuckDuckGo's favicon service [plausible/analytics#343](https://github.com/plausible/analytics/issues/343)
- Updated UAInspector database to detect newer devices [plausible/analytics#309](https://github.com/plausible/analytics/issues/309)

## [1.0.0] - 2020-10-06

### Added
- Collect and present link tags (`utm_medium`, `utm_source`, `utm_campaign`) in the dashboard

### Changed
- Replace configuration parameters `CLICKHOUSE_DATABASE_{HOST,NAME,USER,PASSWORD}` with a single `CLICKHOUSE_DATABASE_URL` [plausible/analytics#317](https://github.com/plausible/analytics/pull/317)
- Disable subscriptions by default
- Remove `CLICKHOUSE_DATABASE_POOLSIZE`, `DATABASE_POOLSIZE` and `DATABASE_TLS_ENABLED` parameters. Use query parameters in `CLICKHOUSE_DATABASE_URL` and `DATABASE_URL` instead.
- Remove `HOST` and `SCHEME` parameters in favor of a single `BASE_URL` parameter.
- Make `Bamboo.SMTPAdapter` the default as opposed to `Bamboo.PostmarkAdapter`
- Disable subscription flow by default<|MERGE_RESOLUTION|>--- conflicted
+++ resolved
@@ -10,12 +10,9 @@
 ### Fixed
 - Fix weekly report time range plausible/analytics#951
 
-<<<<<<< HEAD
-=======
 ### Removed
 - Removes AppSignal monitoring package
 
->>>>>>> 4b321bdd
 ## [1.3] - 2021-04-14
 
 ### Added
