--- conflicted
+++ resolved
@@ -42,11 +42,8 @@
 - Add Yesterday as an time range option in the dashboard
 - Add support for importing Google Analytics 4 data
 - Import custom events from Google Analytics 4
-<<<<<<< HEAD
 - Ability to filter Search Console keywords by page, country and device plausible/analytics#4077
-=======
 - Add `DATA_DIR` env var for exports/imports plausible/analytics#4100
->>>>>>> 39cf8c41
 
 ### Removed
 - Removed the nested custom event property breakdown UI when filtering by a goal in Goal Conversions
