# Changelog
All notable changes to this project will be documented in this file.

## [1.1.2] - Unreleased

### Added
- Ability to add event metadata plausible/analytics#381
- Add tracker module to automatically track outbound links  plausible/analytics#389
- Display weekday on the visitor graph plausible/analytics#175
- Collect and display browser & OS versions plausible/analytics#397
<<<<<<< HEAD
- Dark theme option/system setting follow plausible/analytics#467
=======
- Simple notifications around traffic spikes plausible/analytics#453
>>>>>>> 1504dd54

### Changed
- Use alpine as base image to decrease Docker image size plausible/analytics#353
- Ignore automated browsers (Phantom, Selenium, Headless Chrome, etc)
- Display domain's favicon on the home page
- Ignore consecutive pageviews on same pathname plausible/analytics#417
- Validate domain format on site creation plausible/analytics#427
- Improve settings UX and design plausible/analytics#412
- Improve site listing UX and design plausible/analytics#438

### Fixed
- Do not error when activating an already activated account plausible/analytics#370
- Ignore arrow keys when modifier keys are pressed plausible/analytics#363
- Show correct stats when goal filter is combined with source plausible/analytics#374
- Going back in history now correctly resets the period filter plausible/analytics#408
- Fix URL decoding in query parameters plausible/analytics#416

### Security
- Do not run the plausible Docker container as root plausible/analytics#362

## [1.1.1] - 2020-10-14

### Fixed
- Revert Dockerfile change that introduced a regression

## [1.1.0] - 2020-10-14

### Added
- Linkify top pages [plausible/analytics#91](https://github.com/plausible/analytics/issues/91)
- Filter by country, screen size, browser and operating system  [plausible/analytics#303](https://github.com/plausible/analytics/issues/303)

### Fixed
- Fix issue with creating a PostgreSQL database when `?ssl=true` [plausible/analytics#347](https://github.com/plausible/analytics/issues/347)
- Do no disclose current URL to DuckDuckGo's favicon service [plausible/analytics#343](https://github.com/plausible/analytics/issues/343)
- Updated UAInspector database to detect newer devices [plausible/analytics#309](https://github.com/plausible/analytics/issues/309)

## [1.0.0] - 2020-10-06

### Added
- Collect and present link tags (`utm_medium`, `utm_source`, `utm_campaign`) in the dashboard

### Changed
- Replace configuration parameters `CLICKHOUSE_DATABASE_{HOST,NAME,USER,PASSWORD}` with a single `CLICKHOUSE_DATABASE_URL` [plausible/analytics#317](https://github.com/plausible/analytics/pull/317)
- Disable subscriptions by default
- Remove `CLICKHOUSE_DATABASE_POOLSIZE`, `DATABASE_POOLSIZE` and `DATABASE_TLS_ENABLED` parameters. Use query parameters in `CLICKHOUSE_DATABASE_URL` and `DATABASE_URL` instead.
- Remove `HOST` and `SCHEME` parameters in favor of a single `BASE_URL` parameter.
- Make `Bamboo.SMTPAdapter` the default as opposed to `Bamboo.PostmarkAdapter`
- Disable subscription flow by default<|MERGE_RESOLUTION|>--- conflicted
+++ resolved
@@ -8,11 +8,8 @@
 - Add tracker module to automatically track outbound links  plausible/analytics#389
 - Display weekday on the visitor graph plausible/analytics#175
 - Collect and display browser & OS versions plausible/analytics#397
-<<<<<<< HEAD
+- Simple notifications around traffic spikes plausible/analytics#453
 - Dark theme option/system setting follow plausible/analytics#467
-=======
-- Simple notifications around traffic spikes plausible/analytics#453
->>>>>>> 1504dd54
 
 ### Changed
 - Use alpine as base image to decrease Docker image size plausible/analytics#353
