# Changelog
All notable changes to this project will be documented in this file.

## [1.3] - Unreleased

### Added
- Stats API [currently in beta] plausible/analytics#679
- Ability to view and filter by entry and exit pages, in addition to regular page hits plausible/analytics#712
- 30 day and 6 month keybindings (`T` and `S`, respectively) plausible/analytics#709
- Site switching keybinds (1-9 for respective sites) plausible/analytics#735
- Glob (wildcard) based pageview goals plausible/analytics#750
- Support for embedding shared links in an iframe plausible/analytics#812
<<<<<<< HEAD
- Include a basic IP-To-Country database by default plausible/analytics#906
=======
- Add name/label to shared links plausible/analytics#910
>>>>>>> 3af86dbb

### Fixed
- Capitalized date/time selection keybinds not working plausible/analytics#709
- Invisible text on Google Search Console settings page in dark mode plausible/analytics#759
- Disable analytics tracking when running Cypress tests
- CSV reports can be downloaded via shared links plausible/analytics#884
- Fixes weekly/monthly email report delivery over SMTP plausible/analytics#889
- Disable self-tracking with self hosting plausible/analytics#907
- Fix current visitors request when using shared links

## [1.2] - 2021-01-26

### Added
- Ability to add event metadata plausible/analytics#381
- Add tracker module to automatically track outbound links  plausible/analytics#389
- Display weekday on the visitor graph plausible/analytics#175
- Collect and display browser & OS versions plausible/analytics#397
- Simple notifications around traffic spikes plausible/analytics#453
- Dark theme option/system setting follow plausible/analytics#467
- "Load More" capability to pages modal plausible/analytics#480
- Unique Visitors (last 30 min) as a top stat in realtime view plausible/analytics#500
- Pinned filter and date selector rows while scrolling plausible/analytics#472
- Escape keyboard shortcut to clear all filters plausible/analytics#625
- Tracking exclusions, see our documentation [here](https://docs.plausible.io/excluding) and [here](https://docs.plausible.io/excluding-pages) for details plausible/analytics#489
- Keybindings for selecting dates/ranges plausible/analytics#630

### Changed
- Use alpine as base image to decrease Docker image size plausible/analytics#353
- Ignore automated browsers (Phantom, Selenium, Headless Chrome, etc)
- Display domain's favicon on the home page
- Ignore consecutive pageviews on same pathname plausible/analytics#417
- Validate domain format on site creation plausible/analytics#427
- Improve settings UX and design plausible/analytics#412
- Improve site listing UX and design plausible/analytics#438
- Improve onboarding UX and design plausible/analytics#441
- Allows outbound link tracking script to use new tab redirection plausible/analytics#494
- "This Month" view is now Month-to-date for the current month plausible/analytics#491
- My sites now show settings cog at all times on smaller screens plausible/analytics#497
- Background jobs are enabled by default for self-hosted installations plausible/analytics#603
- All new users on self-hosted installations have a never-ending trial plausible/analytics#603
- Changed caret/chevron color in datepicker and filters dropdown

### Fixed
- Do not error when activating an already activated account plausible/analytics#370
- Ignore arrow keys when modifier keys are pressed plausible/analytics#363
- Show correct stats when goal filter is combined with source plausible/analytics#374
- Going back in history now correctly resets the period filter plausible/analytics#408
- Fix URL decoding in query parameters plausible/analytics#416
- Fix overly-sticky date in query parameters plausible/analytics/#439
- Prevent picking dates before site insertion plausible/analtics#446
- Fix overly-sticky from and to in query parameters plausible/analytics#495
- Adds support for single-day date selection plausible/analytics#495
- Goal conversion rate in realtime view is now accurate plausible/analytics#500
- Various UI/UX issues plausible/analytics#503

### Security
- Do not run the plausible Docker container as root plausible/analytics#362

## [1.1.1] - 2020-10-14

### Fixed
- Revert Dockerfile change that introduced a regression

## [1.1.0] - 2020-10-14

### Added
- Linkify top pages [plausible/analytics#91](https://github.com/plausible/analytics/issues/91)
- Filter by country, screen size, browser and operating system  [plausible/analytics#303](https://github.com/plausible/analytics/issues/303)

### Fixed
- Fix issue with creating a PostgreSQL database when `?ssl=true` [plausible/analytics#347](https://github.com/plausible/analytics/issues/347)
- Do no disclose current URL to DuckDuckGo's favicon service [plausible/analytics#343](https://github.com/plausible/analytics/issues/343)
- Updated UAInspector database to detect newer devices [plausible/analytics#309](https://github.com/plausible/analytics/issues/309)

## [1.0.0] - 2020-10-06

### Added
- Collect and present link tags (`utm_medium`, `utm_source`, `utm_campaign`) in the dashboard

### Changed
- Replace configuration parameters `CLICKHOUSE_DATABASE_{HOST,NAME,USER,PASSWORD}` with a single `CLICKHOUSE_DATABASE_URL` [plausible/analytics#317](https://github.com/plausible/analytics/pull/317)
- Disable subscriptions by default
- Remove `CLICKHOUSE_DATABASE_POOLSIZE`, `DATABASE_POOLSIZE` and `DATABASE_TLS_ENABLED` parameters. Use query parameters in `CLICKHOUSE_DATABASE_URL` and `DATABASE_URL` instead.
- Remove `HOST` and `SCHEME` parameters in favor of a single `BASE_URL` parameter.
- Make `Bamboo.SMTPAdapter` the default as opposed to `Bamboo.PostmarkAdapter`
- Disable subscription flow by default<|MERGE_RESOLUTION|>--- conflicted
+++ resolved
@@ -10,11 +10,8 @@
 - Site switching keybinds (1-9 for respective sites) plausible/analytics#735
 - Glob (wildcard) based pageview goals plausible/analytics#750
 - Support for embedding shared links in an iframe plausible/analytics#812
-<<<<<<< HEAD
 - Include a basic IP-To-Country database by default plausible/analytics#906
-=======
 - Add name/label to shared links plausible/analytics#910
->>>>>>> 3af86dbb
 
 ### Fixed
 - Capitalized date/time selection keybinds not working plausible/analytics#709
