--- conflicted
+++ resolved
@@ -40,14 +40,11 @@
 - Add `EXTRA_CONFIG_PATH` env var to specify extra Elixir config plausible/analytics#3906
 - Add restrictive `robots.txt` for self-hosted plausible/analytics#3905
 - Add Yesterday as an time range option in the dashboard
-<<<<<<< HEAD
 - Add dmg extension to the list of default tracked file downloads
-=======
 - Add support for importing Google Analytics 4 data
 - Import custom events from Google Analytics 4
 - Ability to filter Search Console keywords by page, country and device plausible/analytics#4077
 - Add `DATA_DIR` env var for exports/imports plausible/analytics#4100
->>>>>>> 06e8118d
 
 ### Removed
 - Removed the nested custom event property breakdown UI when filtering by a goal in Goal Conversions
