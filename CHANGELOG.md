# Changelog
All notable changes to this project will be documented in this file.

## [1.2] - Unreleased

### Added
- Ability to add event metadata plausible/analytics#381
- Add tracker module to automatically track outbound links  plausible/analytics#389
- Display weekday on the visitor graph plausible/analytics#175
- Collect and display browser & OS versions plausible/analytics#397
- Simple notifications around traffic spikes plausible/analytics#453
- Dark theme option/system setting follow plausible/analytics#467
- "Load More" capability to pages modal plausible/analytics#480
- Unique Visitors (last 30 min) as a top stat in realtime view plausible/analytics#500
- Pinned filter and date selector rows while scrolling plausible/analytics#472

### Changed
- Use alpine as base image to decrease Docker image size plausible/analytics#353
- Ignore automated browsers (Phantom, Selenium, Headless Chrome, etc)
- Display domain's favicon on the home page
- Ignore consecutive pageviews on same pathname plausible/analytics#417
- Validate domain format on site creation plausible/analytics#427
- Improve settings UX and design plausible/analytics#412
- Improve site listing UX and design plausible/analytics#438
- Improve onboarding UX and design plausible/analytics#441
- Allows outbound link tracking script to use new tab redirection plausible/analytics#494
- "This Month" view is now Month-to-date for the current month plausible/analytics#491
<<<<<<< HEAD
- My sites now show settings cog at all times on smaller screens plausible/analytics#497
=======
- Background jobs are enabled by default for self-hosted installations plausible/analytics#603
- All new users on self-hosted installations have a never-ending trial plausible/analytics#603
>>>>>>> e7a7deef

### Fixed
- Do not error when activating an already activated account plausible/analytics#370
- Ignore arrow keys when modifier keys are pressed plausible/analytics#363
- Show correct stats when goal filter is combined with source plausible/analytics#374
- Going back in history now correctly resets the period filter plausible/analytics#408
- Fix URL decoding in query parameters plausible/analytics#416
- Fix overly-sticky date in query parameters plausible/analytics/#439
- Prevent picking dates before site insertion plausible/analtics#446
- Fix overly-sticky from and to in query parameters plausible/analytics#495
- Adds support for single-day date selection plausible/analytics#495
- Goal conversion rate in realtime view is now accurate plausible/analytics#500
- Various UI/UX issues plausible/analytics#503

### Security
- Do not run the plausible Docker container as root plausible/analytics#362

## [1.1.1] - 2020-10-14

### Fixed
- Revert Dockerfile change that introduced a regression

## [1.1.0] - 2020-10-14

### Added
- Linkify top pages [plausible/analytics#91](https://github.com/plausible/analytics/issues/91)
- Filter by country, screen size, browser and operating system  [plausible/analytics#303](https://github.com/plausible/analytics/issues/303)

### Fixed
- Fix issue with creating a PostgreSQL database when `?ssl=true` [plausible/analytics#347](https://github.com/plausible/analytics/issues/347)
- Do no disclose current URL to DuckDuckGo's favicon service [plausible/analytics#343](https://github.com/plausible/analytics/issues/343)
- Updated UAInspector database to detect newer devices [plausible/analytics#309](https://github.com/plausible/analytics/issues/309)

## [1.0.0] - 2020-10-06

### Added
- Collect and present link tags (`utm_medium`, `utm_source`, `utm_campaign`) in the dashboard

### Changed
- Replace configuration parameters `CLICKHOUSE_DATABASE_{HOST,NAME,USER,PASSWORD}` with a single `CLICKHOUSE_DATABASE_URL` [plausible/analytics#317](https://github.com/plausible/analytics/pull/317)
- Disable subscriptions by default
- Remove `CLICKHOUSE_DATABASE_POOLSIZE`, `DATABASE_POOLSIZE` and `DATABASE_TLS_ENABLED` parameters. Use query parameters in `CLICKHOUSE_DATABASE_URL` and `DATABASE_URL` instead.
- Remove `HOST` and `SCHEME` parameters in favor of a single `BASE_URL` parameter.
- Make `Bamboo.SMTPAdapter` the default as opposed to `Bamboo.PostmarkAdapter`
- Disable subscription flow by default<|MERGE_RESOLUTION|>--- conflicted
+++ resolved
@@ -25,12 +25,9 @@
 - Improve onboarding UX and design plausible/analytics#441
 - Allows outbound link tracking script to use new tab redirection plausible/analytics#494
 - "This Month" view is now Month-to-date for the current month plausible/analytics#491
-<<<<<<< HEAD
 - My sites now show settings cog at all times on smaller screens plausible/analytics#497
-=======
 - Background jobs are enabled by default for self-hosted installations plausible/analytics#603
 - All new users on self-hosted installations have a never-ending trial plausible/analytics#603
->>>>>>> e7a7deef
 
 ### Fixed
 - Do not error when activating an already activated account plausible/analytics#370
