--- conflicted
+++ resolved
@@ -11,12 +11,9 @@
 - Simple notifications around traffic spikes plausible/analytics#453
 - Dark theme option/system setting follow plausible/analytics#467
 - "Load More" capability to pages modal plausible/analytics#480
-<<<<<<< HEAD
-- Tracking exclusions, see our [documentation](https://docs.plausible.io/excluding) for details plausible/analytics#489
-=======
 - Unique Visitors (last 30 min) as a top stat in realtime view plausible/analytics#500
 - Pinned filter and date selector rows while scrolling plausible/analytics#472
->>>>>>> 49c4ec2e
+- Tracking exclusions, see our [documentation](https://docs.plausible.io/excluding) for details plausible/analytics#489
 
 ### Changed
 - Use alpine as base image to decrease Docker image size plausible/analytics#353
