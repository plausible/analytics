# Changelog
All notable changes to this project will be documented in this file.

## [1.1.2] - Unreleased

### Added
- Ability to add event metadata plausible/analytics#381
- Add tracker module to automatically track outbound links  plausible/analytics#389
- Display weekday on the visitor graph plausible/analytics#175
- Collect and display browser & OS versions plausible/analytics#397
- Simple notifications around traffic spikes plausible/analytics#453
- Dark theme option/system setting follow plausible/analytics#467
- "Load More" capability to pages modal plausible/analytics#480
<<<<<<< HEAD
- Unique Visitors (last 30 min) as a top stat in realtime view plausible/analytics#500
=======
- Pinned filter and date selector rows while scrolling plausible/analytics#472
>>>>>>> b7827fee

### Changed
- Use alpine as base image to decrease Docker image size plausible/analytics#353
- Ignore automated browsers (Phantom, Selenium, Headless Chrome, etc)
- Display domain's favicon on the home page
- Ignore consecutive pageviews on same pathname plausible/analytics#417
- Validate domain format on site creation plausible/analytics#427
- Improve settings UX and design plausible/analytics#412
- Improve site listing UX and design plausible/analytics#438
- Improve onboarding UX and design plausible/analytics#441

### Fixed
- Do not error when activating an already activated account plausible/analytics#370
- Ignore arrow keys when modifier keys are pressed plausible/analytics#363
- Show correct stats when goal filter is combined with source plausible/analytics#374
- Going back in history now correctly resets the period filter plausible/analytics#408
- Fix URL decoding in query parameters plausible/analytics#416
- Fix overly-sticky date in query parameters plausible/analytics/#439
- Prevent picking dates before site insertion plausible/analtics#446
- Fix overly-sticky from and to in query parameters plausible/analytics#495
- Adds support for single-day date selection plausible/analytics#495
- Goal conversion rate in realtime view is now accurate plausible/analytics#500

### Security
- Do not run the plausible Docker container as root plausible/analytics#362

## [1.1.1] - 2020-10-14

### Fixed
- Revert Dockerfile change that introduced a regression

## [1.1.0] - 2020-10-14

### Added
- Linkify top pages [plausible/analytics#91](https://github.com/plausible/analytics/issues/91)
- Filter by country, screen size, browser and operating system  [plausible/analytics#303](https://github.com/plausible/analytics/issues/303)

### Fixed
- Fix issue with creating a PostgreSQL database when `?ssl=true` [plausible/analytics#347](https://github.com/plausible/analytics/issues/347)
- Do no disclose current URL to DuckDuckGo's favicon service [plausible/analytics#343](https://github.com/plausible/analytics/issues/343)
- Updated UAInspector database to detect newer devices [plausible/analytics#309](https://github.com/plausible/analytics/issues/309)

## [1.0.0] - 2020-10-06

### Added
- Collect and present link tags (`utm_medium`, `utm_source`, `utm_campaign`) in the dashboard

### Changed
- Replace configuration parameters `CLICKHOUSE_DATABASE_{HOST,NAME,USER,PASSWORD}` with a single `CLICKHOUSE_DATABASE_URL` [plausible/analytics#317](https://github.com/plausible/analytics/pull/317)
- Disable subscriptions by default
- Remove `CLICKHOUSE_DATABASE_POOLSIZE`, `DATABASE_POOLSIZE` and `DATABASE_TLS_ENABLED` parameters. Use query parameters in `CLICKHOUSE_DATABASE_URL` and `DATABASE_URL` instead.
- Remove `HOST` and `SCHEME` parameters in favor of a single `BASE_URL` parameter.
- Make `Bamboo.SMTPAdapter` the default as opposed to `Bamboo.PostmarkAdapter`
- Disable subscription flow by default<|MERGE_RESOLUTION|>--- conflicted
+++ resolved
@@ -11,11 +11,8 @@
 - Simple notifications around traffic spikes plausible/analytics#453
 - Dark theme option/system setting follow plausible/analytics#467
 - "Load More" capability to pages modal plausible/analytics#480
-<<<<<<< HEAD
 - Unique Visitors (last 30 min) as a top stat in realtime view plausible/analytics#500
-=======
 - Pinned filter and date selector rows while scrolling plausible/analytics#472
->>>>>>> b7827fee
 
 ### Changed
 - Use alpine as base image to decrease Docker image size plausible/analytics#353
