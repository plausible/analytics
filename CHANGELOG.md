--- conflicted
+++ resolved
@@ -15,12 +15,9 @@
 - Fix breakdown API pagination when using event metrics plausible/analytics#2562
 - Automatically update all visible dashboard reports in the realtime view
 - Connect via TLS when using HTTPS scheme in ClickHouse URL plausible/analytics#2570
-<<<<<<< HEAD
 - Add error message in case a transfer to an invited (but not joined) user is requested plausible/analytics#2651
-=======
 - Fix bug with [showing property breakdown with a prop filter](https://github.com/plausible/analytics/issues/1789)
 - Fix bug when combining goal and prop filters plausible/analytics#2654
->>>>>>> 8f85b110
 
 ### Changed
 - Reject events with long URIs and data URIs plausible/analytics#2536
