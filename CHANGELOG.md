# Changelog
All notable changes to this project will be documented in this file.


## Unreleased

### Added
- Data exported via the download button will contain CSV data for all visible graps in a zip file.
<<<<<<< HEAD
- JSON API has renamed some metric items to be more clear and match the CSV API output.
- Region and city-level geolocation plausible/analytics#1449
=======
- The `u` option can now be used in the `manual` extension to specify a URL when triggering events.

## v1.4.1
>>>>>>> 06d0d0ea

### Fixed
- Fixes database error when pathname contains a question mark

## v1.4.0

### Added
- New parameter `metrics` for the `/api/v1/stats/timeseries` endpoint plausible/analytics#952
- CSV export now includes pageviews, bounce rate and visit duration in addition to visitors plausible/analytics#952
- Send stats to multiple dashboards by configuring a comma-separated list of domains plausible/analytics#968
- To authenticate against a local postgresql via socket authentication, the environment-variables
  `DATABASE_SOCKET_DIR` & `DATABASE_NAME` were added.
- Time on Page metric available in detailed Top Pages report plausible/analytics#1007
- Wildcard based page, entry page and exit page filters plausible/analytics#1067
- Exclusion filters for page, entry page and exit page filters plausible/analytics#1067
- Menu (with auto-complete) to add new and edit existing filters directly plausible/analytics#1089
- Added `CLICKHOUSE_FLUSH_INTERVAL_MS` and `CLICKHOUSE_MAX_BUFFER_SIZE` configuration parameters plausible/analytics#1073
- Ability to invite users to sites with different roles plausible/analytics#1122
- Option to configure a custom name for the script file
- Add Conversion Rate to Top Sources, Top Pages Devices, Countries when filtered by a goal plausible/analytics#1299
- Add list view for countries report in dashboard plausible/analytics#1381
- Add ability to view more than 100 custom goal properties plausible/analytics#1353

### Fixed
- Fix weekly report time range plausible/analytics#951
- Make sure embedded dashboards can run when user has blocked third-party cookies plausible/analytics#971
- Sites listing page will paginate if the user has a lot of sites plausible/analytics#994
- Crash when changing theme on a loaded dashboard plausible/analytics#1123
- UI fix for details button overlapping content on mobile plausible/analytics#1114
- UI fix for the main graph on mobile overlapping its tick items on both axis
- UI fixes for text not showing properly in bars across multiple lines. This hides the totals on <768px and only shows the uniques and % to accommodate the goals text too. Larger screens still truncate as usual.
- Turn off autocomplete for name and password inputs in the _New shared link_ form.
- Details modals are now responsive and take up less horizontal space on smaller screens to make it easier to scroll.
- Fix reading config from file
- Fix some links not opening correctly in new tab
- UI fix for more than one row of custom event properties plausible/analytics#1383
- UI fix for user menu and time picker overlapping plausible/analytics#1352
- Respect the `path` component of BASE_URL to allow subfolder installatons

### Removed
- Removes AppSignal monitoring package

### Changes
- Disable email verification by default. Added a configuration option `ENABLE_EMAIL_VERIFICATION=true` if you want to keep the old behaviour

## [1.3] - 2021-04-14

### Added
- Stats API [currently in beta] plausible/analytics#679
- Ability to view and filter by entry and exit pages, in addition to regular page hits plausible/analytics#712
- 30 day and 6 month keybindings (`T` and `S`, respectively) plausible/analytics#709
- Site switching keybinds (1-9 for respective sites) plausible/analytics#735
- Glob (wildcard) based pageview goals plausible/analytics#750
- Support for embedding shared links in an iframe plausible/analytics#812
- Include a basic IP-To-Country database by default plausible/analytics#906
- Add name/label to shared links plausible/analytics#910

### Fixed
- Capitalized date/time selection keybinds not working plausible/analytics#709
- Invisible text on Google Search Console settings page in dark mode plausible/analytics#759
- Disable analytics tracking when running Cypress tests
- CSV reports can be downloaded via shared links plausible/analytics#884
- Fixes weekly/monthly email report delivery over SMTP plausible/analytics#889
- Disable self-tracking with self hosting plausible/analytics#907
- Fix current visitors request when using shared links

## [1.2] - 2021-01-26

### Added
- Ability to add event metadata plausible/analytics#381
- Add tracker module to automatically track outbound links  plausible/analytics#389
- Display weekday on the visitor graph plausible/analytics#175
- Collect and display browser & OS versions plausible/analytics#397
- Simple notifications around traffic spikes plausible/analytics#453
- Dark theme option/system setting follow plausible/analytics#467
- "Load More" capability to pages modal plausible/analytics#480
- Unique Visitors (last 30 min) as a top stat in realtime view plausible/analytics#500
- Pinned filter and date selector rows while scrolling plausible/analytics#472
- Escape keyboard shortcut to clear all filters plausible/analytics#625
- Tracking exclusions, see our documentation [here](https://docs.plausible.io/excluding) and [here](https://docs.plausible.io/excluding-pages) for details plausible/analytics#489
- Keybindings for selecting dates/ranges plausible/analytics#630

### Changed
- Use alpine as base image to decrease Docker image size plausible/analytics#353
- Ignore automated browsers (Phantom, Selenium, Headless Chrome, etc)
- Display domain's favicon on the home page
- Ignore consecutive pageviews on same pathname plausible/analytics#417
- Validate domain format on site creation plausible/analytics#427
- Improve settings UX and design plausible/analytics#412
- Improve site listing UX and design plausible/analytics#438
- Improve onboarding UX and design plausible/analytics#441
- Allows outbound link tracking script to use new tab redirection plausible/analytics#494
- "This Month" view is now Month-to-date for the current month plausible/analytics#491
- My sites now show settings cog at all times on smaller screens plausible/analytics#497
- Background jobs are enabled by default for self-hosted installations plausible/analytics#603
- All new users on self-hosted installations have a never-ending trial plausible/analytics#603
- Changed caret/chevron color in datepicker and filters dropdown

### Fixed
- Do not error when activating an already activated account plausible/analytics#370
- Ignore arrow keys when modifier keys are pressed plausible/analytics#363
- Show correct stats when goal filter is combined with source plausible/analytics#374
- Going back in history now correctly resets the period filter plausible/analytics#408
- Fix URL decoding in query parameters plausible/analytics#416
- Fix overly-sticky date in query parameters plausible/analytics/#439
- Prevent picking dates before site insertion plausible/analtics#446
- Fix overly-sticky from and to in query parameters plausible/analytics#495
- Adds support for single-day date selection plausible/analytics#495
- Goal conversion rate in realtime view is now accurate plausible/analytics#500
- Various UI/UX issues plausible/analytics#503

### Security
- Do not run the plausible Docker container as root plausible/analytics#362

## [1.1.1] - 2020-10-14

### Fixed
- Revert Dockerfile change that introduced a regression

## [1.1.0] - 2020-10-14

### Added
- Linkify top pages [plausible/analytics#91](https://github.com/plausible/analytics/issues/91)
- Filter by country, screen size, browser and operating system  [plausible/analytics#303](https://github.com/plausible/analytics/issues/303)

### Fixed
- Fix issue with creating a PostgreSQL database when `?ssl=true` [plausible/analytics#347](https://github.com/plausible/analytics/issues/347)
- Do no disclose current URL to DuckDuckGo's favicon service [plausible/analytics#343](https://github.com/plausible/analytics/issues/343)
- Updated UAInspector database to detect newer devices [plausible/analytics#309](https://github.com/plausible/analytics/issues/309)

## [1.0.0] - 2020-10-06

### Added
- Collect and present link tags (`utm_medium`, `utm_source`, `utm_campaign`) in the dashboard

### Changed
- Replace configuration parameters `CLICKHOUSE_DATABASE_{HOST,NAME,USER,PASSWORD}` with a single `CLICKHOUSE_DATABASE_URL` [plausible/analytics#317](https://github.com/plausible/analytics/pull/317)
- Disable subscriptions by default
- Remove `CLICKHOUSE_DATABASE_POOLSIZE`, `DATABASE_POOLSIZE` and `DATABASE_TLS_ENABLED` parameters. Use query parameters in `CLICKHOUSE_DATABASE_URL` and `DATABASE_URL` instead.
- Remove `HOST` and `SCHEME` parameters in favor of a single `BASE_URL` parameter.
- Make `Bamboo.SMTPAdapter` the default as opposed to `Bamboo.PostmarkAdapter`
- Disable subscription flow by default<|MERGE_RESOLUTION|>--- conflicted
+++ resolved
@@ -6,14 +6,10 @@
 
 ### Added
 - Data exported via the download button will contain CSV data for all visible graps in a zip file.
-<<<<<<< HEAD
-- JSON API has renamed some metric items to be more clear and match the CSV API output.
 - Region and city-level geolocation plausible/analytics#1449
-=======
 - The `u` option can now be used in the `manual` extension to specify a URL when triggering events.
 
 ## v1.4.1
->>>>>>> 06d0d0ea
 
 ### Fixed
 - Fixes database error when pathname contains a question mark
