# Changelog
All notable changes to this project will be documented in this file.

### Added
<<<<<<< HEAD
- Display `Total visitors`, `Conversions`, and `CR` in the "Details" views of Countries, Regions and Cities (when filtering by a goal)
- Add `conversion_rate` to Regions and Cities reports (when filtering by a goal)
- Add the `conversion_rate` metric to Stats API Breakdown and Aggregate endpoints
=======
- Allow filtering by multiple custom properties
>>>>>>> 6a2d7fc0
- Wildcard and member filtering on the Stats API `event:goal` property
- Allow filtering with `contains`/`matches` operator for custom properties
- Add `referrers.csv` to CSV export
- Add a new Properties section in the dashboard to break down by custom properties
- Add `custom_props.csv` to CSV export (almost the same as the old `prop_breakdown.csv`, but has different column headers, and includes props for pageviews too, not only custom events)
- Add `referrers.csv` to CSV export
- Improve password validation in registration and password reset forms
- Adds Gravatar profile image to navbar
- Enforce email reverification on update
- Add Plugins API Tokens provisioning UI
- Add searching sites by domain in /sites view
- Add last 24h plots to /sites view
- Add site pinning to /sites view
- Add support for JSON logger, via LOG_FORMAT=json environment variable
- Add support for 2FA authentication
- Add 'browser_versions.csv' to CSV export
- Add `CLICKHOUSE_MAX_BUFFER_SIZE_BYTES` env var which defaults to `100000` (100KB)

### Removed
- Removed the nested custom event property breakdown UI when filtering by a goal in Goal Conversions
- Removed the `prop_names` returned in the Stats API `event:goal` breakdown response
- Removed the `prop-breakdown.csv` file from CSV export
- Deprecated `CLICKHOUSE_MAX_BUFFER_SIZE`

### Changed
- Limit the number of Goal Conversions shown on the dashboard and render a "Details" link when there are more entries to show
- Show Outbound Links / File Downloads / 404 Pages / Cloaked Links instead of Goal Conversions when filtering by the corresponding goal
- Require custom properties to be explicitly added from Site Settings > Custom Properties in order for them to show up on the dashboard
- GA/SC sections moved to new settings: Integrations
- Replace `CLICKHOUSE_MAX_BUFFER_SIZE` with `CLICKHOUSE_MAX_BUFFER_SIZE_BYTES`

### Fixed
- Stop returning custom events in goal breakdown with a pageview goal filter and vice versa
- Only return `(none)` values in custom property breakdown for the first page (pagination) of results
- Fixed weekly/monthly e-mail report [rendering issues](https://github.com/plausible/analytics/issues/284)
- Fix [broken interval selection](https://github.com/plausible/analytics/issues/2982) in the all time view plausible/analytics#3110
- Fixed [IPv6 problems](https://github.com/plausible/analytics/issues/3173) in data migration plausible/analytics#3179
- Fixed [long URLs display](https://github.com/plausible/analytics/issues/3158) in Outbound Link breakdown view
- Fixed [Sentry reports](https://github.com/plausible/analytics/discussions/3166) for ingestion requests plausible/analytics#3182
- Fix breakdown pagination bug in the dashboard details view when filtering by goals
- Update bot detection (matomo 6.1.4, ua_inspector 3.4.0)
- Improved the Goal Settings page (search, autcompletion etc.)
- Log mailer errors plausible/analytics#3336
- Allow custom event timeseries in stats API plausible/analytics#3505
- Fixes for sites with UTF characters in domain plausible/analytics#3560
- Fix crash when using special characters in filter plausible/analytics#3634

## v2.0.0 - 2023-07-12

### Added
- Call to action for tracking Goal Conversions and an option to hide the section from the dashboard
- Add support for `with_imported=true` in Stats API aggregate endpoint
- Ability to use '--' instead of '=' sign in the `tagged-events` classnames
- 'Last updated X seconds ago' info to 'current visitors' tooltips
- Add support for more Bamboo adapters, i.e. `Bamboo.MailgunAdapter`, `Bamboo.MandrillAdapter`, `Bamboo.SendGridAdapter` plausible/analytics#2649
- Ability to change domain for existing site (requires numeric IDs data migration, instructions will be provided separately) UI + API (`PUT /api/v1/sites`)
- Add `LOG_FAILED_LOGIN_ATTEMPTS` environment variable to enable failed login attempts logs plausible/analytics#2936
- Add `MAILER_NAME` environment variable support plausible/analytics#2937
- Add `MAILGUN_BASE_URI` support for `Bamboo.MailgunAdapter` plausible/analytics#2935
- Add a landing page for self-hosters plausible/analytics#2989
- Allow optional IPv6 for clickhouse repo plausible/analytics#2970

### Fixed
- Fix tracker bug - call callback function even when event is ignored
- Make goal-filtered CSV export return only unique_conversions timeseries in the 'visitors.csv' file
- Stop treating page filter as an entry page filter
- City report showing N/A instead of city names with imported data plausible/analytics#2675
- Empty values for Screen Size, OS and Browser are uniformly replaced with "(not set)"
- Fix [more pageviews with session prop filter than with no filters](https://github.com/plausible/analytics/issues/1666)
- Cascade delete sent_renewal_notifications table when user is deleted plausible/analytics#2549
- Show appropriate top-stat metric labels on the realtime dashboard when filtering by a goal
- Fix breakdown API pagination when using event metrics plausible/analytics#2562
- Automatically update all visible dashboard reports in the realtime view
- Connect via TLS when using HTTPS scheme in ClickHouse URL plausible/analytics#2570
- Add error message in case a transfer to an invited (but not joined) user is requested plausible/analytics#2651
- Fix bug with [showing property breakdown with a prop filter](https://github.com/plausible/analytics/issues/1789)
- Fix bug when combining goal and prop filters plausible/analytics#2654
- Fix broken favicons when domain includes a slash
- Fix bug when using multiple [wildcard goal filters](https://github.com/plausible/analytics/pull/3015)
- Fix a bug where realtime would fail with imported data
- Fix a bug where the country name was not shown when [filtering through the map](https://github.com/plausible/analytics/issues/3086)

### Changed
- Treat page filter as entry page filter for `bounce_rate`
- Reject events with long URIs and data URIs plausible/analytics#2536
- Always show direct traffic in sources reports plausible/analytics#2531
- Stop recording XX and T1 country codes plausible/analytics#2556
- Device type is now determined from the User-Agent instead of window.innerWidth plausible/analytics#2711
- Add padding by default to embedded dashboards so that shadows are not cut off plausible/analytics#2744
- Update the User Agents database (https://github.com/matomo-org/device-detector/releases/tag/6.1.1)
- Disable registration in self-hosted setups by default plausible/analytics#3014

### Removed
- Remove Firewall plug and `IP_BLOCKLIST` environment variable
- Remove the ability to collapse the main graph plausible/analytics#2627
- Remove `custom_dimension_filter` feature flag plausible/analytics#2996

## v1.5.1 - 2022-12-06

### Fixed
- Return empty list when breaking down by event:page without events plausible/analytics#2530
- Fallback to empty build metadata when failing to parse $BUILD_METADATA plausible/analytics#2503

## v1.5.0 - 2022-12-02

### Added
- Set a different interval on the top graph plausible/analytics#1574 (thanks to @Vigasaurus for this feature)
- A `tagged-events` script extension for out-of-the-box custom event tracking
- The ability to escape `|` characters with `\` in Stats API filter values
- An upper bound of 1000 to the `limit` parameter in Stats API
- The `exclusions` script extension now also takes a `data-include` attribute tag
- A `file-downloads` script extension for automatically tracking file downloads as custom events
- Integration with [Matomo's referrer spam list](https://github.com/matomo-org/referrer-spam-list/blob/master/spammers.txt) to block known spammers
- API route `PUT /api/v1/sites/goals` with form params `site_id`, `event_name` and/or `page_path`, and `goal_type` with supported types `event` and `page`
- API route `DELETE /api/v1/sites/goals/:goal_id` with form params `site_id`
- The public breakdown endpoint can be queried with the "events" metric
- Data exported via the download button will contain CSV data for all visible graps in a zip file.
- Region and city-level geolocation plausible/analytics#1449
- The `u` option can now be used in the `manual` extension to specify a URL when triggering events.
- Delete a site and all related data through the Sites API
- Subscribed users can see their Paddle invoices from the last 12 months under the user settings
- Allow custom styles to be passed to embedded iframe plausible/analytics#1522
- New UTM Tags `utm_content` and `utm_term` plausible/analytics#515
- If a session was started without a screen_size it is updated if an event with screen_size occurs
- Added `LISTEN_IP` configuration parameter plausible/analytics#1189
- The breakdown endpoint with the property query `property=event:goal` returns custom goal properties (within `props`)
- Added IPv6 Ecto support (via the environment-variable `ECTO_IPV6`)
- New filter type: `contains`, available for `page`, `entry_page`, `exit_page`
- Add filter for custom property
- Add ability to import historical data from GA: plausible/analytics#1753
- API route `GET /api/v1/sites/:site_id`
- Hovering on top of list items will now show a [tooltip with the exact number instead of a shortened version](https://github.com/plausible/analytics/discussions/1968)
- Filter goals in realtime filter by clicking goal name
- The time format (12 hour or 24 hour) for graph timelines is now presented based on the browser's defined language
- Choice of metric for main-graph both in UI and API (visitors, pageviews, bounce_rate, visit_duration) plausible/analytics#1364
- New width=manual mode for embedded dashboards plausible/analytics#2148
- Add more timezone options
- Add new strategy to recommend timezone when creating a new site
- Alert outgrown enterprise users of their usage plausible/analytics#2197
- Manually lock and unlock enterprise users plausible/analytics#2197
- ARM64 support for docker images plausible/analytics#2103
- Add support for international domain names (IDNs) plausible/analytics#2034
- Allow self-hosters to register an account on first launch
- Fix ownership transfer invitation link in self-hosted deployments

### Fixed
- Plausible script does not prevent default if it's been prevented by an external script [plausible/analytics#1941](https://github.com/plausible/analytics/issues/1941)
- Hash part of the URL can now be used when excluding pages with `script.exclusions.hash.js`.
- UI fix where multi-line text in pills would not be underlined properly on small screens.
- UI fix to align footer columns
- Guests can now use the favicon to toggle additional info about the site bing viewed (such as in public embeds).
- Fix SecurityError in tracking script when user has blocked all local storage
- Prevent dashboard graph from being selected when long pressing on the graph in a mobile browser
- The exported `pages.csv` file now includes pageviews again [plausible/analytics#1878](https://github.com/plausible/analytics/issues/1878)
- Fix a bug where city, region and country filters were filtering stats but not the location list
- Fix a bug where regions were not being saved
- Timezone offset labels now update with time changes
- Render 404 if shared link auth cannot be verified [plausible/analytics#2225](https://github.com/plausible/analytics/pull/2225)
- Restore compatibility with older format of shared links [plausible/analytics#2225](https://github.com/plausible/analytics/pull/2225)
- Fix 'All time' period for sites with no recorded stats [plausible/analytics#2277](https://github.com/plausible/analytics/pull/2277)
- Ensure settings page can be rendered after a form error [plausible/analytics#2278](https://github.com/plausible/analytics/pull/2278)
- Ensure newlines from settings files are trimmed [plausible/analytics#2480](https://github.com/plausible/analytics/pull/2480)

### Changed
- `script.file-downloads.outbound-links.js` only sends an outbound link event when an outbound download link is clicked
- Plausible script now uses callback navigation (instead of waiting for 150ms every time) when sending custom events
- Cache the tracking script for 24 hours
- Move `entry_page` and `exit_page` to be part of the `Page` filter group
- Paginate /api/sites results and add a `View all` link to the site-switcher dropdown in the dashboard.
- Remove the `+ Add Site` link to the site-switcher dropdown in the dashboard.
- `DISABLE_REGISTRATIONS` configuration parameter can now accept `invite_only` to allow invited users to register an account while keeping regular registrations disabled plausible/analytics#1841
- New and improved Session tracking module for higher throughput and lower latency. [PR#1934](https://github.com/plausible/analytics#1934)
- Do not display ZZ country code in countries report [PR#1934](https://github.com/plausible/analytics#2223)
- Add fallback icon for when DDG favicon cannot be fetched [PR#2279](https://github.com/plausible/analytics#2279)

### Security
- Add Content-Security-Policy header to favicon path

## v1.4.1 - 2021-11-29

### Fixed
- Fixes database error when pathname contains a question mark

## v1.4.0 - 2021-10-27

### Added
- New parameter `metrics` for the `/api/v1/stats/timeseries` endpoint plausible/analytics#952
- CSV export now includes pageviews, bounce rate and visit duration in addition to visitors plausible/analytics#952
- Send stats to multiple dashboards by configuring a comma-separated list of domains plausible/analytics#968
- To authenticate against a local postgresql via socket authentication, the environment-variables
  `DATABASE_SOCKET_DIR` & `DATABASE_NAME` were added.
- Time on Page metric available in detailed Top Pages report plausible/analytics#1007
- Wildcard based page, entry page and exit page filters plausible/analytics#1067
- Exclusion filters for page, entry page and exit page filters plausible/analytics#1067
- Menu (with auto-complete) to add new and edit existing filters directly plausible/analytics#1089
- Added `CLICKHOUSE_FLUSH_INTERVAL_MS` and `CLICKHOUSE_MAX_BUFFER_SIZE` configuration parameters plausible/analytics#1073
- Ability to invite users to sites with different roles plausible/analytics#1122
- Option to configure a custom name for the script file
- Add Conversion Rate to Top Sources, Top Pages Devices, Countries when filtered by a goal plausible/analytics#1299
- Add list view for countries report in dashboard plausible/analytics#1381
- Add ability to view more than 100 custom goal properties plausible/analytics#1382

### Fixed
- Fix weekly report time range plausible/analytics#951
- Make sure embedded dashboards can run when user has blocked third-party cookies plausible/analytics#971
- Sites listing page will paginate if the user has a lot of sites plausible/analytics#994
- Crash when changing theme on a loaded dashboard plausible/analytics#1123
- UI fix for details button overlapping content on mobile plausible/analytics#1114
- UI fix for the main graph on mobile overlapping its tick items on both axis
- UI fixes for text not showing properly in bars across multiple lines. This hides the totals on <768px and only shows the uniques and % to accommodate the goals text too. Larger screens still truncate as usual.
- Turn off autocomplete for name and password inputs in the _New shared link_ form.
- Details modals are now responsive and take up less horizontal space on smaller screens to make it easier to scroll.
- Fix reading config from file
- Fix some links not opening correctly in new tab
- UI fix for more than one row of custom event properties plausible/analytics#1383
- UI fix for user menu and time picker overlapping plausible/analytics#1352
- Respect the `path` component of BASE_URL to allow subfolder installatons

### Removed
- Removes AppSignal monitoring package

### Changes
- Disable email verification by default. Added a configuration option `ENABLE_EMAIL_VERIFICATION=true` if you want to keep the old behaviour

## [1.3] - 2021-04-14

### Added
- Stats API [currently in beta] plausible/analytics#679
- Ability to view and filter by entry and exit pages, in addition to regular page hits plausible/analytics#712
- 30 day and 6 month keybindings (`T` and `S`, respectively) plausible/analytics#709
- Site switching keybinds (1-9 for respective sites) plausible/analytics#735
- Glob (wildcard) based pageview goals plausible/analytics#750
- Support for embedding shared links in an iframe plausible/analytics#812
- Include a basic IP-To-Country database by default plausible/analytics#906
- Add name/label to shared links plausible/analytics#910

### Fixed
- Capitalized date/time selection keybinds not working plausible/analytics#709
- Invisible text on Google Search Console settings page in dark mode plausible/analytics#759
- Disable analytics tracking when running Cypress tests
- CSV reports can be downloaded via shared links plausible/analytics#884
- Fixes weekly/monthly email report delivery over SMTP plausible/analytics#889
- Disable self-tracking with self hosting plausible/analytics#907
- Fix current visitors request when using shared links

## [1.2] - 2021-01-26

### Added
- Ability to add event metadata plausible/analytics#381
- Add tracker module to automatically track outbound links  plausible/analytics#389
- Display weekday on the visitor graph plausible/analytics#175
- Collect and display browser & OS versions plausible/analytics#397
- Simple notifications around traffic spikes plausible/analytics#453
- Dark theme option/system setting follow plausible/analytics#467
- "Load More" capability to pages modal plausible/analytics#480
- Unique Visitors (last 30 min) as a top stat in realtime view plausible/analytics#500
- Pinned filter and date selector rows while scrolling plausible/analytics#472
- Escape keyboard shortcut to clear all filters plausible/analytics#625
- Tracking exclusions, see our documentation [here](https://docs.plausible.io/excluding) and [here](https://docs.plausible.io/excluding-pages) for details plausible/analytics#489
- Keybindings for selecting dates/ranges plausible/analytics#630

### Changed
- Use alpine as base image to decrease Docker image size plausible/analytics#353
- Ignore automated browsers (Phantom, Selenium, Headless Chrome, etc)
- Display domain's favicon on the home page
- Ignore consecutive pageviews on same pathname plausible/analytics#417
- Validate domain format on site creation plausible/analytics#427
- Improve settings UX and design plausible/analytics#412
- Improve site listing UX and design plausible/analytics#438
- Improve onboarding UX and design plausible/analytics#441
- Allows outbound link tracking script to use new tab redirection plausible/analytics#494
- "This Month" view is now Month-to-date for the current month plausible/analytics#491
- My sites now show settings cog at all times on smaller screens plausible/analytics#497
- Background jobs are enabled by default for self-hosted installations plausible/analytics#603
- All new users on self-hosted installations have a never-ending trial plausible/analytics#603
- Changed caret/chevron color in datepicker and filters dropdown

### Fixed
- Do not error when activating an already activated account plausible/analytics#370
- Ignore arrow keys when modifier keys are pressed plausible/analytics#363
- Show correct stats when goal filter is combined with source plausible/analytics#374
- Going back in history now correctly resets the period filter plausible/analytics#408
- Fix URL decoding in query parameters plausible/analytics#416
- Fix overly-sticky date in query parameters plausible/analytics/#439
- Prevent picking dates before site insertion plausible/analtics#446
- Fix overly-sticky from and to in query parameters plausible/analytics#495
- Adds support for single-day date selection plausible/analytics#495
- Goal conversion rate in realtime view is now accurate plausible/analytics#500
- Various UI/UX issues plausible/analytics#503

### Security
- Do not run the plausible Docker container as root plausible/analytics#362

## [1.1.1] - 2020-10-14

### Fixed
- Revert Dockerfile change that introduced a regression

## [1.1.0] - 2020-10-14

### Added
- Linkify top pages [plausible/analytics#91](https://github.com/plausible/analytics/issues/91)
- Filter by country, screen size, browser and operating system  [plausible/analytics#303](https://github.com/plausible/analytics/issues/303)

### Fixed
- Fix issue with creating a PostgreSQL database when `?ssl=true` [plausible/analytics#347](https://github.com/plausible/analytics/issues/347)
- Do no disclose current URL to DuckDuckGo's favicon service [plausible/analytics#343](https://github.com/plausible/analytics/issues/343)
- Updated UAInspector database to detect newer devices [plausible/analytics#309](https://github.com/plausible/analytics/issues/309)

## [1.0.0] - 2020-10-06

### Added
- Collect and present link tags (`utm_medium`, `utm_source`, `utm_campaign`) in the dashboard

### Changed
- Replace configuration parameters `CLICKHOUSE_DATABASE_{HOST,NAME,USER,PASSWORD}` with a single `CLICKHOUSE_DATABASE_URL` [plausible/analytics#317](https://github.com/plausible/analytics/pull/317)
- Disable subscriptions by default
- Remove `CLICKHOUSE_DATABASE_POOLSIZE`, `DATABASE_POOLSIZE` and `DATABASE_TLS_ENABLED` parameters. Use query parameters in `CLICKHOUSE_DATABASE_URL` and `DATABASE_URL` instead.
- Remove `HOST` and `SCHEME` parameters in favor of a single `BASE_URL` parameter.
- Make `Bamboo.SMTPAdapter` the default as opposed to `Bamboo.PostmarkAdapter`
- Disable subscription flow by default<|MERGE_RESOLUTION|>--- conflicted
+++ resolved
@@ -2,13 +2,10 @@
 All notable changes to this project will be documented in this file.
 
 ### Added
-<<<<<<< HEAD
 - Display `Total visitors`, `Conversions`, and `CR` in the "Details" views of Countries, Regions and Cities (when filtering by a goal)
 - Add `conversion_rate` to Regions and Cities reports (when filtering by a goal)
 - Add the `conversion_rate` metric to Stats API Breakdown and Aggregate endpoints
-=======
 - Allow filtering by multiple custom properties
->>>>>>> 6a2d7fc0
 - Wildcard and member filtering on the Stats API `event:goal` property
 - Allow filtering with `contains`/`matches` operator for custom properties
 - Add `referrers.csv` to CSV export
