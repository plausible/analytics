--- conflicted
+++ resolved
@@ -31,12 +31,9 @@
 - Fix URL decoding in query parameters plausible/analytics#416
 - Fix overly-sticky date in query parameters plausible/analytics/#439
 - Prevent picking dates before site insertion plausible/analtics#446
-<<<<<<< HEAD
-- Goal conversion rate in realtime view is now accurate plausible/analytics#500
-=======
 - Fix overly-sticky from and to in query parameters plausible/analytics#495
 - Adds support for single-day date selection plausible/analytics#495
->>>>>>> 11748012
+- Goal conversion rate in realtime view is now accurate plausible/analytics#500
 
 ### Security
 - Do not run the plausible Docker container as root plausible/analytics#362
