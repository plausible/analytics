--- conflicted
+++ resolved
@@ -2,11 +2,8 @@
 All notable changes to this project will be documented in this file.
 
 ### Added
-<<<<<<< HEAD
 - IP Block List in Site Settings
-=======
 - Allow filtering by multiple custom properties
->>>>>>> 6a2d7fc0
 - Wildcard and member filtering on the Stats API `event:goal` property
 - Allow filtering with `contains`/`matches` operator for custom properties
 - Add `referrers.csv` to CSV export
