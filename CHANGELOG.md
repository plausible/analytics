# Changelog
All notable changes to this project will be documented in this file.

### Added
- Add `time_on_page` metric into the Stats API
- County Block List in Site Settings
- Query the `views_per_visit` metric based on imported data as well if possible
- Group `operating_system_versions` by `operating_system` in Stats API breakdown
- Add `operating_system_versions.csv` into the CSV export
- Display `Total visitors`, `Conversions`, and `CR` in the "Details" views of Countries, Regions and Cities (when filtering by a goal)
- Add `conversion_rate` to Regions and Cities reports (when filtering by a goal)
- Add the `conversion_rate` metric to Stats API Breakdown and Aggregate endpoints
- IP Block List in Site Settings
- Allow filtering with `contains`/`matches` operator for Sources, Browsers and Operating Systems.
- Allow filtering by multiple custom properties
- Wildcard and member filtering on the Stats API `event:goal` property
- Allow filtering with `contains`/`matches` operator for custom properties
- Add `referrers.csv` to CSV export
- Add a new Properties section in the dashboard to break down by custom properties
- Add `custom_props.csv` to CSV export (almost the same as the old `prop_breakdown.csv`, but has different column headers, and includes props for pageviews too, not only custom events)
- Add `referrers.csv` to CSV export
- Improve password validation in registration and password reset forms
- Adds Gravatar profile image to navbar
- Enforce email reverification on update
- Add Plugins API Tokens provisioning UI
- Add searching sites by domain in /sites view
- Add last 24h plots to /sites view
- Add site pinning to /sites view
- Add support for JSON logger, via LOG_FORMAT=json environment variable
- Add support for 2FA authentication
- Add 'browser_versions.csv' to CSV export
- Add `CLICKHOUSE_MAX_BUFFER_SIZE_BYTES` env var which defaults to `100000` (100KB)
- Add alternative SMTP adapter plausible/analytics#3654

### Removed
- Removed the nested custom event property breakdown UI when filtering by a goal in Goal Conversions
- Removed the `prop_names` returned in the Stats API `event:goal` breakdown response
- Removed the `prop-breakdown.csv` file from CSV export
- Deprecated `CLICKHOUSE_MAX_BUFFER_SIZE`

### Changed
- Limit the number of Goal Conversions shown on the dashboard and render a "Details" link when there are more entries to show
- Show Outbound Links / File Downloads / 404 Pages / Cloaked Links instead of Goal Conversions when filtering by the corresponding goal
- Require custom properties to be explicitly added from Site Settings > Custom Properties in order for them to show up on the dashboard
- GA/SC sections moved to new settings: Integrations
- Replace `CLICKHOUSE_MAX_BUFFER_SIZE` with `CLICKHOUSE_MAX_BUFFER_SIZE_BYTES`
- Validate metric isn't queried multiple times

### Fixed
- Using `VersionedCollapsingMergeTree` to store visit data to avoid rare race conditions that led to wrong visit data being shown
- Fix `conversion_rate` metric in a `browser_versions` breakdown
- Calculate `conversion_rate` percentage change in the same way like `bounce_rate` (subtraction instead of division)
- Calculate `bounce_rate` percentage change in the Stats API in the same way as it's done in the dashboard
- Stop returning custom events in goal breakdown with a pageview goal filter and vice versa
- Only return `(none)` values in custom property breakdown for the first page (pagination) of results
- Fixed weekly/monthly e-mail report [rendering issues](https://github.com/plausible/analytics/issues/284)
- Fix [broken interval selection](https://github.com/plausible/analytics/issues/2982) in the all time view plausible/analytics#3110
- Fixed [IPv6 problems](https://github.com/plausible/analytics/issues/3173) in data migration plausible/analytics#3179
- Fixed [long URLs display](https://github.com/plausible/analytics/issues/3158) in Outbound Link breakdown view
- Fixed [Sentry reports](https://github.com/plausible/analytics/discussions/3166) for ingestion requests plausible/analytics#3182
- Fix breakdown pagination bug in the dashboard details view when filtering by goals
- Update bot detection (matomo 6.1.4, ua_inspector 3.4.0)
- Improved the Goal Settings page (search, autcompletion etc.)
- Log mailer errors plausible/analytics#3336
- Allow custom event timeseries in stats API plausible/analytics#3505
- Fixes for sites with UTF characters in domain plausible/analytics#3560
- Fix crash when using special characters in filter plausible/analytics#3634
<<<<<<< HEAD
- Fix automatic scrolling to the bottom on the dashboard if previously selected properties tab plausible/analytics#3872
=======
- Allow running the container with arbitrary UID plausible/analytics#2986
>>>>>>> 59afa209

## v2.0.0 - 2023-07-12

### Added
- Call to action for tracking Goal Conversions and an option to hide the section from the dashboard
- Add support for `with_imported=true` in Stats API aggregate endpoint
- Ability to use '--' instead of '=' sign in the `tagged-events` classnames
- 'Last updated X seconds ago' info to 'current visitors' tooltips
- Add support for more Bamboo adapters, i.e. `Bamboo.MailgunAdapter`, `Bamboo.MandrillAdapter`, `Bamboo.SendGridAdapter` plausible/analytics#2649
- Ability to change domain for existing site (requires numeric IDs data migration, instructions will be provided separately) UI + API (`PUT /api/v1/sites`)
- Add `LOG_FAILED_LOGIN_ATTEMPTS` environment variable to enable failed login attempts logs plausible/analytics#2936
- Add `MAILER_NAME` environment variable support plausible/analytics#2937
- Add `MAILGUN_BASE_URI` support for `Bamboo.MailgunAdapter` plausible/analytics#2935
- Add a landing page for self-hosters plausible/analytics#2989
- Allow optional IPv6 for clickhouse repo plausible/analytics#2970

### Fixed
- Fix tracker bug - call callback function even when event is ignored
- Make goal-filtered CSV export return only unique_conversions timeseries in the 'visitors.csv' file
- Stop treating page filter as an entry page filter
- City report showing N/A instead of city names with imported data plausible/analytics#2675
- Empty values for Screen Size, OS and Browser are uniformly replaced with "(not set)"
- Fix [more pageviews with session prop filter than with no filters](https://github.com/plausible/analytics/issues/1666)
- Cascade delete sent_renewal_notifications table when user is deleted plausible/analytics#2549
- Show appropriate top-stat metric labels on the realtime dashboard when filtering by a goal
- Fix breakdown API pagination when using event metrics plausible/analytics#2562
- Automatically update all visible dashboard reports in the realtime view
- Connect via TLS when using HTTPS scheme in ClickHouse URL plausible/analytics#2570
- Add error message in case a transfer to an invited (but not joined) user is requested plausible/analytics#2651
- Fix bug with [showing property breakdown with a prop filter](https://github.com/plausible/analytics/issues/1789)
- Fix bug when combining goal and prop filters plausible/analytics#2654
- Fix broken favicons when domain includes a slash
- Fix bug when using multiple [wildcard goal filters](https://github.com/plausible/analytics/pull/3015)
- Fix a bug where realtime would fail with imported data
- Fix a bug where the country name was not shown when [filtering through the map](https://github.com/plausible/analytics/issues/3086)

### Changed
- Treat page filter as entry page filter for `bounce_rate`
- Reject events with long URIs and data URIs plausible/analytics#2536
- Always show direct traffic in sources reports plausible/analytics#2531
- Stop recording XX and T1 country codes plausible/analytics#2556
- Device type is now determined from the User-Agent instead of window.innerWidth plausible/analytics#2711
- Add padding by default to embedded dashboards so that shadows are not cut off plausible/analytics#2744
- Update the User Agents database (https://github.com/matomo-org/device-detector/releases/tag/6.1.1)
- Disable registration in self-hosted setups by default plausible/analytics#3014

### Removed
- Remove Firewall plug and `IP_BLOCKLIST` environment variable
- Remove the ability to collapse the main graph plausible/analytics#2627
- Remove `custom_dimension_filter` feature flag plausible/analytics#2996

## v1.5.1 - 2022-12-06

### Fixed
- Return empty list when breaking down by event:page without events plausible/analytics#2530
- Fallback to empty build metadata when failing to parse $BUILD_METADATA plausible/analytics#2503

## v1.5.0 - 2022-12-02

### Added
- Set a different interval on the top graph plausible/analytics#1574 (thanks to @Vigasaurus for this feature)
- A `tagged-events` script extension for out-of-the-box custom event tracking
- The ability to escape `|` characters with `\` in Stats API filter values
- An upper bound of 1000 to the `limit` parameter in Stats API
- The `exclusions` script extension now also takes a `data-include` attribute tag
- A `file-downloads` script extension for automatically tracking file downloads as custom events
- Integration with [Matomo's referrer spam list](https://github.com/matomo-org/referrer-spam-list/blob/master/spammers.txt) to block known spammers
- API route `PUT /api/v1/sites/goals` with form params `site_id`, `event_name` and/or `page_path`, and `goal_type` with supported types `event` and `page`
- API route `DELETE /api/v1/sites/goals/:goal_id` with form params `site_id`
- The public breakdown endpoint can be queried with the "events" metric
- Data exported via the download button will contain CSV data for all visible graps in a zip file.
- Region and city-level geolocation plausible/analytics#1449
- The `u` option can now be used in the `manual` extension to specify a URL when triggering events.
- Delete a site and all related data through the Sites API
- Subscribed users can see their Paddle invoices from the last 12 months under the user settings
- Allow custom styles to be passed to embedded iframe plausible/analytics#1522
- New UTM Tags `utm_content` and `utm_term` plausible/analytics#515
- If a session was started without a screen_size it is updated if an event with screen_size occurs
- Added `LISTEN_IP` configuration parameter plausible/analytics#1189
- The breakdown endpoint with the property query `property=event:goal` returns custom goal properties (within `props`)
- Added IPv6 Ecto support (via the environment-variable `ECTO_IPV6`)
- New filter type: `contains`, available for `page`, `entry_page`, `exit_page`
- Add filter for custom property
- Add ability to import historical data from GA: plausible/analytics#1753
- API route `GET /api/v1/sites/:site_id`
- Hovering on top of list items will now show a [tooltip with the exact number instead of a shortened version](https://github.com/plausible/analytics/discussions/1968)
- Filter goals in realtime filter by clicking goal name
- The time format (12 hour or 24 hour) for graph timelines is now presented based on the browser's defined language
- Choice of metric for main-graph both in UI and API (visitors, pageviews, bounce_rate, visit_duration) plausible/analytics#1364
- New width=manual mode for embedded dashboards plausible/analytics#2148
- Add more timezone options
- Add new strategy to recommend timezone when creating a new site
- Alert outgrown enterprise users of their usage plausible/analytics#2197
- Manually lock and unlock enterprise users plausible/analytics#2197
- ARM64 support for docker images plausible/analytics#2103
- Add support for international domain names (IDNs) plausible/analytics#2034
- Allow self-hosters to register an account on first launch
- Fix ownership transfer invitation link in self-hosted deployments

### Fixed
- Plausible script does not prevent default if it's been prevented by an external script [plausible/analytics#1941](https://github.com/plausible/analytics/issues/1941)
- Hash part of the URL can now be used when excluding pages with `script.exclusions.hash.js`.
- UI fix where multi-line text in pills would not be underlined properly on small screens.
- UI fix to align footer columns
- Guests can now use the favicon to toggle additional info about the site bing viewed (such as in public embeds).
- Fix SecurityError in tracking script when user has blocked all local storage
- Prevent dashboard graph from being selected when long pressing on the graph in a mobile browser
- The exported `pages.csv` file now includes pageviews again [plausible/analytics#1878](https://github.com/plausible/analytics/issues/1878)
- Fix a bug where city, region and country filters were filtering stats but not the location list
- Fix a bug where regions were not being saved
- Timezone offset labels now update with time changes
- Render 404 if shared link auth cannot be verified [plausible/analytics#2225](https://github.com/plausible/analytics/pull/2225)
- Restore compatibility with older format of shared links [plausible/analytics#2225](https://github.com/plausible/analytics/pull/2225)
- Fix 'All time' period for sites with no recorded stats [plausible/analytics#2277](https://github.com/plausible/analytics/pull/2277)
- Ensure settings page can be rendered after a form error [plausible/analytics#2278](https://github.com/plausible/analytics/pull/2278)
- Ensure newlines from settings files are trimmed [plausible/analytics#2480](https://github.com/plausible/analytics/pull/2480)

### Changed
- `script.file-downloads.outbound-links.js` only sends an outbound link event when an outbound download link is clicked
- Plausible script now uses callback navigation (instead of waiting for 150ms every time) when sending custom events
- Cache the tracking script for 24 hours
- Move `entry_page` and `exit_page` to be part of the `Page` filter group
- Paginate /api/sites results and add a `View all` link to the site-switcher dropdown in the dashboard.
- Remove the `+ Add Site` link to the site-switcher dropdown in the dashboard.
- `DISABLE_REGISTRATIONS` configuration parameter can now accept `invite_only` to allow invited users to register an account while keeping regular registrations disabled plausible/analytics#1841
- New and improved Session tracking module for higher throughput and lower latency. [PR#1934](https://github.com/plausible/analytics#1934)
- Do not display ZZ country code in countries report [PR#1934](https://github.com/plausible/analytics#2223)
- Add fallback icon for when DDG favicon cannot be fetched [PR#2279](https://github.com/plausible/analytics#2279)

### Security
- Add Content-Security-Policy header to favicon path

## v1.4.1 - 2021-11-29

### Fixed
- Fixes database error when pathname contains a question mark

## v1.4.0 - 2021-10-27

### Added
- New parameter `metrics` for the `/api/v1/stats/timeseries` endpoint plausible/analytics#952
- CSV export now includes pageviews, bounce rate and visit duration in addition to visitors plausible/analytics#952
- Send stats to multiple dashboards by configuring a comma-separated list of domains plausible/analytics#968
- To authenticate against a local postgresql via socket authentication, the environment-variables
  `DATABASE_SOCKET_DIR` & `DATABASE_NAME` were added.
- Time on Page metric available in detailed Top Pages report plausible/analytics#1007
- Wildcard based page, entry page and exit page filters plausible/analytics#1067
- Exclusion filters for page, entry page and exit page filters plausible/analytics#1067
- Menu (with auto-complete) to add new and edit existing filters directly plausible/analytics#1089
- Added `CLICKHOUSE_FLUSH_INTERVAL_MS` and `CLICKHOUSE_MAX_BUFFER_SIZE` configuration parameters plausible/analytics#1073
- Ability to invite users to sites with different roles plausible/analytics#1122
- Option to configure a custom name for the script file
- Add Conversion Rate to Top Sources, Top Pages Devices, Countries when filtered by a goal plausible/analytics#1299
- Add list view for countries report in dashboard plausible/analytics#1381
- Add ability to view more than 100 custom goal properties plausible/analytics#1382

### Fixed
- Fix weekly report time range plausible/analytics#951
- Make sure embedded dashboards can run when user has blocked third-party cookies plausible/analytics#971
- Sites listing page will paginate if the user has a lot of sites plausible/analytics#994
- Crash when changing theme on a loaded dashboard plausible/analytics#1123
- UI fix for details button overlapping content on mobile plausible/analytics#1114
- UI fix for the main graph on mobile overlapping its tick items on both axis
- UI fixes for text not showing properly in bars across multiple lines. This hides the totals on <768px and only shows the uniques and % to accommodate the goals text too. Larger screens still truncate as usual.
- Turn off autocomplete for name and password inputs in the _New shared link_ form.
- Details modals are now responsive and take up less horizontal space on smaller screens to make it easier to scroll.
- Fix reading config from file
- Fix some links not opening correctly in new tab
- UI fix for more than one row of custom event properties plausible/analytics#1383
- UI fix for user menu and time picker overlapping plausible/analytics#1352
- Respect the `path` component of BASE_URL to allow subfolder installatons

### Removed
- Removes AppSignal monitoring package

### Changes
- Disable email verification by default. Added a configuration option `ENABLE_EMAIL_VERIFICATION=true` if you want to keep the old behaviour

## [1.3] - 2021-04-14

### Added
- Stats API [currently in beta] plausible/analytics#679
- Ability to view and filter by entry and exit pages, in addition to regular page hits plausible/analytics#712
- 30 day and 6 month keybindings (`T` and `S`, respectively) plausible/analytics#709
- Site switching keybinds (1-9 for respective sites) plausible/analytics#735
- Glob (wildcard) based pageview goals plausible/analytics#750
- Support for embedding shared links in an iframe plausible/analytics#812
- Include a basic IP-To-Country database by default plausible/analytics#906
- Add name/label to shared links plausible/analytics#910

### Fixed
- Capitalized date/time selection keybinds not working plausible/analytics#709
- Invisible text on Google Search Console settings page in dark mode plausible/analytics#759
- Disable analytics tracking when running Cypress tests
- CSV reports can be downloaded via shared links plausible/analytics#884
- Fixes weekly/monthly email report delivery over SMTP plausible/analytics#889
- Disable self-tracking with self hosting plausible/analytics#907
- Fix current visitors request when using shared links

## [1.2] - 2021-01-26

### Added
- Ability to add event metadata plausible/analytics#381
- Add tracker module to automatically track outbound links  plausible/analytics#389
- Display weekday on the visitor graph plausible/analytics#175
- Collect and display browser & OS versions plausible/analytics#397
- Simple notifications around traffic spikes plausible/analytics#453
- Dark theme option/system setting follow plausible/analytics#467
- "Load More" capability to pages modal plausible/analytics#480
- Unique Visitors (last 30 min) as a top stat in realtime view plausible/analytics#500
- Pinned filter and date selector rows while scrolling plausible/analytics#472
- Escape keyboard shortcut to clear all filters plausible/analytics#625
- Tracking exclusions, see our documentation [here](https://docs.plausible.io/excluding) and [here](https://docs.plausible.io/excluding-pages) for details plausible/analytics#489
- Keybindings for selecting dates/ranges plausible/analytics#630

### Changed
- Use alpine as base image to decrease Docker image size plausible/analytics#353
- Ignore automated browsers (Phantom, Selenium, Headless Chrome, etc)
- Display domain's favicon on the home page
- Ignore consecutive pageviews on same pathname plausible/analytics#417
- Validate domain format on site creation plausible/analytics#427
- Improve settings UX and design plausible/analytics#412
- Improve site listing UX and design plausible/analytics#438
- Improve onboarding UX and design plausible/analytics#441
- Allows outbound link tracking script to use new tab redirection plausible/analytics#494
- "This Month" view is now Month-to-date for the current month plausible/analytics#491
- My sites now show settings cog at all times on smaller screens plausible/analytics#497
- Background jobs are enabled by default for self-hosted installations plausible/analytics#603
- All new users on self-hosted installations have a never-ending trial plausible/analytics#603
- Changed caret/chevron color in datepicker and filters dropdown

### Fixed
- Do not error when activating an already activated account plausible/analytics#370
- Ignore arrow keys when modifier keys are pressed plausible/analytics#363
- Show correct stats when goal filter is combined with source plausible/analytics#374
- Going back in history now correctly resets the period filter plausible/analytics#408
- Fix URL decoding in query parameters plausible/analytics#416
- Fix overly-sticky date in query parameters plausible/analytics/#439
- Prevent picking dates before site insertion plausible/analtics#446
- Fix overly-sticky from and to in query parameters plausible/analytics#495
- Adds support for single-day date selection plausible/analytics#495
- Goal conversion rate in realtime view is now accurate plausible/analytics#500
- Various UI/UX issues plausible/analytics#503

### Security
- Do not run the plausible Docker container as root plausible/analytics#362

## [1.1.1] - 2020-10-14

### Fixed
- Revert Dockerfile change that introduced a regression

## [1.1.0] - 2020-10-14

### Added
- Linkify top pages [plausible/analytics#91](https://github.com/plausible/analytics/issues/91)
- Filter by country, screen size, browser and operating system  [plausible/analytics#303](https://github.com/plausible/analytics/issues/303)

### Fixed
- Fix issue with creating a PostgreSQL database when `?ssl=true` [plausible/analytics#347](https://github.com/plausible/analytics/issues/347)
- Do no disclose current URL to DuckDuckGo's favicon service [plausible/analytics#343](https://github.com/plausible/analytics/issues/343)
- Updated UAInspector database to detect newer devices [plausible/analytics#309](https://github.com/plausible/analytics/issues/309)

## [1.0.0] - 2020-10-06

### Added
- Collect and present link tags (`utm_medium`, `utm_source`, `utm_campaign`) in the dashboard

### Changed
- Replace configuration parameters `CLICKHOUSE_DATABASE_{HOST,NAME,USER,PASSWORD}` with a single `CLICKHOUSE_DATABASE_URL` [plausible/analytics#317](https://github.com/plausible/analytics/pull/317)
- Disable subscriptions by default
- Remove `CLICKHOUSE_DATABASE_POOLSIZE`, `DATABASE_POOLSIZE` and `DATABASE_TLS_ENABLED` parameters. Use query parameters in `CLICKHOUSE_DATABASE_URL` and `DATABASE_URL` instead.
- Remove `HOST` and `SCHEME` parameters in favor of a single `BASE_URL` parameter.
- Make `Bamboo.SMTPAdapter` the default as opposed to `Bamboo.PostmarkAdapter`
- Disable subscription flow by default<|MERGE_RESOLUTION|>--- conflicted
+++ resolved
@@ -65,11 +65,8 @@
 - Allow custom event timeseries in stats API plausible/analytics#3505
 - Fixes for sites with UTF characters in domain plausible/analytics#3560
 - Fix crash when using special characters in filter plausible/analytics#3634
-<<<<<<< HEAD
 - Fix automatic scrolling to the bottom on the dashboard if previously selected properties tab plausible/analytics#3872
-=======
 - Allow running the container with arbitrary UID plausible/analytics#2986
->>>>>>> 59afa209
 
 ## v2.0.0 - 2023-07-12
 
