--- conflicted
+++ resolved
@@ -4,12 +4,8 @@
   },
   "license": "MIT",
   "dependencies": {
-<<<<<<< HEAD
     "generatorics": "^1.1.0",
-    "handlebars": "^4.7.6",
-=======
     "handlebars": "^4.7.7",
->>>>>>> 820357f7
     "uglify-js": "^3.9.4"
   }
 }