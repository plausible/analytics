defmodule Plausible.Test.ClickhouseSetup do
  def run() do
    create_events()
    create_sessions()
    load_fixtures()
  end

  def create_events() do
    drop = "DROP TABLE events"

    create = """
    CREATE TABLE events (
      timestamp DateTime,
      name String,
      domain String,
      user_id UInt64,
      session_id UInt64,
      hostname String,
      pathname String,
      referrer String,
      referrer_source String,
      country_code LowCardinality(FixedString(2)),
      screen_size LowCardinality(String),
      operating_system LowCardinality(String),
      browser LowCardinality(String)
    ) ENGINE = MergeTree()
    PARTITION BY toYYYYMM(timestamp)
    ORDER BY (name, domain, user_id, timestamp)
    SETTINGS index_granularity = 8192
    """

    Clickhousex.query(:clickhouse, drop, [], log: {Plausible.Clickhouse, :log, []})
    Clickhousex.query(:clickhouse, create, [], log: {Plausible.Clickhouse, :log, []})
  end

  def create_sessions() do
    drop = "DROP TABLE sessions"

    create = """
    CREATE TABLE sessions (
      session_id UInt64,
      sign Int8,
      domain String,
      user_id UInt64,
      hostname String,
      timestamp DateTime,
      start DateTime,
      is_bounce UInt8,
      entry_page String,
      exit_page String,
      pageviews Int32,
      events Int32,
      duration UInt32,
      referrer String,
      referrer_source String,
      country_code LowCardinality(FixedString(2)),
      screen_size LowCardinality(String),
      operating_system LowCardinality(String),
      browser LowCardinality(String)
    ) ENGINE = CollapsingMergeTree(sign)
    PARTITION BY toYYYYMM(start)
    ORDER BY (domain, user_id, session_id, start)
    SETTINGS index_granularity = 8192
    """

    Clickhousex.query(:clickhouse, drop, [], log: {Plausible.Clickhouse, :log, []})
    Clickhousex.query(:clickhouse, create, [], log: {Plausible.Clickhouse, :log, []})
  end

  @conversion_1_session_id 123
  @conversion_2_session_id 234

  def load_fixtures() do
    Plausible.TestUtils.create_events([
      %{
        name: "pageview",
        domain: "test-site.com",
        pathname: "/",
        country_code: "EE",
        browser: "Chrome",
        operating_system: "Mac",
        screen_size: "Desktop",
        referrer_source: "10words",
        referrer: "10words.com/page1",
        timestamp: ~N[2019-01-01 00:00:00]
      },
      %{
        name: "pageview",
        domain: "test-site.com",
        pathname: "/",
        country_code: "EE",
        browser: "Chrome",
        operating_system: "Mac",
        screen_size: "Desktop",
        referrer_source: "10words",
        referrer: "10words.com/page2",
        timestamp: ~N[2019-01-01 00:00:00]
      },
      %{
        name: "pageview",
        domain: "test-site.com",
        pathname: "/contact",
        country_code: "GB",
        browser: "Firefox",
        operating_system: "Android",
        screen_size: "Mobile",
        referrer_source: "Bing",
        timestamp: ~N[2019-01-01 00:00:00]
      },
      %{name: "pageview", domain: "test-site.com", timestamp: ~N[2019-01-31 00:00:00]},
      %{
        name: "Signup",
        domain: "test-site.com",
        session_id: @conversion_1_session_id,
        timestamp: ~N[2019-01-01 01:00:00]
      },
      %{
        name: "Signup",
        domain: "test-site.com",
        session_id: @conversion_1_session_id,
        timestamp: ~N[2019-01-01 02:00:00]
      },
      %{
        name: "Signup",
        domain: "test-site.com",
        session_id: @conversion_2_session_id,
        timestamp: ~N[2019-01-01 02:00:00]
      },
      %{
        name: "pageview",
        pathname: "/register",
        domain: "test-site.com",
        session_id: @conversion_1_session_id,
        timestamp: ~N[2019-01-01 23:00:00]
      },
      %{
        name: "pageview",
        pathname: "/register",
        domain: "test-site.com",
        session_id: @conversion_2_session_id,
        timestamp: ~N[2019-01-01 23:00:00]
      },
      %{
        name: "pageview",
        pathname: "/irrelevant",
        domain: "test-site.com",
        session_id: @conversion_1_session_id,
        timestamp: ~N[2019-01-01 23:00:00]
      },
      %{
        name: "pageview",
        domain: "test-site.com",
        referrer_source: "Google",
        timestamp: ~N[2019-02-01 01:00:00]
      },
      %{
        name: "pageview",
        domain: "test-site.com",
        referrer_source: "Google",
        timestamp: ~N[2019-02-01 02:00:00]
      },
      %{
        name: "pageview",
        domain: "test-site.com",
        referrer: "t.co/some-link",
        referrer_source: "Twitter",
        timestamp: ~N[2019-03-01 01:00:00]
      },
      %{
        name: "pageview",
        domain: "test-site.com",
        referrer: "t.co/some-link",
        referrer_source: "Twitter",
        timestamp: ~N[2019-03-01 01:00:00]
      },
      %{
        name: "pageview",
        domain: "test-site.com",
        referrer: "t.co/nonexistent-link",
        referrer_source: "Twitter",
        timestamp: ~N[2019-03-01 02:00:00]
      },
      %{name: "pageview", domain: "test-site.com"},
      %{
        name: "pageview",
        domain: "test-site.com",
        timestamp: Timex.now() |> Timex.shift(minutes: -3)
      },
      %{
        name: "pageview",
        domain: "test-site.com",
        timestamp: Timex.now() |> Timex.shift(minutes: -6)
      },
      %{name: "pageview", domain: "tz-test.com", timestamp: ~N[2019-01-01 00:00:00]},
      %{name: "pageview", domain: "public-site.io"},
      %{
        name: "pageview",
        domain: "fetch-tweets-test.com",
        referrer: "t.co/a-link",
        referrer_source: "Twitter"
      },
      %{
        name: "pageview",
        domain: "fetch-tweets-test.com",
        referrer: "t.co/b-link",
        referrer_source: "Twitter",
        timestamp: Timex.now() |> Timex.shift(days: -5)
      }
    ])

    Plausible.TestUtils.create_sessions([
      %{
        domain: "test-site.com",
        entry_page: "/",
        exit_page: "/",
        referrer_source: "10words",
        referrer: "10words.com/page1",
        session_id: @conversion_1_session_id,
        is_bounce: true,
        duration: 100,
        start: ~N[2019-01-01 02:00:00],
        timestamp: ~N[2019-01-01 02:00:00]
      },
      %{
        domain: "test-site.com",
        entry_page: "/",
        exit_page: "/",
        referrer_source: "10words",
        referrer: "10words.com/page1",
        session_id: @conversion_2_session_id,
        is_bounce: false,
        duration: 0,
        start: ~N[2019-01-01 02:00:00],
        timestamp: ~N[2019-01-01 02:00:00]
      },
      %{
        domain: "test-site.com",
        entry_page: "/",
        exit_page: "/",
        referrer_source: "Bing",
        referrer: "",
        is_bounce: false,
        duration: 100,
        start: ~N[2019-01-01 03:00:00],
        timestamp: ~N[2019-01-01 03:00:00]
      },
      %{
        domain: "test-site.com",
        entry_page: "/",
        exit_page: "/",
        referrer_source: "Google",
        referrer: "",
        is_bounce: false,
        start: ~N[2019-02-01 01:00:00],
        timestamp: ~N[2019-02-01 01:00:00]
      },
      %{
        domain: "test-site.com",
        entry_page: "/",
        exit_page: "/",
        referrer_source: "Google",
        referrer: "",
        is_bounce: false,
        start: ~N[2019-02-01 02:00:00],
        timestamp: ~N[2019-02-01 02:00:00]
      },
      %{
        domain: "test-site.com",
        entry_page: "/",
        exit_page: "/",
        referrer: "t.co/some-link",
        referrer_source: "Twitter",
        start: ~N[2019-03-01 01:00:00],
        timestamp: ~N[2019-03-01 01:00:00]
      },
      %{
        domain: "test-site.com",
        entry_page: "/",
        exit_page: "/",
        referrer: "t.co/some-link",
        referrer_source: "Twitter",
        start: ~N[2019-03-01 01:00:00],
        timestamp: ~N[2019-03-01 01:00:00]
      },
      %{
        domain: "test-site.com",
        entry_page: "/",
        exit_page: "/",
        referrer: "t.co/nonexistent-link",
        referrer_source: "Twitter",
        start: ~N[2019-03-01 02:00:00],
        timestamp: ~N[2019-03-01 02:00:00]
<<<<<<< HEAD
=======
      },
      %{
        domain: "test-site.com",
        entry_page: "/",
        exit_page: "/",
        referrer_source: "Bing",
        referrer: "bing.com",
        start: Timex.now() |> Timex.shift(minutes: -1),
        timestamp: Timex.now() |> Timex.shift(minutes: -1)
      },
      %{
        domain: "test-site.com",
        entry_page: "/",
        exit_page: "/exit",
        referrer_source: "10words",
        referrer: "10words.com",
        start: Timex.now() |> Timex.shift(minutes: -2),
        timestamp: Timex.now() |> Timex.shift(minutes: -2)
      },
      %{
        domain: "test-site.com",
        entry_page: "/",
        exit_page: "/exit",
        referrer_source: "10words",
        referrer: "10words.com",
        start: Timex.now() |> Timex.shift(minutes: -3),
        timestamp: Timex.now() |> Timex.shift(minutes: -3)
>>>>>>> a6c41d50
      }
    ])
  end
end<|MERGE_RESOLUTION|>--- conflicted
+++ resolved
@@ -290,8 +290,6 @@
         referrer_source: "Twitter",
         start: ~N[2019-03-01 02:00:00],
         timestamp: ~N[2019-03-01 02:00:00]
-<<<<<<< HEAD
-=======
       },
       %{
         domain: "test-site.com",
@@ -319,7 +317,6 @@
         referrer: "10words.com",
         start: Timex.now() |> Timex.shift(minutes: -3),
         timestamp: Timex.now() |> Timex.shift(minutes: -3)
->>>>>>> a6c41d50
       }
     ])
   end
