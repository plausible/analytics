--- conflicted
+++ resolved
@@ -2,15 +2,11 @@
   use ExUnit.Case, async: true
   alias Plausible.Stats.Query
 
-<<<<<<< HEAD
-  @site %Plausible.Site{timezone: "UTC"}
-=======
   @site_inserted_at ~D[2020-01-01]
   @site %Plausible.Site{
     timezone: "UTC",
     inserted_at: @site_inserted_at
   }
->>>>>>> 06ad6776
 
   test "parses day format" do
     q = Query.from(@site, %{"period" => "day", "date" => "2019-01-01"})
