defmodule Plausible.Workers.SendEmailReportTest do
  use Plausible.DataCase
  use Bamboo.Test
  use Plausible.Teams.Test
  use Oban.Testing, repo: Plausible.Repo
  import Plausible.Test.Support.HTML
  alias Plausible.Workers.SendEmailReport

  @green "#15803d"
  @red "#b91c1c"

  describe "weekly reports" do
    test "sends weekly report to all recipients" do
      site = new_site(domain: "test-site.com", timezone: "US/Eastern")
      insert(:weekly_report, site: site, recipients: ["user@email.com", "user2@email.com"])

      perform_job(SendEmailReport, %{"site_id" => site.id, "interval" => "weekly"})

      assert_email_delivered_with(
        subject: "Weekly report for #{site.domain}",
        to: [nil: "user@email.com"]
      )

      assert_email_delivered_with(
        subject: "Weekly report for #{site.domain}",
        to: [nil: "user2@email.com"]
      )
    end

    test "does not crash for deleted sites" do
      assert :discard =
               perform_job(SendEmailReport, %{"site_id" => 28_378_237, "interval" => "weekly"})
    end

    test "does not crash when weekly report has been deleted since scheduling job" do
      site = new_site(domain: "test-site.com", timezone: "US/Eastern")

      assert :discard =
               perform_job(SendEmailReport, %{"site_id" => site.id, "interval" => "weekly"})
    end

    test "calculates timezone correctly" do
      site =
        new_site(timezone: "US/Eastern")

      insert(:weekly_report, site: site, recipients: ["user@email.com"])

      now = DateTime.now!(site.timezone)
      last_monday = DateTime.shift(now, week: -1) |> Plausible.Times.beginning_of_week()
      last_sunday = DateTime.shift(now, week: -1) |> Plausible.Times.end_of_week()
      sunday_before_last = DateTime.shift(last_monday, minute: -1)
      this_monday = Plausible.Times.beginning_of_week(now)

      populate_stats(site, [
        # Sunday before last, not counted
<<<<<<< HEAD
        build(:pageview,
          timestamp: Timezone.convert(sunday_before_last, "UTC")
        ),
        # Sunday before last, not counted
        build(:pageview,
          timestamp: Timezone.convert(sunday_before_last, "UTC")
        ),
        # Last monday, counted
        build(:pageview,
          timestamp: Timezone.convert(last_monday, "UTC")
        ),
        # Last sunday, counted
        build(:pageview,
          timestamp: Timezone.convert(last_sunday, "UTC")
        ),
        # This monday, not counted
        build(:pageview,
          timestamp: Timezone.convert(this_monday, "UTC")
        ),
        # This monday, not counted
        build(:pageview,
          timestamp: Timezone.convert(this_monday, "UTC")
        )
=======
        build(:pageview, timestamp: DateTime.shift_zone!(sunday_before_last, "UTC")),
        # Sunday before last, not counted
        build(:pageview, timestamp: DateTime.shift_zone!(sunday_before_last, "UTC")),
        # Last monday, counted
        build(:pageview, timestamp: DateTime.shift_zone!(last_monday, "UTC")),
        # Last sunday, counted
        build(:pageview, timestamp: DateTime.shift_zone!(last_sunday, "UTC")),
        # This monday, not counted
        build(:pageview, timestamp: DateTime.shift_zone!(this_monday, "UTC")),
        # This monday, not counted
        build(:pageview, timestamp: DateTime.shift_zone!(this_monday, "UTC"))
>>>>>>> f7acb068
      ])

      perform_job(SendEmailReport, %{"site_id" => site.id, "interval" => "weekly"})

      assert_delivered_email_matches(%{
        to: [nil: "user@email.com"],
        html_body: html_body
      })

      # Should find 2 visiors
      assert text_of_element(html_body, ".page-count") == "2"
    end

    test "includes the correct stats" do
      now = NaiveDateTime.utc_now(:second)
      site = new_site(domain: "test-site.com", inserted_at: NaiveDateTime.shift(now, day: -8))
      insert(:weekly_report, site: site, recipients: ["user@email.com"])

      populate_stats(site, [
        build(:pageview,
          user_id: 123,
          timestamp: NaiveDateTime.shift(now, day: -7),
          referrer_source: "Google"
        ),
        build(:pageview, user_id: 123, timestamp: NaiveDateTime.shift(now, day: -7)),
        build(:pageview, timestamp: NaiveDateTime.shift(now, day: -7))
      ])

      perform_job(SendEmailReport, %{"site_id" => site.id, "interval" => "weekly"})

      assert_delivered_email_matches(%{
        to: [nil: "user@email.com"],
        html_body: html_body
      })

      assert text_of_element(html_body, ".visitors") == "2"
      assert text_of_element(html_body, ".pageviews") == "3"
      assert text_of_element(html_body, ".referrer-name") == "Google"
      assert text_of_element(html_body, ".referrer-count") == "1"
      assert text_of_element(html_body, ".page-name") == "/"
      assert text_of_element(html_body, ".page-count") == "2"
    end

    test "renders correct signs (+/-) and trend colors for positive percentage changes" do
      now = NaiveDateTime.utc_now(:second)
      week_ago = now |> NaiveDateTime.shift(day: -7)
      two_weeks_ago = now |> NaiveDateTime.shift(day: -14)

      site = new_site(inserted_at: NaiveDateTime.shift(now, day: -15))
      insert(:weekly_report, site: site, recipients: ["user@email.com"])

      populate_stats(site, [
        build(:pageview, timestamp: two_weeks_ago),
        build(:pageview, user_id: 1, timestamp: week_ago),
        build(:pageview, user_id: 2, timestamp: week_ago),
        build(:pageview, user_id: 2, timestamp: week_ago)
      ])

      perform_job(SendEmailReport, %{"site_id" => site.id, "interval" => "weekly"})

      assert_delivered_email_matches(%{
        to: [nil: "user@email.com"],
        html_body: html_body
      })

      visitors_change_container = find(html_body, ".change-visitors div")
      assert text(visitors_change_container) == "+100%"
      assert text_of_attr(visitors_change_container, "style") =~ @green

      pageviews_change_container = find(html_body, ".change-pageviews div")
      assert text(pageviews_change_container) == "+200%"
      assert text_of_attr(pageviews_change_container, "style") =~ @green

      bounce_rate_change_container = find(html_body, ".change-bounce-rate div")
      assert text(bounce_rate_change_container) == "-50%"
      assert text_of_attr(bounce_rate_change_container, "style") =~ @green
    end

    test "renders correct signs (+/-) and trend colors for negative percentage changes" do
      now = NaiveDateTime.utc_now(:second)
      week_ago = now |> NaiveDateTime.shift(day: -7)
      two_weeks_ago = now |> NaiveDateTime.shift(day: -14)

      site = new_site(inserted_at: NaiveDateTime.shift(now, day: -15))
      insert(:weekly_report, site: site, recipients: ["user@email.com"])

      populate_stats(site, [
        build(:pageview, user_id: 1, timestamp: two_weeks_ago),
        build(:pageview, user_id: 2, timestamp: two_weeks_ago),
        build(:pageview, user_id: 2, timestamp: two_weeks_ago),
        build(:pageview, timestamp: week_ago)
      ])

      perform_job(SendEmailReport, %{"site_id" => site.id, "interval" => "weekly"})

      assert_delivered_email_matches(%{
        to: [nil: "user@email.com"],
        html_body: html_body
      })

      visitors_change_container = find(html_body, ".change-visitors div")
      assert text(visitors_change_container) == "-50%"
      assert text_of_attr(visitors_change_container, "style") =~ @red

      pageviews_change_container = find(html_body, ".change-pageviews div")
      assert text(pageviews_change_container) == "-67%"
      assert text_of_attr(pageviews_change_container, "style") =~ @red

      bounce_rate_change_container = find(html_body, ".change-bounce-rate div")
      assert text(bounce_rate_change_container) == "+50%"
      assert text_of_attr(bounce_rate_change_container, "style") =~ @red
    end

    test "renders 0% changes with a green color and without a sign" do
      now = NaiveDateTime.utc_now(:second)
      week_ago = now |> NaiveDateTime.shift(day: -7)
      two_weeks_ago = now |> NaiveDateTime.shift(day: -14)

      site = new_site(inserted_at: NaiveDateTime.shift(now, day: -15))
      insert(:weekly_report, site: site, recipients: ["user@email.com"])

      populate_stats(site, [
        build(:pageview, timestamp: two_weeks_ago),
        build(:pageview, timestamp: week_ago)
      ])

      perform_job(SendEmailReport, %{"site_id" => site.id, "interval" => "weekly"})

      assert_delivered_email_matches(%{
        to: [nil: "user@email.com"],
        html_body: html_body
      })

      visitors_change_container = find(html_body, ".change-visitors div")
      assert text(visitors_change_container) == "0%"
      assert text_of_attr(visitors_change_container, "style") =~ @green

      pageviews_change_container = find(html_body, ".change-pageviews div")
      assert text(pageviews_change_container) == "0%"
      assert text_of_attr(pageviews_change_container, "style") =~ @green

      bounce_rate_change_container = find(html_body, ".change-bounce-rate div")
      assert text(bounce_rate_change_container) == "0%"
      assert text_of_attr(bounce_rate_change_container, "style") =~ @green
    end

    test "includes goal conversions when goals exist" do
      now = NaiveDateTime.utc_now() |> NaiveDateTime.truncate(:second)
      site = new_site(domain: "test-site.com", inserted_at: NaiveDateTime.shift(now, day: -8))
      insert(:weekly_report, site: site, recipients: ["user@email.com"])

      _goal1 = insert(:goal, site: site, event_name: "Signup")
      _goal2 = insert(:goal, site: site, event_name: "Purchase")
      _goal3 = insert(:goal, site: site, page_path: "/thank-you")

      populate_stats(site, [
        build(:pageview,
          user_id: 123,
          timestamp: NaiveDateTime.shift(now, day: -7)
        ),
        build(:pageview,
          user_id: 124,
          timestamp: NaiveDateTime.shift(now, day: -6)
        ),
        build(:event,
          user_id: 123,
          name: "Signup",
          timestamp: NaiveDateTime.shift(now, day: -7)
        ),
        build(:event,
          user_id: 124,
          name: "Signup",
          timestamp: NaiveDateTime.shift(now, day: -6)
        ),
        build(:event,
          user_id: 125,
          name: "Purchase",
          timestamp: NaiveDateTime.shift(now, day: -5)
        ),
        build(:pageview,
          user_id: 126,
          pathname: "/thank-you",
          timestamp: NaiveDateTime.shift(now, day: -4)
        )
      ])

      perform_job(SendEmailReport, %{"site_id" => site.id, "interval" => "weekly"})

      assert_delivered_email_matches(%{
        to: [nil: "user@email.com"],
        html_body: html_body
      })

      goal_names = find(html_body, ".goal-name") |> Enum.map(&text/1)
      goal_conversions = find(html_body, ".goal-conversions") |> Enum.map(&text/1)

      assert goal_names == ["Signup", "Purchase", "Visit /thank-you"]
      assert goal_conversions == ["2", "1", "1"]
    end
  end

  describe "monthly_reports" do
    test "sends monthly report to all recipients" do
      site = new_site(domain: "test-site.com", timezone: "US/Eastern")
      insert(:monthly_report, site: site, recipients: ["user@email.com", "user2@email.com"])

      last_month =
        DateTime.now!(site.timezone)
        |> DateTime.shift(month: -1)
        |> Plausible.Times.beginning_of_month()
        |> Calendar.strftime("%B")

      perform_job(SendEmailReport, %{"site_id" => site.id, "interval" => "monthly"})

      assert_email_delivered_with(
        subject: "#{last_month} report for #{site.domain}",
        to: [nil: "user@email.com"]
      )

      assert_email_delivered_with(
        subject: "#{last_month} report for #{site.domain}",
        to: [nil: "user2@email.com"]
      )
    end

    test "does not crash when monthly report has been deleted since scheduling job" do
      site = new_site(domain: "test-site.com", timezone: "US/Eastern")

      assert :discard =
               perform_job(SendEmailReport, %{"site_id" => site.id, "interval" => "monthly"})
    end

    test "calculates timezone correctly" do
      site =
        new_site(timezone: "US/Eastern")

      insert(:monthly_report, site: site, recipients: ["user@email.com"])

      now = Timex.now(site.timezone)
      last_month_first = Timex.shift(now, months: -1) |> Timex.beginning_of_month()
      last_month_last = Timex.shift(now, months: -1) |> Timex.end_of_month()
      month_before_last = Timex.shift(last_month_first, minutes: -1)
      this_month_first = Timex.beginning_of_month(now)

      populate_stats(site, [
        # Month before last, not counted
        build(:pageview,
          timestamp: Timezone.convert(month_before_last, "UTC")
        ),
        # Month before last, not counted
        build(:pageview,
          timestamp: Timezone.convert(month_before_last, "UTC")
        ),
        # Last month first day, counted
        build(:pageview,
          user_id: 123,
          timestamp: Timezone.convert(last_month_first, "UTC")
        ),
        # Last month last day, counted
        build(:pageview,
          user_id: 124,
          timestamp: Timezone.convert(last_month_last, "UTC")
        ),
        # This month first day, not counted
        build(:pageview,
          timestamp: Timezone.convert(this_month_first, "UTC")
        ),
        # This month first day, not counted
        build(:pageview,
          timestamp: Timezone.convert(this_month_first, "UTC")
        )
      ])

      perform_job(SendEmailReport, %{"site_id" => site.id, "interval" => "monthly"})

      assert_delivered_email_matches(%{
        to: [nil: "user@email.com"],
        html_body: html_body
      })

      # Should find 2 visitors
      assert text_of_element(html_body, ".page-count") == "2"
    end

    test "limits all stats sections to 5 entries" do
      now = NaiveDateTime.utc_now() |> NaiveDateTime.truncate(:second)
      site = new_site(domain: "test-site.com", inserted_at: Timex.shift(now, months: -2))
      insert(:monthly_report, site: site, recipients: ["user@email.com"])

      for i <- 1..6, do: insert(:goal, site: site, event_name: "Goal#{i}")

      last_month_stats =
        for i <- 1..6 do
          [
            build(:pageview,
              user_id: 100 + i,
              pathname: "/page#{i}",
              referrer_source: if(i == 6, do: "Direct / None", else: "Source#{i}"),
              timestamp: Date.shift(now, month: -1)
            ),
            build(:event,
              user_id: 100 + i,
              name: "Goal#{i}",
              timestamp: Date.shift(now, month: -1)
            )
          ]
        end
        |> List.flatten()

      populate_stats(site, last_month_stats)

      perform_job(SendEmailReport, %{"site_id" => site.id, "interval" => "monthly"})

      assert_delivered_email_matches(%{
        to: [nil: "user@email.com"],
        html_body: html_body
      })

      page_names = find(html_body, ".page-name")
      assert length(page_names) == 5

      referrer_names = find(html_body, ".referrer-name")
      assert length(referrer_names) == 5

      goal_names = find(html_body, ".goal-name")
      assert length(goal_names) == 5
    end

    test "email subject includes month name" do
      site = new_site(domain: "test-site.com", timezone: "US/Eastern")
      insert(:monthly_report, site: site, recipients: ["user@email.com"])

      last_month =
        site.timezone
        |> DateTime.now!()
        |> Date.shift(month: -1)
        |> Date.beginning_of_month()
        |> Calendar.strftime("%B")

      perform_job(SendEmailReport, %{"site_id" => site.id, "interval" => "monthly"})

      assert_email_delivered_with(
        subject: "#{last_month} report for #{site.domain}",
        to: [nil: "user@email.com"]
      )
    end
  end
end<|MERGE_RESOLUTION|>--- conflicted
+++ resolved
@@ -53,31 +53,6 @@
 
       populate_stats(site, [
         # Sunday before last, not counted
-<<<<<<< HEAD
-        build(:pageview,
-          timestamp: Timezone.convert(sunday_before_last, "UTC")
-        ),
-        # Sunday before last, not counted
-        build(:pageview,
-          timestamp: Timezone.convert(sunday_before_last, "UTC")
-        ),
-        # Last monday, counted
-        build(:pageview,
-          timestamp: Timezone.convert(last_monday, "UTC")
-        ),
-        # Last sunday, counted
-        build(:pageview,
-          timestamp: Timezone.convert(last_sunday, "UTC")
-        ),
-        # This monday, not counted
-        build(:pageview,
-          timestamp: Timezone.convert(this_monday, "UTC")
-        ),
-        # This monday, not counted
-        build(:pageview,
-          timestamp: Timezone.convert(this_monday, "UTC")
-        )
-=======
         build(:pageview, timestamp: DateTime.shift_zone!(sunday_before_last, "UTC")),
         # Sunday before last, not counted
         build(:pageview, timestamp: DateTime.shift_zone!(sunday_before_last, "UTC")),
@@ -89,7 +64,6 @@
         build(:pageview, timestamp: DateTime.shift_zone!(this_monday, "UTC")),
         # This monday, not counted
         build(:pageview, timestamp: DateTime.shift_zone!(this_monday, "UTC"))
->>>>>>> f7acb068
       ])
 
       perform_job(SendEmailReport, %{"site_id" => site.id, "interval" => "weekly"})
@@ -328,38 +302,38 @@
 
       insert(:monthly_report, site: site, recipients: ["user@email.com"])
 
-      now = Timex.now(site.timezone)
-      last_month_first = Timex.shift(now, months: -1) |> Timex.beginning_of_month()
-      last_month_last = Timex.shift(now, months: -1) |> Timex.end_of_month()
-      month_before_last = Timex.shift(last_month_first, minutes: -1)
-      this_month_first = Timex.beginning_of_month(now)
+      now = DateTime.now!(site.timezone)
+      last_month_first = DateTime.shift(now, month: -1) |> Plausible.Times.beginning_of_month()
+      last_month_last = DateTime.shift(now, month: -1) |> Plausible.Times.end_of_month()
+      month_before_last = DateTime.shift(last_month_first, minute: -1)
+      this_month_first = Plausible.Times.beginning_of_month(now)
 
       populate_stats(site, [
         # Month before last, not counted
         build(:pageview,
-          timestamp: Timezone.convert(month_before_last, "UTC")
+          timestamp: DateTime.shift_zone!(month_before_last, "UTC")
         ),
         # Month before last, not counted
         build(:pageview,
-          timestamp: Timezone.convert(month_before_last, "UTC")
+          timestamp: DateTime.shift_zone!(month_before_last, "UTC")
         ),
         # Last month first day, counted
         build(:pageview,
           user_id: 123,
-          timestamp: Timezone.convert(last_month_first, "UTC")
+          timestamp: DateTime.shift_zone!(last_month_first, "UTC")
         ),
         # Last month last day, counted
         build(:pageview,
           user_id: 124,
-          timestamp: Timezone.convert(last_month_last, "UTC")
+          timestamp: DateTime.shift_zone!(last_month_last, "UTC")
         ),
         # This month first day, not counted
         build(:pageview,
-          timestamp: Timezone.convert(this_month_first, "UTC")
+          timestamp: DateTime.shift_zone!(this_month_first, "UTC")
         ),
         # This month first day, not counted
         build(:pageview,
-          timestamp: Timezone.convert(this_month_first, "UTC")
+          timestamp: DateTime.shift_zone!(this_month_first, "UTC")
         )
       ])
 
