defmodule PlausibleWeb.HelpScoutControllerTest do
  use PlausibleWeb.ConnCase, async: true

  @moduletag :ee_only

  on_ee do
    alias Plausible.HelpScout

    describe "callback/2" do
      test "returns details on success", %{conn: conn} do
        user = insert(:user)
        signature_key = Application.fetch_env!(:plausible, HelpScout)[:signature_key]
        data = ~s|{"conversation-id":"123","customer-id":"500"}|

        signature =
          :hmac
          |> :crypto.mac(:sha, signature_key, data)
          |> Base.encode64()
          |> URI.encode_www_form()

        Req.Test.stub(HelpScout, fn
          %{request_path: "/v2/oauth2/token"} = conn ->
            Req.Test.json(conn, %{
              "token_type" => "bearer",
              "access_token" => "369dbb08be58430086d2f8bd832bc1eb",
              "expires_in" => 172_800
            })

          %{request_path: "/v2/customers/500"} = conn ->
            Req.Test.json(conn, %{
              "id" => 500,
              "_embedded" => %{
                "emails" => [
                  %{
                    "id" => 1,
                    "value" => user.email,
                    "type" => "home"
                  }
                ]
              }
            })
        end)

        conn =
          get(
            conn,
            "/helpscout/callback?conversation-id=123&customer-id=500&X-HelpScout-Signature=#{signature}"
          )

        assert [] = Plug.Conn.get_resp_header(conn, "content-security-policy")

        assert html_response(conn, 200) =~
                 Routes.customer_support_user_path(PlausibleWeb.Endpoint, :show, user.id)
      end

      test "returns error on failure", %{conn: conn} do
        conn =
          get(
            conn,
            "/helpscout/callback?conversation-id=123&customer-id=500&X-HelpScout-Signature=invalid"
          )

        assert html_response(conn, 200) =~ "bad_signature"
      end

      test "handles invalid parameters gracefully", %{conn: conn} do
        conn =
          get(
            conn,
            "/helpscout/callback?customer-id=500&X-HelpScout-Signature=whatever"
          )

        assert html_response(conn, 200) =~ "Missing expected parameters"
      end
    end

    describe "search/2" do
      test "returns results", %{conn: conn} do
        insert(:user, email: "hs.match@plausible.test")
        insert(:user, email: "hs.nomatch@plausible.test")

        token = sign_conversation_token("123")

        conn =
          conn
          |> get(
            "/helpscout/search?conversation_id=123&customer_id=500&term=hs.match&token=#{token}"
          )

        html = html_response(conn, 200)

        assert html =~ "hs.match@plausible.test"
        refute html =~ "hs.nomatch@plausible.test"
      end

      test "returns error when token is invalid", %{conn: conn} do
        conn =
          get(
            conn,
            "/helpscout/search?conversation_id=123&customer_id=500&term=hs.match&token=invalid"
          )

        assert html_response(conn, 200) =~ "invalid_token"
      end

      test "returns error when token does not match", %{conn: conn} do
        token = sign_conversation_token("456")

        conn =
          conn
          |> get(
            "/helpscout/search?conversation_id=123&customer_id=500&term=hs.match&token=#{token}"
          )

        assert html_response(conn, 200) =~ "invalid_conversation"
      end
    end

    describe "show/2" do
      test "returns details on success", %{conn: conn} do
        user = insert(:user, email: "hs.match@plausible.test", notes: "Some note\nwith new line")

        token = sign_conversation_token("123")

        conn =
          conn
          |> get(
            "/helpscout/show?conversation_id=123&customer_id=500&email=hs.match@plausible.test&token=#{token}"
          )

        assert html = html_response(conn, 200)
        assert html =~ Routes.customer_support_user_path(PlausibleWeb.Endpoint, :show, user.id)
        assert html =~ "Some note<br>\nwith new line"
      end

      test "returns teams list when the match is an owner in multiple teams", %{conn: conn} do
        user = new_user(email: "hs.match@plausible.test", notes: "Some user notes")
        other_user = new_user()
        _site1 = new_site(owner: user)
        _site2 = new_site(owner: other_user)
        _team1 = team_of(user)
        team2 = team_of(other_user)

        team2 =
          team2
          |> Plausible.Teams.complete_setup()
          |> Ecto.Changeset.change(name: "HS Integration Test Team")
          |> Plausible.Repo.update!()

        add_member(team2, user: user, role: :owner)

        token = sign_conversation_token("123")

        conn =
          conn
          |> get(
            "/helpscout/show?conversation_id=123&customer_id=500&email=hs.match@plausible.test&token=#{token}"
          )

        assert html = html_response(conn, 200)
        assert html =~ Routes.customer_support_user_path(PlausibleWeb.Endpoint, :show, user.id)
        assert html =~ "Some user notes"
<<<<<<< HEAD
        assert html =~ "Meine Websites"
=======
        assert html =~ "My personal sites"
>>>>>>> 0eea55d1
        assert html =~ "HS Integration Test Team"
      end

      test "returns personal team details when identifier passed explicitly", %{conn: conn} do
        user = new_user(email: "hs.match@plausible.test", notes: "Some user notes")
        other_user = new_user()
        _site1 = new_site(owner: user)
        _site2 = new_site(owner: other_user)
        team1 = team_of(user)
        team2 = team_of(other_user)

        team2 =
          team2
          |> Plausible.Teams.complete_setup()
          |> Ecto.Changeset.change(name: "HS Integration Test Team")
          |> Plausible.Repo.update!()

        add_member(team2, user: user, role: :owner)

        token = sign_conversation_token("123")

        conn =
          conn
          |> get(
            "/helpscout/show?conversation_id=123&customer_id=500&email=hs.match@plausible.test&team_identifier=#{team1.identifier}&token=#{token}"
          )

        assert html = html_response(conn, 200)
        refute html =~ "HS Integration Test Team"
<<<<<<< HEAD
        refute html =~ "Meine Websites"
=======
        refute html =~ "My personal sites"
>>>>>>> 0eea55d1
        assert html =~ "Some user notes"
      end

      test "returns setup team details when identifier passed explicitly", %{conn: conn} do
        user = new_user(email: "hs.match@plausible.test", notes: "Some user notes")
        other_user = new_user()
        _site1 = new_site(owner: user)
        _site2 = new_site(owner: other_user)
        _team1 = team_of(user)
        team2 = team_of(other_user)

        team2 =
          team2
          |> Plausible.Teams.complete_setup()
          |> Ecto.Changeset.change(name: "HS Integration Test Team")
          |> Plausible.Repo.update!()

        add_member(team2, user: user, role: :owner)

        token = sign_conversation_token("123")

        conn =
          conn
          |> get(
            "/helpscout/show?conversation_id=123&customer_id=500&email=hs.match@plausible.test&team_identifier=#{team2.identifier}&token=#{token}"
          )

        assert html = html_response(conn, 200)
        assert html =~ "HS Integration Test Team"
<<<<<<< HEAD
        refute html =~ "Meine Websites"
=======
        refute html =~ "My personal sites"
>>>>>>> 0eea55d1
        assert html =~ "Some user notes"
      end

      test "returns error when token is invalid", %{conn: conn} do
        conn =
          get(
            conn,
            "/helpscout/show?conversation_id=123&customer_id=500&email=hs.match@plausible.test&token=invalid"
          )

        assert html_response(conn, 200) =~ "invalid_token"
      end

      test "returns error when token does not match", %{conn: conn} do
        token = sign_conversation_token("456")

        conn =
          conn
          |> get(
            "/helpscout/show?conversation_id=123&customer_id=500&email=hs.match@plausible.test&token=#{token}"
          )

        assert html_response(conn, 200) =~ "invalid_conversation"
      end
    end

    defp sign_conversation_token(conversation_id) do
      PlausibleWeb.HelpScoutController.sign_token(conversation_id)
    end
  end
end<|MERGE_RESOLUTION|>--- conflicted
+++ resolved
@@ -160,11 +160,7 @@
         assert html = html_response(conn, 200)
         assert html =~ Routes.customer_support_user_path(PlausibleWeb.Endpoint, :show, user.id)
         assert html =~ "Some user notes"
-<<<<<<< HEAD
         assert html =~ "Meine Websites"
-=======
-        assert html =~ "My personal sites"
->>>>>>> 0eea55d1
         assert html =~ "HS Integration Test Team"
       end
 
@@ -194,11 +190,7 @@
 
         assert html = html_response(conn, 200)
         refute html =~ "HS Integration Test Team"
-<<<<<<< HEAD
-        refute html =~ "Meine Websites"
-=======
-        refute html =~ "My personal sites"
->>>>>>> 0eea55d1
+        refute html =~ "My Personal Sites"
         assert html =~ "Some user notes"
       end
 
@@ -228,11 +220,7 @@
 
         assert html = html_response(conn, 200)
         assert html =~ "HS Integration Test Team"
-<<<<<<< HEAD
-        refute html =~ "Meine Websites"
-=======
-        refute html =~ "My personal sites"
->>>>>>> 0eea55d1
+        refute html =~ "My Personal Sites"
         assert html =~ "Some user notes"
       end
 
