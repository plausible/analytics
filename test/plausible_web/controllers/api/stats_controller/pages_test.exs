defmodule PlausibleWeb.Api.StatsController.PagesTest do
  use PlausibleWeb.ConnCase
  import Plausible.TestUtils

  describe "GET /api/stats/:domain/pages" do
    setup [:create_user, :log_in, :create_site]

    test "returns top pages by visitors", %{conn: conn, site: site} do
      conn = get(conn, "/api/stats/#{site.domain}/pages?period=day&date=2019-01-01")

      assert json_response(conn, 200) == [
               %{"count" => 2, "pageviews" => 2, "name" => "/"},
               %{"count" => 2, "pageviews" => 2, "name" => "/register"},
               %{"count" => 1, "pageviews" => 1, "name" => "/contact"},
               %{"count" => 1, "pageviews" => 1, "name" => "/irrelevant"}
             ]
    end

    test "calculates bounce rate for pages", %{conn: conn, site: site} do
      conn =
        get(
          conn,
          "/api/stats/#{site.domain}/pages?period=day&date=2019-01-01&include=bounce_rate"
        )

      assert json_response(conn, 200) == [
<<<<<<< HEAD
               %{"bounce_rate" => 33.0, "count" => 2, "unique_visitors" => 2, "name" => "/"},
               %{
                 "bounce_rate" => nil,
                 "count" => 2,
                 "unique_visitors" => 2,
                 "name" => "/register"
               },
               %{
                 "bounce_rate" => nil,
                 "count" => 1,
                 "unique_visitors" => 1,
                 "name" => "/contact"
               },
               %{
                 "bounce_rate" => nil,
                 "count" => 1,
                 "unique_visitors" => 1,
                 "name" => "/irrelevant"
               }
             ]
=======
        %{
          "bounce_rate" => 33.0,
          "count" => 2,
          "pageviews" => 2,
          "name" => "/"},
        %{
          "bounce_rate" => nil,
          "count" => 2,
          "pageviews" => 2,
          "name" => "/register"
        },
        %{
          "bounce_rate" => nil,
          "count" => 1,
          "pageviews" => 1,
          "name" => "/contact"
        },
        %{
          "bounce_rate" => nil,
          "count" => 1,
          "pageviews" => 1,
          "name" => "/irrelevant"
        }
      ]
>>>>>>> a6c41d50
    end

    test "returns top pages in realtime report", %{conn: conn, site: site} do
      conn = get(conn, "/api/stats/#{site.domain}/pages?period=realtime")

      assert json_response(conn, 200) == [
               %{"count" => 2, "name" => "/exit"},
               %{"count" => 1, "name" => "/"}
             ]
    end
  end

  describe "GET /api/stats/:domain/entry-pages" do
    setup [:create_user, :log_in, :create_site]

    test "returns top entry pages by visitors", %{conn: conn, site: site} do
      conn = get(conn, "/api/stats/#{site.domain}/entry-pages?period=day&date=2019-01-01")

      assert json_response(conn, 200) == [
               %{"count" => 3, "name" => "/"},
             ]
    end

    test "calculates bounce rate for entry pages", %{conn: conn, site: site} do
      conn =
        get(
          conn,
          "/api/stats/#{site.domain}/entry-pages?period=day&date=2019-01-01&include=bounce_rate"
        )

      assert json_response(conn, 200) == [
        %{
          "bounce_rate" => 33.0,
          "count" => 3,
          "name" => "/"
        }
      ]
    end
  end
end<|MERGE_RESOLUTION|>--- conflicted
+++ resolved
@@ -24,28 +24,6 @@
         )
 
       assert json_response(conn, 200) == [
-<<<<<<< HEAD
-               %{"bounce_rate" => 33.0, "count" => 2, "unique_visitors" => 2, "name" => "/"},
-               %{
-                 "bounce_rate" => nil,
-                 "count" => 2,
-                 "unique_visitors" => 2,
-                 "name" => "/register"
-               },
-               %{
-                 "bounce_rate" => nil,
-                 "count" => 1,
-                 "unique_visitors" => 1,
-                 "name" => "/contact"
-               },
-               %{
-                 "bounce_rate" => nil,
-                 "count" => 1,
-                 "unique_visitors" => 1,
-                 "name" => "/irrelevant"
-               }
-             ]
-=======
         %{
           "bounce_rate" => 33.0,
           "count" => 2,
@@ -70,7 +48,6 @@
           "name" => "/irrelevant"
         }
       ]
->>>>>>> a6c41d50
     end
 
     test "returns top pages in realtime report", %{conn: conn, site: site} do
