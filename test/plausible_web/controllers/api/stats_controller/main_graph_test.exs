defmodule PlausibleWeb.Api.StatsController.MainGraphTest do
  use PlausibleWeb.ConnCase
  import Plausible.TestUtils
  @user_id 123

  describe "GET /api/stats/main-graph - plot" do
    setup [:create_user, :log_in, :create_new_site, :add_imported_data]

    test "displays pageviews for the last 30 minutes in realtime graph", %{conn: conn, site: site} do
      populate_stats(site, [
        build(:pageview, timestamp: relative_time(minutes: -5))
      ])

      conn = get(conn, "/api/stats/#{site.domain}/main-graph?period=realtime&metric=pageviews")

      assert %{"plot" => plot} = json_response(conn, 200)

      assert Enum.count(plot) == 30
      assert Enum.any?(plot, fn pageviews -> pageviews > 0 end)
    end

    test "displays visitors for a day", %{conn: conn, site: site} do
      populate_stats(site, [
        build(:pageview, timestamp: ~N[2021-01-01 00:00:00]),
        build(:pageview, timestamp: ~N[2021-01-01 23:00:00])
      ])

      conn =
        get(
          conn,
          "/api/stats/#{site.domain}/main-graph?period=day&date=2021-01-01&metric=pageviews"
        )

      assert %{"plot" => plot} = json_response(conn, 200)

      zeroes = Stream.repeatedly(fn -> 0 end) |> Stream.take(22) |> Enum.into([])

      assert Enum.count(plot) == 24
      assert plot == [1] ++ zeroes ++ [1]
    end

    test "displays hourly stats in configured timezone", %{conn: conn, user: user} do
      # UTC+1
      site = insert(:site, domain: "tz-test.com", members: [user], timezone: "CET")

      populate_stats(site, [
        build(:pageview, timestamp: ~N[2021-01-01 00:00:00])
      ])

      conn =
        get(
          conn,
          "/api/stats/#{site.domain}/main-graph?period=day&date=2021-01-01&metric=visitors"
        )

      assert %{"plot" => plot} = json_response(conn, 200)

      zeroes = Stream.repeatedly(fn -> 0 end) |> Stream.take(22) |> Enum.into([])

      # Expecting pageview to show at 1am CET
      assert plot == [0, 1] ++ zeroes
    end

    test "displays visitors for a month", %{conn: conn, site: site} do
      populate_stats(site, [
        build(:pageview, timestamp: ~N[2021-01-01 00:00:00]),
        build(:pageview, timestamp: ~N[2021-01-31 00:00:00])
      ])

      conn =
        get(
          conn,
          "/api/stats/#{site.domain}/main-graph?period=month&date=2021-01-01&metric=visitors"
        )

      assert %{"plot" => plot} = json_response(conn, 200)

      assert Enum.count(plot) == 31
      assert List.first(plot) == 1
      assert List.last(plot) == 1
      assert Enum.sum(plot) == 2
    end

    test "displays visitors for a month with imported data", %{conn: conn, site: site} do
      populate_stats(site, [
        build(:pageview, timestamp: ~N[2021-01-01 00:00:00]),
        build(:pageview, timestamp: ~N[2021-01-31 00:00:00]),
        build(:imported_visitors, date: ~D[2021-01-01]),
        build(:imported_visitors, date: ~D[2021-01-31])
      ])

      conn =
        get(
          conn,
          "/api/stats/#{site.domain}/main-graph?period=month&date=2021-01-01&with_imported=true"
        )

      assert %{"plot" => plot, "imported_source" => "Google Analytics"} = json_response(conn, 200)

      assert Enum.count(plot) == 31
      assert List.first(plot) == 2
      assert List.last(plot) == 2
      assert Enum.sum(plot) == 4
    end

    test "displays visitors for a month with imported data and filter", %{conn: conn, site: site} do
      populate_stats(site, [
        build(:pageview, timestamp: ~N[2021-01-01 00:00:00], pathname: "/pageA"),
        build(:pageview, timestamp: ~N[2021-01-31 00:00:00], pathname: "/pageA"),
        build(:imported_visitors, date: ~D[2021-01-01]),
        build(:imported_visitors, date: ~D[2021-01-31])
      ])

      filters = Jason.encode!(%{page: "/pageA"})

      conn =
        get(
          conn,
          "/api/stats/#{site.domain}/main-graph?period=month&date=2021-01-01&with_imported=true&filters=#{filters}"
        )

      assert %{"plot" => plot} = json_response(conn, 200)

      assert Enum.count(plot) == 31
      assert List.first(plot) == 1
      assert List.last(plot) == 1
      assert Enum.sum(plot) == 2
    end

    test "displays visitors for 6 months with imported data", %{conn: conn, site: site} do
      populate_stats(site, [
        build(:pageview, timestamp: ~N[2021-01-01 00:00:00]),
        build(:pageview, timestamp: ~N[2021-06-30 00:00:00]),
        build(:imported_visitors, date: ~D[2021-01-01]),
        build(:imported_visitors, date: ~D[2021-06-30])
      ])

      conn =
        get(
          conn,
          "/api/stats/#{site.domain}/main-graph?period=6mo&date=2021-06-30&with_imported=true"
        )

      assert %{"plot" => plot} = json_response(conn, 200)

      assert Enum.count(plot) == 6
      assert List.first(plot) == 2
      assert List.last(plot) == 2
      assert Enum.sum(plot) == 4
    end

    test "displays visitors for 12 months with imported data", %{conn: conn, site: site} do
      populate_stats(site, [
        build(:pageview, timestamp: ~N[2021-01-01 00:00:00]),
        build(:pageview, timestamp: ~N[2021-12-31 00:00:00]),
        build(:imported_visitors, date: ~D[2021-01-01]),
        build(:imported_visitors, date: ~D[2021-12-31])
      ])

      conn =
        get(
          conn,
          "/api/stats/#{site.domain}/main-graph?period=12mo&date=2021-12-31&with_imported=true"
        )

      assert %{"plot" => plot} = json_response(conn, 200)

      assert Enum.count(plot) == 12
      assert List.first(plot) == 2
      assert List.last(plot) == 2
      assert Enum.sum(plot) == 4
    end

    test "displays visitors for calendar year with imported data", %{conn: conn, site: site} do
      populate_stats(site, [
        build(:pageview, timestamp: ~N[2021-01-01 00:00:00]),
        build(:pageview, timestamp: ~N[2021-12-31 00:00:00]),
        build(:imported_visitors, date: ~D[2021-01-01]),
        build(:imported_visitors, date: ~D[2021-12-31])
      ])

      conn =
        get(
          conn,
          "/api/stats/#{site.domain}/main-graph?period=year&date=2021-12-31&with_imported=true"
        )

      assert %{"plot" => plot} = json_response(conn, 200)

      assert Enum.count(plot) == 12
      assert List.first(plot) == 2
      assert List.last(plot) == 2
      assert Enum.sum(plot) == 4
    end

    test "displays visitors for all time with just native data", %{conn: conn, site: site} do
      use Plausible.Repo

      Repo.update_all(from(s in "sites", where: s.id == ^site.id),
        set: [inserted_at: ~N[2020-01-01 00:00:00]]
      )

      populate_stats(site, [
        build(:pageview, timestamp: ~N[2020-01-01 00:00:00]),
        build(:pageview, timestamp: ~N[2021-01-01 00:00:00]),
        build(:pageview, timestamp: ~N[2021-12-31 00:00:00])
      ])

      conn =
        get(
          conn,
          "/api/stats/#{site.domain}/main-graph?period=all&with_imported=true"
        )

      assert %{"plot" => plot} = json_response(conn, 200)

      assert List.first(plot) == 1
      assert Enum.sum(plot) == 3
    end
  end

  describe "GET /api/stats/main-graph - default labels" do
    setup [:create_user, :log_in, :create_site]

    test "shows last 30 days", %{conn: conn, site: site} do
      conn = get(conn, "/api/stats/#{site.domain}/main-graph?period=30d&metric=visitors")
      assert %{"labels" => labels} = json_response(conn, 200)

      {:ok, first} = Timex.today() |> Timex.shift(days: -30) |> Timex.format("{ISOdate}")
      {:ok, last} = Timex.today() |> Timex.format("{ISOdate}")
      assert List.first(labels) == first
      assert List.last(labels) == last
    end

    test "shows last 7 days", %{conn: conn, site: site} do
      conn = get(conn, "/api/stats/#{site.domain}/main-graph?period=7d&metric=visitors")
      assert %{"labels" => labels} = json_response(conn, 200)

      {:ok, first} = Timex.today() |> Timex.shift(days: -6) |> Timex.format("{ISOdate}")
      {:ok, last} = Timex.today() |> Timex.format("{ISOdate}")
      assert List.first(labels) == first
      assert List.last(labels) == last
    end
  end

  describe "GET /api/stats/main-graph - pageviews plot" do
    setup [:create_user, :log_in, :create_new_site]

    test "displays pageviews for a month", %{conn: conn, site: site} do
      populate_stats(site, [
        build(:pageview, timestamp: ~N[2021-01-01 00:00:00]),
        build(:pageview, timestamp: ~N[2021-01-01 00:00:00]),
        build(:pageview, timestamp: ~N[2021-01-31 00:00:00])
      ])

      conn =
        get(
          conn,
          "/api/stats/#{site.domain}/main-graph?period=month&date=2021-01-01&metric=pageviews"
        )

      assert %{"plot" => plot} = json_response(conn, 200)

      assert Enum.count(plot) == 31
      assert List.first(plot) == 2
      assert List.last(plot) == 1
    end
  end

  describe "GET /api/stats/main-graph - bounce_rate plot" do
    setup [:create_user, :log_in, :create_new_site]

    test "displays bounce_rate for a month", %{conn: conn, site: site} do
      populate_stats(site, [
        build(:pageview, timestamp: ~N[2021-01-03 00:00:00]),
        build(:pageview, timestamp: ~N[2021-01-03 00:10:00]),
        build(:pageview, timestamp: ~N[2021-01-31 00:00:00])
      ])

      conn =
        get(
          conn,
          "/api/stats/#{site.domain}/main-graph?period=month&date=2021-01-01&metric=bounce_rate"
        )

      assert %{"plot" => plot} = json_response(conn, 200)

      assert Enum.count(plot) == 31
      assert List.first(plot) == 0
      assert List.last(plot) == 100
    end
  end

  describe "GET /api/stats/main-graph - visit_duration plot" do
    setup [:create_user, :log_in, :create_new_site]

    test "displays visit_duration for a month", %{conn: conn, site: site} do
      populate_stats(site, [
<<<<<<< HEAD
        build(:pageview,
          pathname: "/page3",
          user_id: @user_id,
          timestamp: ~N[2021-01-31 00:10:00]
        ),
        build(:pageview,
          pathname: "/page2",
          user_id: @user_id,
          timestamp: ~N[2021-01-31 00:15:00]
=======
        build(:pageview, pathname: "/index"),
        build(:pageview, pathname: "/blog/post1"),
        build(:pageview, pathname: "/blog/post2")
      ])

      filters = Jason.encode!(%{page: "/blog/**"})

      conn =
        get(
          conn,
          "/api/stats/#{site.domain}/main-graph?period=month&filters=#{filters}"
        )

      res = json_response(conn, 200)
      assert %{"name" => "Unique visitors", "value" => 2, "change" => 100} in res["top_stats"]
    end

    test "contains (~) filter", %{conn: conn, site: site} do
      populate_stats(site, [
        build(:pageview, pathname: "/some-blog-post"),
        build(:pageview, pathname: "/blog/post1"),
        build(:pageview, pathname: "/another/post")
      ])

      filters = Jason.encode!(%{page: "~blog"})

      conn =
        get(
          conn,
          "/api/stats/#{site.domain}/main-graph?period=month&filters=#{filters}"
        )

      res = json_response(conn, 200)
      assert %{"name" => "Unique visitors", "value" => 2, "change" => 100} in res["top_stats"]
    end

    test "returns only visitors with specific screen size", %{conn: conn, site: site} do
      populate_stats(site, [
        build(:pageview, screen_size: "Desktop"),
        build(:pageview, screen_size: "Desktop"),
        build(:pageview, screen_size: "Mobile")
      ])

      filters = Jason.encode!(%{screen: "Desktop"})

      conn =
        get(
          conn,
          "/api/stats/#{site.domain}/main-graph?period=month&filters=#{filters}"
>>>>>>> d40faf6e
        )
      ])

      conn =
        get(
          conn,
          "/api/stats/#{site.domain}/main-graph?period=month&date=2021-01-01&metric=visit_duration"
        )

      assert %{"plot" => plot} = json_response(conn, 200)

      assert Enum.count(plot) == 31
      assert List.first(plot) == 0
      assert List.last(plot) == 300
    end
  end
end<|MERGE_RESOLUTION|>--- conflicted
+++ resolved
@@ -296,7 +296,6 @@
 
     test "displays visit_duration for a month", %{conn: conn, site: site} do
       populate_stats(site, [
-<<<<<<< HEAD
         build(:pageview,
           pathname: "/page3",
           user_id: @user_id,
@@ -306,57 +305,6 @@
           pathname: "/page2",
           user_id: @user_id,
           timestamp: ~N[2021-01-31 00:15:00]
-=======
-        build(:pageview, pathname: "/index"),
-        build(:pageview, pathname: "/blog/post1"),
-        build(:pageview, pathname: "/blog/post2")
-      ])
-
-      filters = Jason.encode!(%{page: "/blog/**"})
-
-      conn =
-        get(
-          conn,
-          "/api/stats/#{site.domain}/main-graph?period=month&filters=#{filters}"
-        )
-
-      res = json_response(conn, 200)
-      assert %{"name" => "Unique visitors", "value" => 2, "change" => 100} in res["top_stats"]
-    end
-
-    test "contains (~) filter", %{conn: conn, site: site} do
-      populate_stats(site, [
-        build(:pageview, pathname: "/some-blog-post"),
-        build(:pageview, pathname: "/blog/post1"),
-        build(:pageview, pathname: "/another/post")
-      ])
-
-      filters = Jason.encode!(%{page: "~blog"})
-
-      conn =
-        get(
-          conn,
-          "/api/stats/#{site.domain}/main-graph?period=month&filters=#{filters}"
-        )
-
-      res = json_response(conn, 200)
-      assert %{"name" => "Unique visitors", "value" => 2, "change" => 100} in res["top_stats"]
-    end
-
-    test "returns only visitors with specific screen size", %{conn: conn, site: site} do
-      populate_stats(site, [
-        build(:pageview, screen_size: "Desktop"),
-        build(:pageview, screen_size: "Desktop"),
-        build(:pageview, screen_size: "Mobile")
-      ])
-
-      filters = Jason.encode!(%{screen: "Desktop"})
-
-      conn =
-        get(
-          conn,
-          "/api/stats/#{site.domain}/main-graph?period=month&filters=#{filters}"
->>>>>>> d40faf6e
         )
       ])
 
