defmodule PlausibleWeb.Api.StatsController.MainGraphTest do
  use PlausibleWeb.ConnCase
  import Plausible.TestUtils
  @user_id 123

<<<<<<< HEAD
  describe "GET /api/stats/main-graph - default plot" do
    setup [:create_user, :log_in, :create_new_site]
=======
  describe "GET /api/stats/main-graph - plot" do
    setup [:create_user, :log_in, :create_new_site, :add_imported_data]
>>>>>>> ae784448

    test "displays pageviews for the last 30 minutes in realtime graph", %{conn: conn, site: site} do
      populate_stats(site, [
        build(:pageview, timestamp: relative_time(minutes: -5))
      ])

      conn = get(conn, "/api/stats/#{site.domain}/main-graph?period=realtime&metric=pageviews")

      assert %{"plot" => plot} = json_response(conn, 200)

      assert Enum.count(plot) == 30
      assert Enum.any?(plot, fn pageviews -> pageviews > 0 end)
    end

    test "displays visitors for a day", %{conn: conn, site: site} do
      populate_stats(site, [
        build(:pageview, timestamp: ~N[2021-01-01 00:00:00]),
        build(:pageview, timestamp: ~N[2021-01-01 23:00:00])
      ])

      conn =
        get(
          conn,
          "/api/stats/#{site.domain}/main-graph?period=day&date=2021-01-01&metric=pageviews"
        )

      assert %{"plot" => plot} = json_response(conn, 200)

      zeroes = Stream.repeatedly(fn -> 0 end) |> Stream.take(22) |> Enum.into([])

      assert Enum.count(plot) == 24
      assert plot == [1] ++ zeroes ++ [1]
    end

    test "displays hourly stats in configured timezone", %{conn: conn, user: user} do
      # UTC+1
      site = insert(:site, domain: "tz-test.com", members: [user], timezone: "CET")

      populate_stats(site, [
        build(:pageview, timestamp: ~N[2021-01-01 00:00:00])
      ])

      conn =
        get(
          conn,
          "/api/stats/#{site.domain}/main-graph?period=day&date=2021-01-01&metric=visitors"
        )

      assert %{"plot" => plot} = json_response(conn, 200)

      zeroes = Stream.repeatedly(fn -> 0 end) |> Stream.take(22) |> Enum.into([])

      # Expecting pageview to show at 1am CET
      assert plot == [0, 1] ++ zeroes
    end

    test "displays visitors for a month", %{conn: conn, site: site} do
      populate_stats(site, [
        build(:pageview, timestamp: ~N[2021-01-01 00:00:00]),
        build(:pageview, timestamp: ~N[2021-01-31 00:00:00])
      ])

      conn =
        get(
          conn,
          "/api/stats/#{site.domain}/main-graph?period=month&date=2021-01-01&metric=visitors"
        )

      assert %{"plot" => plot} = json_response(conn, 200)

      assert Enum.count(plot) == 31
      assert List.first(plot) == 1
      assert List.last(plot) == 1
      assert Enum.sum(plot) == 2
    end

    test "displays visitors for a month with imported data", %{conn: conn, site: site} do
      populate_stats(site, [
        build(:pageview, timestamp: ~N[2021-01-01 00:00:00]),
        build(:pageview, timestamp: ~N[2021-01-31 00:00:00]),
        build(:imported_visitors, date: ~D[2021-01-01]),
        build(:imported_visitors, date: ~D[2021-01-31])
      ])

      conn =
        get(
          conn,
          "/api/stats/#{site.domain}/main-graph?period=month&date=2021-01-01&with_imported=true"
        )

      assert %{"plot" => plot, "imported_source" => "Google Analytics"} = json_response(conn, 200)

      assert Enum.count(plot) == 31
      assert List.first(plot) == 2
      assert List.last(plot) == 2
      assert Enum.sum(plot) == 4
    end

    test "displays visitors for a month with imported data and filter", %{conn: conn, site: site} do
      populate_stats(site, [
        build(:pageview, timestamp: ~N[2021-01-01 00:00:00], pathname: "/pageA"),
        build(:pageview, timestamp: ~N[2021-01-31 00:00:00], pathname: "/pageA"),
        build(:imported_visitors, date: ~D[2021-01-01]),
        build(:imported_visitors, date: ~D[2021-01-31])
      ])

      filters = Jason.encode!(%{page: "/pageA"})

      conn =
        get(
          conn,
          "/api/stats/#{site.domain}/main-graph?period=month&date=2021-01-01&with_imported=true&filters=#{filters}"
        )

      assert %{"plot" => plot} = json_response(conn, 200)

      assert Enum.count(plot) == 31
      assert List.first(plot) == 1
      assert List.last(plot) == 1
      assert Enum.sum(plot) == 2
    end

    test "displays visitors for 6 months with imported data", %{conn: conn, site: site} do
      populate_stats(site, [
        build(:pageview, timestamp: ~N[2021-01-01 00:00:00]),
        build(:pageview, timestamp: ~N[2021-06-30 00:00:00]),
        build(:imported_visitors, date: ~D[2021-01-01]),
        build(:imported_visitors, date: ~D[2021-06-30])
      ])

      conn =
        get(
          conn,
          "/api/stats/#{site.domain}/main-graph?period=6mo&date=2021-06-30&with_imported=true"
        )

      assert %{"plot" => plot} = json_response(conn, 200)

      assert Enum.count(plot) == 6
      assert List.first(plot) == 2
      assert List.last(plot) == 2
      assert Enum.sum(plot) == 4
    end

    # TODO: missing 6, 12 months, 30 days
  end

  describe "GET /api/stats/main-graph - default labels" do
    setup [:create_user, :log_in, :create_site]

    test "shows last 30 days", %{conn: conn, site: site} do
      conn = get(conn, "/api/stats/#{site.domain}/main-graph?period=30d&metric=visitors")
      assert %{"labels" => labels} = json_response(conn, 200)

      {:ok, first} = Timex.today() |> Timex.shift(days: -30) |> Timex.format("{ISOdate}")
      {:ok, last} = Timex.today() |> Timex.format("{ISOdate}")
      assert List.first(labels) == first
      assert List.last(labels) == last
    end

    test "shows last 7 days", %{conn: conn, site: site} do
      conn = get(conn, "/api/stats/#{site.domain}/main-graph?period=7d&metric=visitors")
      assert %{"labels" => labels} = json_response(conn, 200)

      {:ok, first} = Timex.today() |> Timex.shift(days: -6) |> Timex.format("{ISOdate}")
      {:ok, last} = Timex.today() |> Timex.format("{ISOdate}")
      assert List.first(labels) == first
      assert List.last(labels) == last
    end
  end

  describe "GET /api/stats/main-graph - pageviews plot" do
    setup [:create_user, :log_in, :create_new_site]

    test "displays pageviews for a month", %{conn: conn, site: site} do
      populate_stats(site, [
        build(:pageview, timestamp: ~N[2021-01-01 00:00:00]),
        build(:pageview, timestamp: ~N[2021-01-01 00:00:00]),
        build(:pageview, timestamp: ~N[2021-01-31 00:00:00])
      ])

      conn =
        get(
          conn,
          "/api/stats/#{site.domain}/main-graph?period=month&date=2021-01-01&metric=pageviews"
        )

      assert %{"plot" => plot} = json_response(conn, 200)

      assert Enum.count(plot) == 31
      assert List.first(plot) == 2
      assert List.last(plot) == 1
    end
  end

  describe "GET /api/stats/main-graph - bounce_rate plot" do
    setup [:create_user, :log_in, :create_new_site]

    test "displays bounce_rate for a month", %{conn: conn, site: site} do
      populate_stats(site, [
        build(:pageview, timestamp: ~N[2021-01-03 00:00:00]),
        build(:pageview, timestamp: ~N[2021-01-03 00:10:00]),
        build(:pageview, timestamp: ~N[2021-01-31 00:00:00])
      ])

      conn =
        get(
          conn,
          "/api/stats/#{site.domain}/main-graph?period=month&date=2021-01-01&metric=bounce_rate"
        )

      assert %{"plot" => plot} = json_response(conn, 200)

      assert Enum.count(plot) == 31
      assert List.first(plot) == 0
      assert List.last(plot) == 100
    end
  end

  describe "GET /api/stats/main-graph - visit_duration plot" do
    setup [:create_user, :log_in, :create_new_site]

    test "displays visit_duration for a month", %{conn: conn, site: site} do
      populate_stats(site, [
        build(:pageview,
          pathname: "/page3",
          user_id: @user_id,
          timestamp: ~N[2021-01-31 00:10:00]
        ),
        build(:pageview,
          pathname: "/page2",
          user_id: @user_id,
          timestamp: ~N[2021-01-31 00:15:00]
        )
      ])

      conn =
        get(
          conn,
          "/api/stats/#{site.domain}/main-graph?period=month&date=2021-01-01&metric=visit_duration"
        )

      assert %{"plot" => plot} = json_response(conn, 200)

      assert Enum.count(plot) == 31
      assert List.first(plot) == 0
      assert List.last(plot) == 300
    end
  end
end<|MERGE_RESOLUTION|>--- conflicted
+++ resolved
@@ -3,13 +3,8 @@
   import Plausible.TestUtils
   @user_id 123
 
-<<<<<<< HEAD
-  describe "GET /api/stats/main-graph - default plot" do
-    setup [:create_user, :log_in, :create_new_site]
-=======
   describe "GET /api/stats/main-graph - plot" do
     setup [:create_user, :log_in, :create_new_site, :add_imported_data]
->>>>>>> ae784448
 
     test "displays pageviews for the last 30 minutes in realtime graph", %{conn: conn, site: site} do
       populate_stats(site, [
