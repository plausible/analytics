--- conflicted
+++ resolved
@@ -72,7 +72,6 @@
           conn,
           "/api/stats/#{site.domain}/main-graph?period=month&date=2021-01-01&metric=visitors"
         )
-<<<<<<< HEAD
 
       assert %{"plot" => plot} = json_response(conn, 200)
 
@@ -119,8 +118,6 @@
           conn,
           "/api/stats/#{site.domain}/main-graph?period=month&date=2021-01-01&with_imported=true&filters=#{filters}"
         )
-=======
->>>>>>> 06ad6776
 
       assert %{"plot" => plot} = json_response(conn, 200)
 
@@ -128,7 +125,6 @@
       assert List.first(plot) == 1
       assert List.last(plot) == 1
       assert Enum.sum(plot) == 2
-<<<<<<< HEAD
     end
 
     test "displays visitors for 6 months with imported data", %{conn: conn, site: site} do
@@ -153,7 +149,74 @@
       assert Enum.sum(plot) == 4
     end
 
-    # TODO: missing 6, 12 months, 30 days
+    test "displays visitors for 12 months with imported data", %{conn: conn, site: site} do
+      populate_stats(site, [
+        build(:pageview, timestamp: ~N[2021-01-01 00:00:00]),
+        build(:pageview, timestamp: ~N[2021-12-31 00:00:00]),
+        build(:imported_visitors, date: ~D[2021-01-01]),
+        build(:imported_visitors, date: ~D[2021-12-31])
+      ])
+
+      conn =
+        get(
+          conn,
+          "/api/stats/#{site.domain}/main-graph?period=12mo&date=2021-12-31&with_imported=true"
+        )
+
+      assert %{"plot" => plot} = json_response(conn, 200)
+
+      assert Enum.count(plot) == 12
+      assert List.first(plot) == 2
+      assert List.last(plot) == 2
+      assert Enum.sum(plot) == 4
+    end
+
+    test "displays visitors for calendar year with imported data", %{conn: conn, site: site} do
+      populate_stats(site, [
+        build(:pageview, timestamp: ~N[2021-01-01 00:00:00]),
+        build(:pageview, timestamp: ~N[2021-12-31 00:00:00]),
+        build(:imported_visitors, date: ~D[2021-01-01]),
+        build(:imported_visitors, date: ~D[2021-12-31])
+      ])
+
+      conn =
+        get(
+          conn,
+          "/api/stats/#{site.domain}/main-graph?period=year&date=2021-12-31&with_imported=true"
+        )
+
+      assert %{"plot" => plot} = json_response(conn, 200)
+
+      assert Enum.count(plot) == 12
+      assert List.first(plot) == 2
+      assert List.last(plot) == 2
+      assert Enum.sum(plot) == 4
+    end
+
+    test "displays visitors for all time with just native data", %{conn: conn, site: site} do
+      use Plausible.Repo
+
+      Repo.update_all(from(s in "sites", where: s.id == ^site.id),
+        set: [inserted_at: ~N[2020-01-01 00:00:00]]
+      )
+
+      populate_stats(site, [
+        build(:pageview, timestamp: ~N[2020-01-01 00:00:00]),
+        build(:pageview, timestamp: ~N[2021-01-01 00:00:00]),
+        build(:pageview, timestamp: ~N[2021-12-31 00:00:00])
+      ])
+
+      conn =
+        get(
+          conn,
+          "/api/stats/#{site.domain}/main-graph?period=all&with_imported=true"
+        )
+
+      assert %{"plot" => plot} = json_response(conn, 200)
+
+      assert List.first(plot) == 1
+      assert Enum.sum(plot) == 3
+    end
   end
 
   describe "GET /api/stats/main-graph - default labels" do
@@ -212,22 +275,11 @@
         build(:pageview, timestamp: ~N[2021-01-03 00:00:00]),
         build(:pageview, timestamp: ~N[2021-01-03 00:10:00]),
         build(:pageview, timestamp: ~N[2021-01-31 00:00:00])
-=======
-    end
-
-    test "displays visitors for a month with imported data", %{conn: conn, site: site} do
-      populate_stats(site, [
-        build(:pageview, timestamp: ~N[2021-01-01 00:00:00]),
-        build(:pageview, timestamp: ~N[2021-01-31 00:00:00]),
-        build(:imported_visitors, date: ~D[2021-01-01]),
-        build(:imported_visitors, date: ~D[2021-01-31])
->>>>>>> 06ad6776
-      ])
-
-      conn =
-        get(
-          conn,
-<<<<<<< HEAD
+      ])
+
+      conn =
+        get(
+          conn,
           "/api/stats/#{site.domain}/main-graph?period=month&date=2021-01-01&metric=bounce_rate"
         )
 
@@ -236,24 +288,12 @@
       assert Enum.count(plot) == 31
       assert List.first(plot) == 0
       assert List.last(plot) == 100
-=======
-          "/api/stats/#{site.domain}/main-graph?period=month&date=2021-01-01&with_imported=true"
-        )
-
-      assert %{"plot" => plot, "imported_source" => "Google Analytics"} = json_response(conn, 200)
-
-      assert Enum.count(plot) == 31
-      assert List.first(plot) == 2
-      assert List.last(plot) == 2
-      assert Enum.sum(plot) == 4
->>>>>>> 06ad6776
     end
   end
 
   describe "GET /api/stats/main-graph - visit_duration plot" do
     setup [:create_user, :log_in, :create_new_site]
 
-<<<<<<< HEAD
     test "displays visit_duration for a month", %{conn: conn, site: site} do
       populate_stats(site, [
         build(:pageview,
@@ -266,20 +306,11 @@
           user_id: @user_id,
           timestamp: ~N[2021-01-31 00:15:00]
         )
-=======
-    test "displays visitors for a month with imported data and filter", %{conn: conn, site: site} do
-      populate_stats(site, [
-        build(:pageview, timestamp: ~N[2021-01-01 00:00:00], pathname: "/pageA"),
-        build(:pageview, timestamp: ~N[2021-01-31 00:00:00], pathname: "/pageA"),
-        build(:imported_visitors, date: ~D[2021-01-01]),
-        build(:imported_visitors, date: ~D[2021-01-31])
->>>>>>> 06ad6776
-      ])
-
-      conn =
-        get(
-          conn,
-<<<<<<< HEAD
+      ])
+
+      conn =
+        get(
+          conn,
           "/api/stats/#{site.domain}/main-graph?period=month&date=2021-01-01&metric=visit_duration"
         )
 
@@ -363,42 +394,18 @@
         build(:pageview, timestamp: ~N[2021-01-15 00:00:00]),
         build(:pageview, timestamp: ~N[2021-02-15 00:00:00]),
         build(:pageview, timestamp: ~N[2021-06-01 00:00:00])
-=======
-          "/api/stats/#{site.domain}/main-graph?period=month&date=2021-01-01&with_imported=true&filters=#{filters}"
-        )
-
-      assert %{"plot" => plot} = json_response(conn, 200)
-
-      assert Enum.count(plot) == 31
-      assert List.first(plot) == 1
-      assert List.last(plot) == 1
-      assert Enum.sum(plot) == 2
-    end
-
-    test "displays visitors for 6 months with imported data", %{conn: conn, site: site} do
-      populate_stats(site, [
-        build(:pageview, timestamp: ~N[2021-01-01 00:00:00]),
-        build(:pageview, timestamp: ~N[2021-06-30 00:00:00]),
-        build(:imported_visitors, date: ~D[2021-01-01]),
-        build(:imported_visitors, date: ~D[2021-06-30])
->>>>>>> 06ad6776
-      ])
-
-      conn =
-        get(
-          conn,
-<<<<<<< HEAD
+      ])
+
+      conn =
+        get(
+          conn,
           "/api/stats/#{site.domain}/main-graph?period=custom&from=2021-01-01&to=2021-06-30&metric=visitors&interval=month"
-=======
-          "/api/stats/#{site.domain}/main-graph?period=6mo&date=2021-06-30&with_imported=true"
->>>>>>> 06ad6776
         )
 
       assert %{"plot" => plot} = json_response(conn, 200)
 
       assert Enum.count(plot) == 6
       assert List.first(plot) == 2
-<<<<<<< HEAD
       assert Enum.at(plot, 1) == 1
       assert List.last(plot) == 1
     end
@@ -407,33 +414,16 @@
       populate_stats(site, [
         build(:pageview, timestamp: ~N[2021-01-01 00:00:00]),
         build(:pageview, timestamp: ~N[2021-01-02 00:00:00])
-=======
-      assert List.last(plot) == 2
-      assert Enum.sum(plot) == 4
-    end
-
-    test "displays visitors for 12 months with imported data", %{conn: conn, site: site} do
-      populate_stats(site, [
-        build(:pageview, timestamp: ~N[2021-01-01 00:00:00]),
-        build(:pageview, timestamp: ~N[2021-12-31 00:00:00]),
-        build(:imported_visitors, date: ~D[2021-01-01]),
-        build(:imported_visitors, date: ~D[2021-12-31])
->>>>>>> 06ad6776
-      ])
-
-      conn =
-        get(
-          conn,
-<<<<<<< HEAD
+      ])
+
+      conn =
+        get(
+          conn,
           "/api/stats/#{site.domain}/main-graph?period=month&date=2021-01-01&metric=visitors&interval=month"
-=======
-          "/api/stats/#{site.domain}/main-graph?period=12mo&date=2021-12-31&with_imported=true"
->>>>>>> 06ad6776
-        )
-
-      assert %{"plot" => plot} = json_response(conn, 200)
-
-<<<<<<< HEAD
+        )
+
+      assert %{"plot" => plot} = json_response(conn, 200)
+
       assert Enum.count(plot) == 1
       assert List.first(plot) == 2
     end
@@ -443,35 +433,16 @@
         build(:pageview, timestamp: ~N[2021-01-01 00:00:00]),
         build(:pageview, timestamp: ~N[2021-01-01 00:15:01]),
         build(:pageview, timestamp: ~N[2021-01-01 00:15:02])
-=======
-      assert Enum.count(plot) == 12
-      assert List.first(plot) == 2
-      assert List.last(plot) == 2
-      assert Enum.sum(plot) == 4
-    end
-
-    test "displays visitors for calendar year with imported data", %{conn: conn, site: site} do
-      populate_stats(site, [
-        build(:pageview, timestamp: ~N[2021-01-01 00:00:00]),
-        build(:pageview, timestamp: ~N[2021-12-31 00:00:00]),
-        build(:imported_visitors, date: ~D[2021-01-01]),
-        build(:imported_visitors, date: ~D[2021-12-31])
->>>>>>> 06ad6776
-      ])
-
-      conn =
-        get(
-          conn,
-<<<<<<< HEAD
+      ])
+
+      conn =
+        get(
+          conn,
           "/api/stats/#{site.domain}/main-graph?period=day&date=2021-01-01&metric=visitors&interval=month"
-=======
-          "/api/stats/#{site.domain}/main-graph?period=year&date=2021-12-31&with_imported=true"
->>>>>>> 06ad6776
-        )
-
-      assert %{"plot" => plot} = json_response(conn, 200)
-
-<<<<<<< HEAD
+        )
+
+      assert %{"plot" => plot} = json_response(conn, 200)
+
       assert Enum.count(plot) == 1
       assert List.first(plot) == 3
     end
@@ -481,31 +452,11 @@
         build(:pageview, timestamp: ~N[2021-01-01 00:00:00]),
         build(:pageview, timestamp: ~N[2021-01-01 00:15:01]),
         build(:pageview, timestamp: ~N[2021-01-05 00:15:02])
-=======
-      assert Enum.count(plot) == 12
-      assert List.first(plot) == 2
-      assert List.last(plot) == 2
-      assert Enum.sum(plot) == 4
-    end
-
-    test "displays visitors for all time with just native data", %{conn: conn, site: site} do
-      use Plausible.Repo
-
-      Repo.update_all(from(s in "sites", where: s.id == ^site.id),
-        set: [inserted_at: ~N[2020-01-01 00:00:00]]
-      )
-
-      populate_stats(site, [
-        build(:pageview, timestamp: ~N[2020-01-01 00:00:00]),
-        build(:pageview, timestamp: ~N[2021-01-01 00:00:00]),
-        build(:pageview, timestamp: ~N[2021-12-31 00:00:00])
->>>>>>> 06ad6776
-      ])
-
-      conn =
-        get(
-          conn,
-<<<<<<< HEAD
+      ])
+
+      conn =
+        get(
+          conn,
           "/api/stats/#{site.domain}/main-graph?period=month&date=2021-01-01&metric=visitors&interval=week"
         )
 
@@ -593,94 +544,8 @@
                "2021-01-25" => true,
                "2021-02-01" => true
              }
-=======
-          "/api/stats/#{site.domain}/main-graph?period=all&with_imported=true"
-        )
-
-      assert %{"plot" => plot} = json_response(conn, 200)
-
-      assert List.first(plot) == 1
-      assert Enum.sum(plot) == 3
-    end
-  end
-
-  describe "GET /api/stats/main-graph - default labels" do
-    setup [:create_user, :log_in, :create_site]
-
-    test "shows last 30 days", %{conn: conn, site: site} do
-      conn = get(conn, "/api/stats/#{site.domain}/main-graph?period=30d&metric=visitors")
-      assert %{"labels" => labels} = json_response(conn, 200)
-
-      {:ok, first} = Timex.today() |> Timex.shift(days: -30) |> Timex.format("{ISOdate}")
-      {:ok, last} = Timex.today() |> Timex.format("{ISOdate}")
-      assert List.first(labels) == first
-      assert List.last(labels) == last
-    end
-
-    test "shows last 7 days", %{conn: conn, site: site} do
-      conn = get(conn, "/api/stats/#{site.domain}/main-graph?period=7d&metric=visitors")
-      assert %{"labels" => labels} = json_response(conn, 200)
-
-      {:ok, first} = Timex.today() |> Timex.shift(days: -6) |> Timex.format("{ISOdate}")
-      {:ok, last} = Timex.today() |> Timex.format("{ISOdate}")
-      assert List.first(labels) == first
-      assert List.last(labels) == last
-    end
-  end
-
-  describe "GET /api/stats/main-graph - pageviews plot" do
-    setup [:create_user, :log_in, :create_new_site]
-
-    test "displays pageviews for a month", %{conn: conn, site: site} do
-      populate_stats(site, [
-        build(:pageview, timestamp: ~N[2021-01-01 00:00:00]),
-        build(:pageview, timestamp: ~N[2021-01-01 00:00:00]),
-        build(:pageview, timestamp: ~N[2021-01-31 00:00:00])
-      ])
-
-      conn =
-        get(
-          conn,
-          "/api/stats/#{site.domain}/main-graph?period=month&date=2021-01-01&metric=pageviews"
-        )
-
-      assert %{"plot" => plot} = json_response(conn, 200)
-
-      assert Enum.count(plot) == 31
-      assert List.first(plot) == 2
-      assert List.last(plot) == 1
-    end
-  end
-
-  describe "GET /api/stats/main-graph - bounce_rate plot" do
-    setup [:create_user, :log_in, :create_new_site]
-
-    test "displays bounce_rate for a month", %{conn: conn, site: site} do
-      populate_stats(site, [
-        build(:pageview, timestamp: ~N[2021-01-03 00:00:00]),
-        build(:pageview, timestamp: ~N[2021-01-03 00:10:00]),
-        build(:pageview, timestamp: ~N[2021-01-31 00:00:00])
-      ])
-
-      conn =
-        get(
-          conn,
-          "/api/stats/#{site.domain}/main-graph?period=month&date=2021-01-01&metric=bounce_rate"
-        )
-
-      assert %{"plot" => plot} = json_response(conn, 200)
-
-      assert Enum.count(plot) == 31
-      assert List.first(plot) == 0
-      assert List.last(plot) == 100
->>>>>>> 06ad6776
-    end
-  end
-
-  describe "GET /api/stats/main-graph - visit_duration plot" do
-    setup [:create_user, :log_in, :create_new_site]
-
-<<<<<<< HEAD
+    end
+
     test "shows imperfect month-split period on month scale with full month indicators", %{
       conn: conn,
       site: site
@@ -701,33 +566,6 @@
                "2021-11-01" => true,
                "2021-12-01" => false
              }
-=======
-    test "displays visit_duration for a month", %{conn: conn, site: site} do
-      populate_stats(site, [
-        build(:pageview,
-          pathname: "/page3",
-          user_id: @user_id,
-          timestamp: ~N[2021-01-31 00:10:00]
-        ),
-        build(:pageview,
-          pathname: "/page2",
-          user_id: @user_id,
-          timestamp: ~N[2021-01-31 00:15:00]
-        )
-      ])
-
-      conn =
-        get(
-          conn,
-          "/api/stats/#{site.domain}/main-graph?period=month&date=2021-01-01&metric=visit_duration"
-        )
-
-      assert %{"plot" => plot} = json_response(conn, 200)
-
-      assert Enum.count(plot) == 31
-      assert List.first(plot) == 0
-      assert List.last(plot) == 300
->>>>>>> 06ad6776
     end
   end
 end