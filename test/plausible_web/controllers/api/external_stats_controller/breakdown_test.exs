defmodule PlausibleWeb.Api.ExternalStatsController.BreakdownTest do
  use PlausibleWeb.ConnCase
  alias Plausible.Billing.Feature

  @user_id 1231

  setup [:create_user, :create_new_site, :create_api_key, :use_api_key]

  describe "feature access" do
    test "cannot break down by a custom prop without access to the props feature", %{
      conn: conn,
      user: user,
      site: site
    } do
      ep = insert(:enterprise_plan, features: [Feature.StatsAPI], user_id: user.id)
      insert(:subscription, user: user, paddle_plan_id: ep.paddle_plan_id)

      conn =
        get(conn, "/api/v1/stats/breakdown", %{
          "site_id" => site.domain,
          "property" => "event:props:author"
        })

      assert json_response(conn, 402)["error"] ==
               "The owner of this site does not have access to the custom properties feature"
    end

    test "can break down by an internal prop key without access to the props feature", %{
      conn: conn,
      user: user,
      site: site
    } do
      ep = insert(:enterprise_plan, features: [Feature.StatsAPI], user_id: user.id)
      insert(:subscription, user: user, paddle_plan_id: ep.paddle_plan_id)

      conn =
        get(conn, "/api/v1/stats/breakdown", %{
          "site_id" => site.domain,
          "property" => "event:props:path"
        })

      assert json_response(conn, 200)["results"]
    end

    test "cannot filter by a custom prop without access to the props feature", %{
      conn: conn,
      user: user,
      site: site
    } do
      ep =
        insert(:enterprise_plan, features: [Feature.StatsAPI], user_id: user.id)

      insert(:subscription, user: user, paddle_plan_id: ep.paddle_plan_id)

      conn =
        get(conn, "/api/v1/stats/breakdown", %{
          "site_id" => site.domain,
          "property" => "visit:source",
          "filters" => "event:props:author==Uku"
        })

      assert json_response(conn, 402)["error"] ==
               "The owner of this site does not have access to the custom properties feature"
    end

    test "can filter by an internal prop key without access to the props feature", %{
      conn: conn,
      user: user,
      site: site
    } do
      ep = insert(:enterprise_plan, features: [Feature.StatsAPI], user_id: user.id)
      insert(:subscription, user: user, paddle_plan_id: ep.paddle_plan_id)

      conn =
        get(conn, "/api/v1/stats/breakdown", %{
          "site_id" => site.domain,
          "property" => "visit:source",
          "filters" => "event:props:url==whatever"
        })

      assert json_response(conn, 200)["results"]
    end
  end

  describe "param validation" do
    test "does not allow querying conversion_rate without a goal filter", %{
      conn: conn,
      site: site
    } do
      conn =
        get(conn, "/api/v1/stats/breakdown", %{
          "site_id" => site.domain,
          "property" => "event:page",
          "metrics" => "conversion_rate"
        })

      assert json_response(conn, 400) == %{
               "error" =>
                 "Metric `conversion_rate` can only be queried in a goal breakdown or with a goal filter"
             }
    end

    test "validates that property is required", %{conn: conn, site: site} do
      conn =
        get(conn, "/api/v1/stats/breakdown", %{
          "site_id" => site.domain
        })

      assert json_response(conn, 400) == %{
               "error" =>
                 "The `property` parameter is required. Please provide at least one property to show a breakdown by."
             }
    end

    test "validates that property is valid", %{conn: conn, site: site} do
      conn =
        get(conn, "/api/v1/stats/breakdown", %{
          "site_id" => site.domain,
          "property" => "badproperty"
        })

      assert json_response(conn, 400) == %{
               "error" =>
                 "Invalid property 'badproperty'. Please provide a valid property for the breakdown endpoint: https://plausible.io/docs/stats-api#properties"
             }
    end

    test "empty custom prop is invalid", %{conn: conn, site: site} do
      conn =
        get(conn, "/api/v1/stats/breakdown", %{
          "site_id" => site.domain,
          "property" => "event:props:"
        })

      assert json_response(conn, 400) == %{
               "error" =>
                 "Invalid property 'event:props:'. Please provide a valid property for the breakdown endpoint: https://plausible.io/docs/stats-api#properties"
             }
    end

    test "validates that correct period is used", %{conn: conn, site: site} do
      conn =
        get(conn, "/api/v1/stats/breakdown", %{
          "site_id" => site.domain,
          "period" => "bad_period"
        })

      assert json_response(conn, 400) == %{
               "error" =>
                 "Error parsing `period` parameter: invalid period `bad_period`. Please find accepted values in our docs: https://plausible.io/docs/stats-api#time-periods"
             }
    end

    test "fails when an invalid metric is provided", %{conn: conn, site: site} do
      conn =
        get(conn, "/api/v1/stats/breakdown", %{
          "property" => "event:page",
          "metrics" => "visitors,baa",
          "site_id" => site.domain
        })

      assert json_response(conn, 400) == %{
               "error" =>
                 "The metric `baa` is not recognized. Find valid metrics from the documentation: https://plausible.io/docs/stats-api#metrics"
             }
    end

    test "session metrics cannot be used with event:name property", %{conn: conn, site: site} do
      conn =
        get(conn, "/api/v1/stats/breakdown", %{
          "property" => "event:name",
          "metrics" => "visitors,bounce_rate",
          "site_id" => site.domain
        })

      assert json_response(conn, 400) == %{
               "error" =>
                 "Session metric `bounce_rate` cannot be queried for breakdown by `event:name`."
             }
    end

    test "session metrics cannot be used with event:props:* property", %{conn: conn, site: site} do
      conn =
        get(conn, "/api/v1/stats/breakdown", %{
          "property" => "event:props:url",
          "metrics" => "visitors,bounce_rate",
          "site_id" => site.domain
        })

      assert json_response(conn, 400) == %{
               "error" =>
                 "Session metric `bounce_rate` cannot be queried for breakdown by `event:props:url`."
             }
    end

    test "session metrics cannot be used with event:name filter", %{conn: conn, site: site} do
      conn =
        get(conn, "/api/v1/stats/breakdown", %{
          "property" => "event:page",
          "filters" => "event:name==Signup",
          "metrics" => "visitors,bounce_rate",
          "site_id" => site.domain
        })

      assert json_response(conn, 400) == %{
               "error" =>
                 "Session metric `bounce_rate` cannot be queried when using a filter on `event:name`."
             }
    end

    test "session metrics cannot be used with event:props:* filter", %{conn: conn, site: site} do
      conn =
        get(conn, "/api/v1/stats/breakdown", %{
          "property" => "event:page",
          "filters" => "event:props:url==google.com",
          "metrics" => "visitors,bounce_rate",
          "site_id" => site.domain
        })

      assert json_response(conn, 400) == %{
               "error" =>
                 "Session metric `bounce_rate` cannot be queried when using a filter on `event:props:url`."
             }
    end
  end

  test "breakdown by visit:source", %{conn: conn, site: site} do
    populate_stats(site, [
      build(:pageview,
        session_referrer_source: "Google",
        timestamp: ~N[2021-01-01 00:00:00]
      ),
      build(:pageview,
        session_referrer_source: "Google",
        timestamp: ~N[2021-01-01 00:25:00]
      ),
      build(:pageview,
        session_referrer_source: "",
        timestamp: ~N[2021-01-01 00:00:00]
      )
    ])

    conn =
      get(conn, "/api/v1/stats/breakdown", %{
        "site_id" => site.domain,
        "period" => "day",
        "date" => "2021-01-01",
        "property" => "visit:source"
      })

    assert json_response(conn, 200) == %{
             "results" => [
               %{"source" => "Google", "visitors" => 2},
               %{"source" => "Direct / None", "visitors" => 1}
             ]
           }
  end

  test "breakdown by visit:country", %{conn: conn, site: site} do
    populate_stats(site, [
      build(:pageview, session_country_code: "EE", timestamp: ~N[2021-01-01 00:00:00]),
      build(:pageview, session_country_code: "EE", timestamp: ~N[2021-01-01 00:25:00]),
      build(:pageview, session_country_code: "US", timestamp: ~N[2021-01-01 00:00:00])
    ])

    conn =
      get(conn, "/api/v1/stats/breakdown", %{
        "site_id" => site.domain,
        "period" => "day",
        "date" => "2021-01-01",
        "property" => "visit:country"
      })

    assert json_response(conn, 200) == %{
             "results" => [
               %{"country" => "EE", "visitors" => 2},
               %{"country" => "US", "visitors" => 1}
             ]
           }
  end

  test "breakdown by visit:referrer", %{conn: conn, site: site} do
    populate_stats(site, [
      build(:pageview,
        session_referrer: "https://ref.com",
        timestamp: ~N[2021-01-01 00:00:00]
      ),
      build(:pageview,
        session_referrer: "https://ref.com",
        timestamp: ~N[2021-01-01 00:25:00]
      ),
      build(:pageview,
        session_referrer: "",
        timestamp: ~N[2021-01-01 00:00:00]
      )
    ])

    conn =
      get(conn, "/api/v1/stats/breakdown", %{
        "site_id" => site.domain,
        "period" => "day",
        "date" => "2021-01-01",
        "property" => "visit:referrer"
      })

    assert json_response(conn, 200) == %{
             "results" => [
               %{"referrer" => "https://ref.com", "visitors" => 2},
               %{"referrer" => "Direct / None", "visitors" => 1}
             ]
           }
  end

  test "breakdown by visit:utm_medium", %{conn: conn, site: site} do
    populate_stats(site, [
      build(:pageview,
        session_utm_medium: "Search",
        timestamp: ~N[2021-01-01 00:00:00]
      ),
      build(:pageview,
        session_utm_medium: "Search",
        timestamp: ~N[2021-01-01 00:25:00]
      ),
      build(:pageview,
        session_utm_medium: "",
        timestamp: ~N[2021-01-01 00:00:00]
      )
    ])

    conn =
      get(conn, "/api/v1/stats/breakdown", %{
        "site_id" => site.domain,
        "period" => "day",
        "date" => "2021-01-01",
        "property" => "visit:utm_medium"
      })

    assert json_response(conn, 200) == %{
             "results" => [
               %{"utm_medium" => "Search", "visitors" => 2}
             ]
           }
  end

  test "breakdown by visit:utm_source", %{conn: conn, site: site} do
    populate_stats(site, [
      build(:pageview,
        session_utm_source: "Google",
        timestamp: ~N[2021-01-01 00:00:00]
      ),
      build(:pageview,
        session_utm_source: "Google",
        timestamp: ~N[2021-01-01 00:25:00]
      ),
      build(:pageview,
        session_utm_source: "",
        timestamp: ~N[2021-01-01 00:00:00]
      )
    ])

    conn =
      get(conn, "/api/v1/stats/breakdown", %{
        "site_id" => site.domain,
        "period" => "day",
        "date" => "2021-01-01",
        "property" => "visit:utm_source"
      })

    assert json_response(conn, 200) == %{
             "results" => [
               %{"utm_source" => "Google", "visitors" => 2}
             ]
           }
  end

  test "breakdown by visit:utm_campaign", %{conn: conn, site: site} do
    populate_stats(site, [
      build(:pageview,
        session_utm_campaign: "ads",
        timestamp: ~N[2021-01-01 00:00:00]
      ),
      build(:pageview,
        session_utm_campaign: "ads",
        timestamp: ~N[2021-01-01 00:25:00]
      ),
      build(:pageview,
        session_utm_campaign: "",
        timestamp: ~N[2021-01-01 00:00:00]
      )
    ])

    conn =
      get(conn, "/api/v1/stats/breakdown", %{
        "site_id" => site.domain,
        "period" => "day",
        "date" => "2021-01-01",
        "property" => "visit:utm_campaign"
      })

    assert json_response(conn, 200) == %{
             "results" => [
               %{"utm_campaign" => "ads", "visitors" => 2}
             ]
           }
  end

  test "breakdown by visit:utm_content", %{conn: conn, site: site} do
    populate_stats(site, [
      build(:pageview,
        session_utm_content: "Content1",
        timestamp: ~N[2021-01-01 00:00:00]
      ),
      build(:pageview,
        session_utm_content: "Content1",
        timestamp: ~N[2021-01-01 00:25:00]
      ),
      build(:pageview,
        session_utm_content: "",
        timestamp: ~N[2021-01-01 00:00:00]
      )
    ])

    conn =
      get(conn, "/api/v1/stats/breakdown", %{
        "site_id" => site.domain,
        "period" => "day",
        "date" => "2021-01-01",
        "property" => "visit:utm_content"
      })

    assert json_response(conn, 200) == %{
             "results" => [
               %{"utm_content" => "Content1", "visitors" => 2}
             ]
           }
  end

  test "breakdown by visit:utm_term", %{conn: conn, site: site} do
    populate_stats(site, [
      build(:pageview,
        session_utm_term: "Term1",
        timestamp: ~N[2021-01-01 00:00:00]
      ),
      build(:pageview,
        session_utm_term: "Term1",
        timestamp: ~N[2021-01-01 00:25:00]
      ),
      build(:pageview,
        session_utm_term: "",
        timestamp: ~N[2021-01-01 00:00:00]
      )
    ])

    conn =
      get(conn, "/api/v1/stats/breakdown", %{
        "site_id" => site.domain,
        "period" => "day",
        "date" => "2021-01-01",
        "property" => "visit:utm_term"
      })

    assert json_response(conn, 200) == %{
             "results" => [
               %{"utm_term" => "Term1", "visitors" => 2}
             ]
           }
  end

  test "breakdown by visit:device", %{conn: conn, site: site} do
    populate_stats(site, [
      build(:pageview,
        session_screen_size: "Desktop",
        timestamp: ~N[2021-01-01 00:00:00]
      ),
      build(:pageview,
        session_screen_size: "Desktop",
        timestamp: ~N[2021-01-01 00:25:00]
      ),
      build(:pageview,
        session_screen_size: "Mobile",
        timestamp: ~N[2021-01-01 00:00:00]
      )
    ])

    conn =
      get(conn, "/api/v1/stats/breakdown", %{
        "site_id" => site.domain,
        "period" => "day",
        "date" => "2021-01-01",
        "property" => "visit:device"
      })

    assert json_response(conn, 200) == %{
             "results" => [
               %{"device" => "Desktop", "visitors" => 2},
               %{"device" => "Mobile", "visitors" => 1}
             ]
           }
  end

  test "breakdown by visit:os", %{conn: conn, site: site} do
    populate_stats(site, [
      build(:pageview,
        session_operating_system: "Mac",
        timestamp: ~N[2021-01-01 00:00:00]
      ),
      build(:pageview,
        session_operating_system: "Mac",
        timestamp: ~N[2021-01-01 00:25:00]
      ),
      build(:pageview,
        session_operating_system: "Windows",
        timestamp: ~N[2021-01-01 00:00:00]
      )
    ])

    conn =
      get(conn, "/api/v1/stats/breakdown", %{
        "site_id" => site.domain,
        "period" => "day",
        "date" => "2021-01-01",
        "property" => "visit:os"
      })

    assert json_response(conn, 200) == %{
             "results" => [
               %{"os" => "Mac", "visitors" => 2},
               %{"os" => "Windows", "visitors" => 1}
             ]
           }
  end

  test "breakdown by visit:os_version", %{conn: conn, site: site} do
    populate_stats(site, [
<<<<<<< HEAD
      build(:pageview,
        session_operating_system_version: "10.5",
        timestamp: ~N[2021-01-01 00:00:00]
      ),
      build(:pageview,
        session_operating_system_version: "10.5",
        timestamp: ~N[2021-01-01 00:25:00]
      ),
      build(:pageview,
        session_operating_system_version: "10.6",
        timestamp: ~N[2021-01-01 00:00:00]
      )
=======
      build(:pageview, operating_system: "Mac", operating_system_version: "14"),
      build(:pageview, operating_system: "Mac", operating_system_version: "14"),
      build(:pageview, operating_system: "Mac", operating_system_version: "14"),
      build(:pageview, operating_system_version: "14"),
      build(:pageview, operating_system: "Windows", operating_system_version: "11"),
      build(:pageview, operating_system: "Windows", operating_system_version: "11")
>>>>>>> 8a8df685
    ])

    conn =
      get(conn, "/api/v1/stats/breakdown", %{
        "site_id" => site.domain,
        "period" => "day",
        "property" => "visit:os_version"
      })

    assert json_response(conn, 200) == %{
             "results" => [
               %{"os_version" => "14", "visitors" => 3, "os" => "Mac"},
               %{"os_version" => "11", "visitors" => 2, "os" => "Windows"},
               %{"os_version" => "14", "visitors" => 1, "os" => "(not set)"}
             ]
           }
  end

  test "breakdown by visit:browser", %{conn: conn, site: site} do
    populate_stats(site, [
      build(:pageview, session_browser: "Firefox", timestamp: ~N[2021-01-01 00:00:00]),
      build(:pageview, session_browser: "Firefox", timestamp: ~N[2021-01-01 00:25:00]),
      build(:pageview, session_browser: "Safari", timestamp: ~N[2021-01-01 00:00:00])
    ])

    conn =
      get(conn, "/api/v1/stats/breakdown", %{
        "site_id" => site.domain,
        "period" => "day",
        "date" => "2021-01-01",
        "property" => "visit:browser"
      })

    assert json_response(conn, 200) == %{
             "results" => [
               %{"browser" => "Firefox", "visitors" => 2},
               %{"browser" => "Safari", "visitors" => 1}
             ]
           }
  end

  test "breakdown by visit:browser_version", %{conn: conn, site: site} do
    populate_stats(site, [
      build(:pageview,
        session_browser_version: "56",
        timestamp: ~N[2021-01-01 00:00:00]
      ),
      build(:pageview,
        session_browser_version: "56",
        timestamp: ~N[2021-01-01 00:25:00]
      ),
      build(:pageview,
        session_browser_version: "57",
        timestamp: ~N[2021-01-01 00:00:00]
      )
    ])

    conn =
      get(conn, "/api/v1/stats/breakdown", %{
        "site_id" => site.domain,
        "period" => "day",
        "date" => "2021-01-01",
        "property" => "visit:browser_version"
      })

    assert json_response(conn, 200) == %{
             "results" => [
               %{"browser_version" => "56", "visitors" => 2, "browser" => "(not set)"},
               %{"browser_version" => "57", "visitors" => 1, "browser" => "(not set)"}
             ]
           }
  end

  test "pageviews breakdown by event:page - imported data having pageviews=0 and visitors=n should be bypassed",
       %{conn: conn, site: site} do
    site =
      site
      |> Plausible.Site.start_import(~D[2005-01-01], Timex.today(), "Google Analytics", "ok")
      |> Plausible.Repo.update!()

    populate_stats(site, [
      build(:pageview, pathname: "/", timestamp: ~N[2021-01-01 00:00:00]),
      build(:pageview, pathname: "/", timestamp: ~N[2021-01-01 00:25:00]),
      build(:pageview,
        pathname: "/plausible.io",
        timestamp: ~N[2021-01-01 00:00:00]
      ),
      build(:imported_pages,
        page: "/skip-me",
        date: ~D[2021-01-01],
        visitors: 1,
        pageviews: 0
      ),
      build(:imported_pages,
        page: "/include-me",
        date: ~D[2021-01-01],
        visitors: 1,
        pageviews: 1
      )
    ])

    conn =
      get(conn, "/api/v1/stats/breakdown", %{
        "site_id" => site.domain,
        "period" => "day",
        "date" => "2021-01-01",
        "property" => "event:page",
        "with_imported" => "true",
        "metrics" => "pageviews"
      })

    assert json_response(conn, 200) == %{
             "results" => [
               %{"page" => "/", "pageviews" => 2},
               %{"page" => "/plausible.io", "pageviews" => 1},
               %{"page" => "/include-me", "pageviews" => 1}
             ]
           }
  end

  test "breakdown by event:page", %{conn: conn, site: site} do
    populate_stats(site, [
      build(:pageview, pathname: "/", timestamp: ~N[2021-01-01 00:00:00]),
      build(:pageview, pathname: "/", timestamp: ~N[2021-01-01 00:25:00]),
      build(:pageview,
        pathname: "/plausible.io",
        timestamp: ~N[2021-01-01 00:00:00]
      )
    ])

    conn =
      get(conn, "/api/v1/stats/breakdown", %{
        "site_id" => site.domain,
        "period" => "day",
        "date" => "2021-01-01",
        "property" => "event:page"
      })

    assert json_response(conn, 200) == %{
             "results" => [
               %{"page" => "/", "visitors" => 2},
               %{"page" => "/plausible.io", "visitors" => 1}
             ]
           }
  end

  test "breakdown by event:page when there are no events in the second page", %{
    conn: conn,
    site: site
  } do
    populate_stats(site, [
      build(:pageview, pathname: "/", timestamp: ~N[2021-01-01 00:00:00]),
      build(:pageview, pathname: "/", timestamp: ~N[2021-01-01 00:25:00]),
      build(:pageview,
        pathname: "/plausible.io",
        timestamp: ~N[2021-01-01 00:00:00]
      )
    ])

    conn =
      get(conn, "/api/v1/stats/breakdown", %{
        "site_id" => site.domain,
        "period" => "day",
        "date" => "2021-01-01",
        "property" => "event:page",
        "metrics" => "visitors,bounce_rate",
        "page" => 2,
        "limit" => 2
      })

    assert json_response(conn, 200) == %{"results" => []}
  end

  describe "custom events" do
    test "can breakdown by event:name", %{conn: conn, site: site} do
      populate_stats(site, [
        build(:event,
          name: "Signup",
          timestamp: ~N[2021-01-01 00:00:00]
        ),
        build(:event,
          name: "Signup",
          timestamp: ~N[2021-01-01 00:00:00]
        ),
        build(:pageview,
          timestamp: ~N[2021-01-01 00:25:00]
        )
      ])

      conn =
        get(conn, "/api/v1/stats/breakdown", %{
          "site_id" => site.domain,
          "period" => "day",
          "date" => "2021-01-01",
          "property" => "event:name"
        })

      assert json_response(conn, 200) == %{
               "results" => [
                 %{"name" => "Signup", "visitors" => 2},
                 %{"name" => "pageview", "visitors" => 1}
               ]
             }
    end

    test "can breakdown by event:name with visitors and events metrics", %{conn: conn, site: site} do
      populate_stats(site, [
        build(:pageview,
          pathname: "/non-existing",
          user_id: @user_id,
          timestamp: ~N[2021-01-01 00:00:00]
        ),
        build(:event,
          name: "404",
          pathname: "/non-existing",
          user_id: @user_id,
          timestamp: ~N[2021-01-01 00:00:00]
        ),
        build(:pageview,
          pathname: "/non-existing",
          timestamp: ~N[2021-01-01 00:00:01]
        ),
        build(:pageview,
          pathname: "/non-existing",
          user_id: @user_id,
          timestamp: ~N[2021-01-01 00:00:02]
        ),
        build(:event,
          name: "404",
          pathname: "/non-existing",
          user_id: @user_id,
          timestamp: ~N[2021-01-01 00:00:02]
        ),
        build(:pageview,
          pathname: "/non-existing",
          user_id: @user_id,
          timestamp: ~N[2021-01-01 00:00:03]
        )
      ])

      conn =
        get(conn, "/api/v1/stats/breakdown", %{
          "site_id" => site.domain,
          "period" => "day",
          "date" => "2021-01-01",
          "property" => "event:name",
          "metrics" => "visitors,events"
        })

      assert json_response(conn, 200) == %{
               "results" => [
                 %{"name" => "pageview", "visitors" => 2, "events" => 4},
                 %{"name" => "404", "visitors" => 1, "events" => 2}
               ]
             }
    end

    test "can breakdown by event:name while filtering for something", %{conn: conn, site: site} do
      populate_stats(site, [
        build(:event,
          name: "Signup",
          pathname: "/pageA",
          session_browser: "Chrome",
          timestamp: ~N[2021-01-01 00:00:00]
        ),
        build(:event,
          name: "Signup",
          pathname: "/pageA",
          session_browser: "Chrome",
          timestamp: ~N[2021-01-01 00:00:00]
        ),
        build(:event,
          name: "Signup",
          pathname: "/pageA",
          session_browser: "Safari",
          timestamp: ~N[2021-01-01 00:00:00]
        ),
        build(:event,
          name: "Signup",
          pathname: "/pageB",
          session_browser: "Chrome",
          timestamp: ~N[2021-01-01 00:00:00]
        ),
        build(:pageview,
          pathname: "/pageA",
          session_browser: "Chrome",
          timestamp: ~N[2021-01-01 00:25:00]
        )
      ])

      conn =
        get(conn, "/api/v1/stats/breakdown", %{
          "site_id" => site.domain,
          "period" => "day",
          "date" => "2021-01-01",
          "property" => "event:name",
          "filters" => "event:page==/pageA;visit:browser==Chrome"
        })

      assert json_response(conn, 200) == %{
               "results" => [
                 %{"name" => "Signup", "visitors" => 2},
                 %{"name" => "pageview", "visitors" => 1}
               ]
             }
    end

    test "can breakdown by a visit:property when filtering by event:name", %{
      conn: conn,
      site: site
    } do
      populate_stats(site, [
        build(:pageview,
          session_referrer_source: "Google",
          user_id: @user_id,
          timestamp: ~N[2021-01-01 00:00:00]
        ),
        build(:event,
          name: "Signup",
          user_id: @user_id,
          timestamp: ~N[2021-01-01 00:00:00]
        ),
        build(:pageview,
          session_referrer_source: "Twitter",
          timestamp: ~N[2021-01-01 00:25:00]
        )
      ])

      conn =
        get(conn, "/api/v1/stats/breakdown", %{
          "site_id" => site.domain,
          "period" => "day",
          "date" => "2021-01-01",
          "property" => "visit:source",
          "filters" => "event:name==Signup"
        })

      assert json_response(conn, 200) == %{
               "results" => [
                 %{"source" => "Google", "visitors" => 1}
               ]
             }
    end

    test "can breakdown by event:name when filtering by event:page", %{conn: conn, site: site} do
      populate_stats(site, [
        build(:pageview,
          pathname: "/pageA",
          timestamp: ~N[2021-01-01 00:00:00]
        ),
        build(:pageview,
          pathname: "/pageA",
          timestamp: ~N[2021-01-01 00:00:00]
        ),
        build(:event,
          pathname: "/pageA",
          name: "Signup",
          timestamp: ~N[2021-01-01 00:00:00]
        ),
        build(:pageview,
          pathname: "/pageB",
          session_referrer_source: "Twitter",
          timestamp: ~N[2021-01-01 00:25:00]
        )
      ])

      conn =
        get(conn, "/api/v1/stats/breakdown", %{
          "site_id" => site.domain,
          "period" => "day",
          "date" => "2021-01-01",
          "property" => "event:name",
          "filters" => "event:page==/pageA"
        })

      assert json_response(conn, 200) == %{
               "results" => [
                 %{"name" => "pageview", "visitors" => 2},
                 %{"name" => "Signup", "visitors" => 1}
               ]
             }
    end

    test "can breakdown by event:page when filtering by event:name", %{conn: conn, site: site} do
      populate_stats(site, [
        build(:event,
          name: "Signup",
          pathname: "/pageA",
          timestamp: ~N[2021-01-01 00:00:00]
        ),
        build(:event,
          name: "Signup",
          pathname: "/pageA",
          timestamp: ~N[2021-01-01 00:00:00]
        ),
        build(:event,
          name: "Signup",
          pathname: "/pageB",
          timestamp: ~N[2021-01-01 00:00:00]
        ),
        build(:pageview,
          pathname: "/pageB",
          referrer_source: "Twitter",
          timestamp: ~N[2021-01-01 00:25:00]
        )
      ])

      conn =
        get(conn, "/api/v1/stats/breakdown", %{
          "site_id" => site.domain,
          "period" => "day",
          "date" => "2021-01-01",
          "property" => "event:page",
          "filters" => "event:name==Signup"
        })

      assert json_response(conn, 200) == %{
               "results" => [
                 %{"page" => "/pageA", "visitors" => 2},
                 %{"page" => "/pageB", "visitors" => 1}
               ]
             }
    end

    test "can filter event:page with a wildcard", %{
      conn: conn,
      site: site
    } do
      populate_stats(site, [
        build(:pageview, pathname: "/en/page1"),
        build(:pageview, pathname: "/en/page2"),
        build(:pageview, pathname: "/en/page2"),
        build(:pageview, pathname: "/pl/page1")
      ])

      conn =
        get(conn, "/api/v1/stats/breakdown", %{
          "site_id" => site.domain,
          "period" => "day",
          "property" => "event:page",
          "filters" => "event:page==/en/**"
        })

      assert json_response(conn, 200) == %{
               "results" => [
                 %{"page" => "/en/page2", "visitors" => 2},
                 %{"page" => "/en/page1", "visitors" => 1}
               ]
             }
    end

    test "breakdown by custom event property", %{conn: conn, site: site} do
      populate_stats(site, [
        build(:event,
          name: "Purchase",
          "meta.key": ["package"],
          "meta.value": ["business"],
          timestamp: ~N[2021-01-01 00:00:00]
        ),
        build(:event,
          name: "Purchase",
          "meta.key": ["package"],
          "meta.value": ["personal"],
          timestamp: ~N[2021-01-01 00:00:00]
        ),
        build(:event,
          name: "Purchase",
          "meta.key": ["package"],
          "meta.value": ["business"],
          timestamp: ~N[2021-01-01 00:25:00]
        ),
        build(:event,
          name: "Some other event",
          "meta.key": ["package"],
          "meta.value": ["business"],
          timestamp: ~N[2021-01-01 00:25:00]
        )
      ])

      conn =
        get(conn, "/api/v1/stats/breakdown", %{
          "site_id" => site.domain,
          "period" => "day",
          "date" => "2021-01-01",
          "property" => "event:props:package",
          "filters" => "event:name==Purchase"
        })

      assert json_response(conn, 200) == %{
               "results" => [
                 %{"package" => "business", "visitors" => 2},
                 %{"package" => "personal", "visitors" => 1}
               ]
             }
    end

    test "breakdown by custom event property, with (none)", %{conn: conn, site: site} do
      populate_stats(site, [
        build(:event,
          name: "Purchase",
          "meta.key": ["cost"],
          "meta.value": ["16"],
          timestamp: ~N[2021-01-01 00:00:00]
        ),
        build(:event,
          name: "Purchase",
          "meta.key": ["cost"],
          "meta.value": ["16"],
          timestamp: ~N[2021-01-01 00:00:00]
        ),
        build(:event,
          name: "Purchase",
          "meta.key": ["cost"],
          "meta.value": ["16"],
          timestamp: ~N[2021-01-01 00:00:00]
        ),
        build(:event,
          name: "Purchase",
          timestamp: ~N[2021-01-01 00:25:00]
        ),
        build(:event,
          name: "Purchase",
          "meta.key": ["cost"],
          "meta.value": ["14"],
          timestamp: ~N[2021-01-01 00:25:00]
        ),
        build(:event,
          name: "Purchase",
          "meta.key": ["cost"],
          "meta.value": ["14"],
          timestamp: ~N[2021-01-01 00:26:00]
        )
      ])

      conn =
        get(conn, "/api/v1/stats/breakdown", %{
          "site_id" => site.domain,
          "period" => "day",
          "date" => "2021-01-01",
          "property" => "event:props:cost",
          "filters" => "event:name==Purchase"
        })

      assert json_response(conn, 200) == %{
               "results" => [
                 %{"cost" => "16", "visitors" => 3},
                 %{"cost" => "14", "visitors" => 2},
                 %{"cost" => "(none)", "visitors" => 1}
               ]
             }
    end

    test "breakdown by custom event property, limited", %{conn: conn, site: site} do
      populate_stats(site, [
        build(:event,
          name: "Purchase",
          "meta.key": ["cost"],
          "meta.value": ["16"],
          timestamp: ~N[2021-01-01 00:00:00]
        ),
        build(:event,
          name: "Purchase",
          "meta.key": ["cost"],
          "meta.value": ["18"],
          timestamp: ~N[2021-01-01 00:25:00]
        ),
        build(:event,
          name: "Purchase",
          "meta.key": ["cost"],
          "meta.value": ["14"],
          timestamp: ~N[2021-01-01 00:25:00]
        ),
        build(:event,
          name: "Purchase",
          "meta.key": ["cost"],
          "meta.value": ["14"],
          timestamp: ~N[2021-01-01 00:26:00]
        )
      ])

      conn =
        get(conn, "/api/v1/stats/breakdown", %{
          "site_id" => site.domain,
          "period" => "day",
          "date" => "2021-01-01",
          "property" => "event:props:cost",
          "filters" => "event:name==Purchase",
          "limit" => 2
        })

      assert json_response(conn, 200) == %{
               "results" => [
                 %{"cost" => "14", "visitors" => 2},
                 %{"cost" => "16", "visitors" => 1}
               ]
             }
    end

    test "breakdown by custom event property, paginated", %{conn: conn, site: site} do
      populate_stats(site, [
        build(:event,
          name: "Purchase",
          "meta.key": ["cost"],
          "meta.value": ["16"],
          timestamp: ~N[2021-01-01 00:00:00]
        ),
        build(:event,
          name: "Purchase",
          "meta.key": ["cost"],
          "meta.value": ["16"],
          timestamp: ~N[2021-01-01 00:00:00]
        ),
        build(:event,
          name: "Purchase",
          "meta.key": ["cost"],
          "meta.value": ["18"],
          timestamp: ~N[2021-01-01 00:25:00]
        ),
        build(:event,
          name: "Purchase",
          "meta.key": ["cost"],
          "meta.value": ["14"],
          timestamp: ~N[2021-01-01 00:25:00]
        ),
        build(:event,
          name: "Purchase",
          "meta.key": ["cost"],
          "meta.value": ["14"],
          timestamp: ~N[2021-01-01 00:26:00]
        )
      ])

      conn =
        get(conn, "/api/v1/stats/breakdown", %{
          "site_id" => site.domain,
          "period" => "day",
          "date" => "2021-01-01",
          "property" => "event:props:cost",
          "filters" => "event:name==Purchase",
          "limit" => 2,
          "page" => 2
        })

      assert json_response(conn, 200) == %{
               "results" => [
                 %{"cost" => "18", "visitors" => 1}
               ]
             }
    end
  end

  describe "breakdown by event:goal" do
    test "returns custom event goals and pageview goals", %{conn: conn, site: site} do
      insert(:goal, %{site: site, event_name: "Purchase"})
      insert(:goal, %{site: site, page_path: "/test"})

      populate_stats(site, [
        build(:pageview,
          timestamp: ~N[2021-01-01 00:00:01],
          pathname: "/test"
        ),
        build(:event,
          name: "Purchase",
          timestamp: ~N[2021-01-01 00:00:03]
        ),
        build(:event,
          name: "Purchase",
          timestamp: ~N[2021-01-01 00:00:03]
        )
      ])

      conn =
        get(conn, "/api/v1/stats/breakdown", %{
          "site_id" => site.domain,
          "period" => "day",
          "date" => "2021-01-01",
          "property" => "event:goal"
        })

      assert [
               %{"goal" => "Purchase", "visitors" => 2},
               %{"goal" => "Visit /test", "visitors" => 1}
             ] = json_response(conn, 200)["results"]
    end

    test "returns pageview goals containing wildcards", %{conn: conn, site: site} do
      insert(:goal, %{site: site, page_path: "/**/post"})
      insert(:goal, %{site: site, page_path: "/blog**"})

      populate_stats(site, [
        build(:pageview, pathname: "/blog", user_id: @user_id),
        build(:pageview, pathname: "/blog/post-1", user_id: @user_id),
        build(:pageview, pathname: "/blog/post-2", user_id: @user_id),
        build(:pageview, pathname: "/blog/something/post"),
        build(:pageview, pathname: "/different/page/post")
      ])

      conn =
        get(conn, "/api/v1/stats/breakdown", %{
          "site_id" => site.domain,
          "metrics" => "visitors,pageviews",
          "property" => "event:goal"
        })

      assert [
               %{"goal" => "Visit /**/post", "visitors" => 2, "pageviews" => 2},
               %{"goal" => "Visit /blog**", "visitors" => 2, "pageviews" => 4}
             ] = json_response(conn, 200)["results"]
    end

    test "does not return goals that are not configured for the site", %{conn: conn, site: site} do
      populate_stats(site, [
        build(:pageview, pathname: "/register"),
        build(:event, name: "Signup")
      ])

      conn =
        get(conn, "/api/v1/stats/breakdown", %{
          "site_id" => site.domain,
          "metrics" => "visitors,pageviews",
          "property" => "event:goal"
        })

      assert [] = json_response(conn, 200)["results"]
    end
  end

  describe "filtering" do
    test "event:goal filter returns 400 when goal not configured", %{conn: conn, site: site} do
      conn =
        get(conn, "/api/v1/stats/breakdown", %{
          "site_id" => site.domain,
          "property" => "event:page",
          "filters" => "event:goal==Register"
        })

      assert %{"error" => msg} = json_response(conn, 400)
      assert msg =~ "The goal `Register` is not configured for this site. Find out how"
    end

    test "event:page filter for breakdown by session props", %{conn: conn, site: site} do
      populate_stats(site, [
        build(:pageview,
          pathname: "/ignore",
          session_browser: "Chrome",
          timestamp: ~N[2021-01-01 00:00:00]
        ),
        build(:pageview,
          pathname: "/plausible.io",
          session_browser: "Chrome",
          timestamp: ~N[2021-01-01 00:00:00]
        ),
        build(:pageview,
          pathname: "/plausible.io",
          session_browser: "Chrome",
          timestamp: ~N[2021-01-01 00:25:00]
        ),
        build(:pageview,
          session_browser: "Safari",
          pathname: "/plausible.io",
          timestamp: ~N[2021-01-01 00:00:00]
        )
      ])

      conn =
        get(conn, "/api/v1/stats/breakdown", %{
          "site_id" => site.domain,
          "period" => "day",
          "date" => "2021-01-01",
          "property" => "visit:browser",
          "filters" => "event:page==/plausible.io"
        })

      assert json_response(conn, 200) == %{
               "results" => [
                 %{"browser" => "Chrome", "visitors" => 2},
                 %{"browser" => "Safari", "visitors" => 1}
               ]
             }
    end

    test "event:page filter shows sources of sessions that have visited that page", %{
      conn: conn,
      site: site
    } do
      populate_stats(site, [
        build(:pageview,
          pathname: "/",
          session_referrer_source: "Twitter",
          session_utm_medium: "Twitter",
          session_utm_source: "Twitter",
          session_utm_campaign: "Twitter",
          user_id: @user_id
        ),
        build(:pageview,
          pathname: "/plausible.io",
          user_id: @user_id
        ),
        build(:pageview,
          pathname: "/plausible.io",
          session_referrer_source: "Google",
          session_utm_medium: "Google",
          session_utm_source: "Google",
          session_utm_campaign: "Google"
        ),
        build(:pageview,
          pathname: "/plausible.io",
          session_referrer_source: "Google",
          session_utm_medium: "Google",
          session_utm_source: "Google",
          session_utm_campaign: "Google"
        )
      ])

      for property <- ["source", "utm_medium", "utm_source", "utm_campaign"] do
        conn =
          get(conn, "/api/v1/stats/breakdown", %{
            "site_id" => site.domain,
            "period" => "day",
            "property" => "visit:" <> property,
            "filters" => "event:page==/plausible.io"
          })

        assert json_response(conn, 200) == %{
                 "results" => [
                   %{property => "Google", "visitors" => 2},
                   %{property => "Twitter", "visitors" => 1}
                 ]
               }
      end
    end

    test "event:page filter is interpreted as entry_page filter only for bounce_rate", %{
      conn: conn,
      site: site
    } do
      populate_stats(site, [
        build(:pageview,
          session_browser: "Chrome",
          user_id: @user_id,
          pathname: "/ignore",
          timestamp: ~N[2021-01-01 00:00:00]
        ),
        build(:pageview,
          session_browser: "Chrome",
          user_id: @user_id,
          pathname: "/plausible.io",
          timestamp: ~N[2021-01-01 00:01:00]
        ),
        build(:pageview,
          session_browser: "Chrome",
          user_id: 456,
          pathname: "/important-page",
          timestamp: ~N[2021-01-01 00:00:00]
        ),
        build(:pageview,
          session_browser: "Chrome",
          user_id: 456,
          pathname: "/",
          timestamp: ~N[2021-01-01 00:01:00]
        ),
        build(:pageview,
          session_browser: "Chrome",
          pathname: "/plausible.io",
          timestamp: ~N[2021-01-01 00:01:00]
        )
      ])

      conn =
        get(conn, "/api/v1/stats/breakdown", %{
          "site_id" => site.domain,
          "period" => "day",
          "date" => "2021-01-01",
          "metrics" => "visitors,bounce_rate",
          "property" => "visit:browser",
          "filters" => "event:page == /plausible.io|/important-page"
        })

      assert json_response(conn, 200) == %{
               "results" => [
                 %{
                   "browser" => "Chrome",
                   "bounce_rate" => 50,
                   "visitors" => 3
                 }
               ]
             }
    end

    test "event:goal pageview filter for breakdown by visit source", %{conn: conn, site: site} do
      insert(:goal, %{site: site, page_path: "/plausible.io"})

      populate_stats(site, [
        build(:pageview,
          session_referrer_source: "Bing",
          timestamp: ~N[2021-01-01 00:00:00]
        ),
        build(:pageview,
          session_referrer_source: "Google",
          user_id: @user_id,
          timestamp: ~N[2021-01-01 00:00:00]
        ),
        build(:pageview,
          pathname: "/plausible.io",
          user_id: @user_id,
          timestamp: ~N[2021-01-01 00:00:00]
        )
      ])

      conn =
        get(conn, "/api/v1/stats/breakdown", %{
          "site_id" => site.domain,
          "period" => "day",
          "date" => "2021-01-01",
          "property" => "visit:source",
          "filters" => "event:goal == Visit /plausible.io"
        })

      assert json_response(conn, 200) == %{
               "results" => [
                 %{"source" => "Google", "visitors" => 1}
               ]
             }
    end

    test "event:goal custom event filter for breakdown by visit source", %{conn: conn, site: site} do
      insert(:goal, %{site: site, event_name: "Register"})

      populate_stats(site, [
        build(:pageview,
          session_referrer_source: "Bing",
          timestamp: ~N[2021-01-01 00:00:00]
        ),
        build(:pageview,
          session_referrer_source: "Google",
          user_id: @user_id,
          timestamp: ~N[2021-01-01 00:00:00]
        ),
        build(:event,
          name: "Register",
          user_id: @user_id,
          timestamp: ~N[2021-01-01 00:00:00]
        )
      ])

      conn =
        get(conn, "/api/v1/stats/breakdown", %{
          "site_id" => site.domain,
          "period" => "day",
          "date" => "2021-01-01",
          "property" => "visit:source",
          "filters" => "event:goal == Register"
        })

      assert json_response(conn, 200) == %{
               "results" => [
                 %{"source" => "Google", "visitors" => 1}
               ]
             }
    end

    test "wildcard pageview goal filter for breakdown by event:page", %{conn: conn, site: site} do
      populate_stats(site, [
        build(:pageview, pathname: "/en/register"),
        build(:pageview, pathname: "/en/register", user_id: @user_id),
        build(:pageview, pathname: "/en/register", user_id: @user_id),
        build(:pageview, pathname: "/123/it/register"),
        build(:pageview, pathname: "/should-not-appear")
      ])

      insert(:goal, %{site: site, page_path: "/**register"})

      conn =
        get(conn, "/api/v1/stats/breakdown", %{
          "site_id" => site.domain,
          "period" => "day",
          "metrics" => "visitors,pageviews",
          "property" => "event:page",
          "filters" => "event:goal==Visit /**register"
        })

      assert json_response(conn, 200) == %{
               "results" => [
                 %{"page" => "/en/register", "visitors" => 2, "pageviews" => 3},
                 %{"page" => "/123/it/register", "visitors" => 1, "pageviews" => 1}
               ]
             }
    end

    test "mixed multi-goal filter for breakdown by visit:country", %{conn: conn, site: site} do
      populate_stats(site, [
        build(:pageview, session_country_code: "EE", pathname: "/en/register"),
        build(:event, session_country_code: "EE", name: "Signup", pathname: "/en/register"),
        build(:pageview, session_country_code: "US", pathname: "/123/it/register"),
        build(:pageview, session_country_code: "US", pathname: "/different")
      ])

      insert(:goal, %{site: site, page_path: "/**register"})
      insert(:goal, %{site: site, event_name: "Signup"})

      conn =
        get(conn, "/api/v1/stats/breakdown", %{
          "site_id" => site.domain,
          "period" => "day",
          "metrics" => "visitors,pageviews,events",
          "property" => "visit:country",
          "filters" => "event:goal==Signup|Visit /**register"
        })

      assert json_response(conn, 200) == %{
               "results" => [
                 %{"country" => "EE", "visitors" => 2, "pageviews" => 1, "events" => 2},
                 %{"country" => "US", "visitors" => 1, "pageviews" => 1, "events" => 1}
               ]
             }
    end

    test "event:goal custom event filter for breakdown by event page", %{conn: conn, site: site} do
      insert(:goal, %{site: site, event_name: "Register"})

      populate_stats(site, [
        build(:event,
          pathname: "/en/register",
          name: "Register"
        ),
        build(:event,
          pathname: "/en/register",
          name: "Register"
        ),
        build(:event,
          pathname: "/it/register",
          name: "Register"
        )
      ])

      conn =
        get(conn, "/api/v1/stats/breakdown", %{
          "site_id" => site.domain,
          "period" => "day",
          "property" => "event:page",
          "filters" => "event:goal == Register"
        })

      assert json_response(conn, 200) == %{
               "results" => [
                 %{"page" => "/en/register", "visitors" => 2},
                 %{"page" => "/it/register", "visitors" => 1}
               ]
             }
    end

    test "IN filter for event:page", %{conn: conn, site: site} do
      populate_stats(site, [
        build(:pageview,
          pathname: "/ignore",
          timestamp: ~N[2021-01-01 00:00:00]
        ),
        build(:pageview,
          pathname: "/plausible.io",
          timestamp: ~N[2021-01-01 00:00:00]
        ),
        build(:pageview,
          pathname: "/plausible.io",
          timestamp: ~N[2021-01-01 00:00:00]
        ),
        build(:pageview,
          pathname: "/important-page",
          timestamp: ~N[2021-01-01 00:00:00]
        )
      ])

      conn =
        get(conn, "/api/v1/stats/breakdown", %{
          "site_id" => site.domain,
          "period" => "day",
          "date" => "2021-01-01",
          "property" => "event:page",
          "filters" => "event:page == /plausible.io|/important-page"
        })

      assert json_response(conn, 200) == %{
               "results" => [
                 %{"page" => "/plausible.io", "visitors" => 2},
                 %{"page" => "/important-page", "visitors" => 1}
               ]
             }
    end

    test "IN filter for visit:browser", %{conn: conn, site: site} do
      populate_stats(site, [
        build(:pageview,
          pathname: "/ignore",
          session_browser: "Firefox",
          timestamp: ~N[2021-01-01 00:00:00]
        ),
        build(:pageview,
          pathname: "/plausible.io",
          session_browser: "Chrome",
          timestamp: ~N[2021-01-01 00:00:00]
        ),
        build(:pageview,
          pathname: "/plausible.io",
          session_browser: "Safari",
          timestamp: ~N[2021-01-01 00:00:00]
        ),
        build(:pageview,
          pathname: "/important-page",
          session_browser: "Safari",
          timestamp: ~N[2021-01-01 00:00:00]
        )
      ])

      conn =
        get(conn, "/api/v1/stats/breakdown", %{
          "site_id" => site.domain,
          "period" => "day",
          "date" => "2021-01-01",
          "property" => "event:page",
          "filters" => "visit:browser == Chrome|Safari"
        })

      assert json_response(conn, 200) == %{
               "results" => [
                 %{"page" => "/plausible.io", "visitors" => 2},
                 %{"page" => "/important-page", "visitors" => 1}
               ]
             }
    end

    test "IN filter for visit:entry_page", %{conn: conn, site: site} do
      populate_stats(site, [
        build(:pageview,
          pathname: "/ignore",
          timestamp: ~N[2021-01-01 00:00:00]
        ),
        build(:pageview,
          pathname: "/plausible.io",
          timestamp: ~N[2021-01-01 00:00:00]
        ),
        build(:pageview,
          pathname: "/plausible.io",
          timestamp: ~N[2021-01-01 00:00:00]
        ),
        build(:pageview,
          pathname: "/important-page",
          timestamp: ~N[2021-01-01 00:00:00]
        )
      ])

      conn =
        get(conn, "/api/v1/stats/breakdown", %{
          "site_id" => site.domain,
          "period" => "day",
          "date" => "2021-01-01",
          "property" => "event:page",
          "filters" => "event:page == /plausible.io|/important-page",
          "metrics" => "bounce_rate"
        })

      assert json_response(conn, 200) == %{
               "results" => [
                 %{"page" => "/plausible.io", "bounce_rate" => 100},
                 %{"page" => "/important-page", "bounce_rate" => 100}
               ]
             }
    end

    test "IN filter for event:name", %{conn: conn, site: site} do
      populate_stats(site, [
        build(:event,
          name: "Signup",
          timestamp: ~N[2021-01-01 00:00:00]
        ),
        build(:event,
          name: "Signup",
          timestamp: ~N[2021-01-01 00:00:00]
        ),
        build(:event,
          name: "Login",
          timestamp: ~N[2021-01-01 00:00:00]
        ),
        build(:event,
          name: "Irrelevant",
          timestamp: ~N[2021-01-01 00:00:00]
        )
      ])

      conn =
        get(conn, "/api/v1/stats/breakdown", %{
          "site_id" => site.domain,
          "period" => "day",
          "date" => "2021-01-01",
          "property" => "event:name",
          "filters" => "event:name == Signup|Login"
        })

      assert json_response(conn, 200) == %{
               "results" => [
                 %{"name" => "Signup", "visitors" => 2},
                 %{"name" => "Login", "visitors" => 1}
               ]
             }
    end

    test "IN filter for event:props:*", %{conn: conn, site: site} do
      populate_stats(site, [
        build(:pageview,
          session_browser: "Chrome",
          "meta.key": ["browser"],
          "meta.value": ["Chrome"],
          timestamp: ~N[2021-01-01 00:00:00]
        ),
        build(:pageview,
          session_browser: "Chrome",
          "meta.key": ["browser"],
          "meta.value": ["Chrome"],
          timestamp: ~N[2021-01-01 00:00:00]
        ),
        build(:pageview,
          session_browser: "Safari",
          "meta.key": ["browser"],
          "meta.value": ["Safari"],
          timestamp: ~N[2021-01-01 00:00:00]
        ),
        build(:pageview,
          session_browser: "Firefox",
          "meta.key": ["browser"],
          "meta.value": ["Firefox"],
          timestamp: ~N[2021-01-01 00:00:00]
        )
      ])

      conn =
        get(conn, "/api/v1/stats/breakdown", %{
          "site_id" => site.domain,
          "period" => "day",
          "date" => "2021-01-01",
          "property" => "visit:browser",
          "filters" => "event:props:browser == Chrome|Safari"
        })

      assert json_response(conn, 200) == %{
               "results" => [
                 %{"browser" => "Chrome", "visitors" => 2},
                 %{"browser" => "Safari", "visitors" => 1}
               ]
             }
    end

    test "Multiple event:props:* filters", %{conn: conn, site: site} do
      populate_stats(site, [
        build(:pageview,
          session_browser: "Chrome",
          "meta.key": ["browser"],
          "meta.value": ["Chrome"],
          timestamp: ~N[2021-01-01 00:00:00]
        ),
        build(:pageview,
          session_browser: "Chrome",
          "meta.key": ["browser", "prop"],
          "meta.value": ["Chrome", "xyz"],
          timestamp: ~N[2021-01-01 00:00:00]
        ),
        build(:pageview,
          session_browser: "Safari",
          "meta.key": ["browser", "prop"],
          "meta.value": ["Safari", "target_value"],
          timestamp: ~N[2021-01-01 00:00:00]
        ),
        build(:pageview,
          session_browser: "Firefox",
          "meta.key": ["browser", "prop"],
          "meta.value": ["Firefox", "target_value"],
          timestamp: ~N[2021-01-01 00:00:00]
        )
      ])

      conn =
        get(conn, "/api/v1/stats/breakdown", %{
          "site_id" => site.domain,
          "period" => "day",
          "date" => "2021-01-01",
          "property" => "visit:browser",
          "filters" => "event:props:browser == Chrome|Safari;event:props:prop == target_value"
        })

      assert json_response(conn, 200) == %{
               "results" => [
                 %{"browser" => "Safari", "visitors" => 1}
               ]
             }
    end

    test "IN filter for event:props:* including (none) value", %{conn: conn, site: site} do
      populate_stats(site, [
        build(:pageview,
          session_browser: "Chrome",
          "meta.key": ["browser"],
          "meta.value": ["Chrome"],
          timestamp: ~N[2021-01-01 00:00:00]
        ),
        build(:pageview,
          session_browser: "Chrome",
          "meta.key": ["browser"],
          "meta.value": ["Chrome"],
          timestamp: ~N[2021-01-01 00:00:00]
        ),
        build(:pageview,
          session_browser: "Safari",
          timestamp: ~N[2021-01-01 00:00:00]
        ),
        build(:pageview,
          session_browser: "Firefox",
          "meta.key": ["browser"],
          "meta.value": ["Firefox"],
          timestamp: ~N[2021-01-01 00:00:00]
        )
      ])

      conn =
        get(conn, "/api/v1/stats/breakdown", %{
          "site_id" => site.domain,
          "period" => "day",
          "date" => "2021-01-01",
          "property" => "visit:browser",
          "filters" => "event:props:browser == Chrome|(none)"
        })

      assert json_response(conn, 200) == %{
               "results" => [
                 %{"browser" => "Chrome", "visitors" => 2},
                 %{"browser" => "Safari", "visitors" => 1}
               ]
             }
    end

    test "can use a is_not filter", %{conn: conn, site: site} do
      populate_stats(site, [
        build(:pageview, session_browser: "Chrome"),
        build(:pageview, session_browser: "Safari"),
        build(:pageview, session_browser: "Safari"),
        build(:pageview, session_browser: "Edge")
      ])

      conn =
        get(conn, "/api/v1/stats/breakdown", %{
          "site_id" => site.domain,
          "filters" => "visit:browser != Chrome",
          "property" => "visit:browser"
        })

      assert json_response(conn, 200) == %{
               "results" => [
                 %{"browser" => "Safari", "visitors" => 2},
                 %{"browser" => "Edge", "visitors" => 1}
               ]
             }
    end
  end

  describe "pagination" do
    test "can limit results", %{conn: conn, site: site} do
      populate_stats(site, [
        build(:pageview, pathname: "/a", timestamp: ~N[2021-01-01 00:00:00]),
        build(:pageview, pathname: "/b", timestamp: ~N[2021-01-01 00:25:00]),
        build(:pageview, pathname: "/c", timestamp: ~N[2021-01-01 00:00:00])
      ])

      conn =
        get(conn, "/api/v1/stats/breakdown", %{
          "site_id" => site.domain,
          "period" => "day",
          "date" => "2021-01-01",
          "property" => "event:page",
          "limit" => 2
        })

      res = json_response(conn, 200)
      assert Enum.count(res["results"]) == 2
    end

    test "does not repeat results", %{conn: conn, site: site} do
      populate_stats(site, [
        build(:pageview, %{"meta.key": ["item"], "meta.value": ["apple"]}),
        build(:pageview, %{"meta.key": ["item"], "meta.value": ["kiwi"]}),
        build(:pageview, %{"meta.key": ["item"], "meta.value": ["pineapple"]}),
        build(:pageview, %{"meta.key": ["item"], "meta.value": ["grapes"]})
      ])

      params = %{
        "site_id" => site.domain,
        "metrics" => "visitors",
        "property" => "event:props:item",
        "limit" => 3,
        "page" => nil
      }

      first_page =
        conn
        |> get("/api/v1/stats/breakdown", %{params | "page" => 1})
        |> json_response(200)
        |> Map.get("results")
        |> Enum.map(& &1["item"])
        |> MapSet.new()

      second_page =
        conn
        |> get("/api/v1/stats/breakdown", %{params | "page" => 2})
        |> json_response(200)
        |> Map.get("results")
        |> Enum.map(& &1["item"])
        |> MapSet.new()

      assert first_page |> MapSet.intersection(second_page) |> Enum.empty?()
    end

    @invalid_limit_message "Please provide limit as a number between 1 and 1000."

    test "returns error when limit too large", %{conn: conn, site: site} do
      conn =
        get(conn, "/api/v1/stats/breakdown", %{
          "site_id" => site.domain,
          "property" => "event:page",
          "limit" => 1001
        })

      assert json_response(conn, 400) == %{"error" => @invalid_limit_message}
    end

    test "returns error with non-integer limit", %{conn: conn, site: site} do
      conn =
        get(conn, "/api/v1/stats/breakdown", %{
          "site_id" => site.domain,
          "property" => "event:page",
          "limit" => "bad_limit"
        })

      assert json_response(conn, 400) == %{"error" => @invalid_limit_message}
    end

    test "returns error with negative integer limit", %{conn: conn, site: site} do
      conn =
        get(conn, "/api/v1/stats/breakdown", %{
          "site_id" => site.domain,
          "property" => "event:page",
          "limit" => -1
        })

      assert json_response(conn, 400) == %{"error" => @invalid_limit_message}
    end

    test "can paginate results", %{conn: conn, site: site} do
      populate_stats(site, [
        build(:pageview, pathname: "/a", timestamp: ~N[2021-01-01 00:00:00]),
        build(:pageview, pathname: "/b", timestamp: ~N[2021-01-01 00:25:00]),
        build(:pageview, pathname: "/c", timestamp: ~N[2021-01-01 00:00:00])
      ])

      conn =
        get(conn, "/api/v1/stats/breakdown", %{
          "site_id" => site.domain,
          "period" => "day",
          "date" => "2021-01-01",
          "property" => "event:page",
          "limit" => 2,
          "page" => 2
        })

      res = json_response(conn, 200)
      assert Enum.count(res["results"]) == 1
    end
  end

  describe "metrics" do
    test "returns conversion_rate in an event:goal breakdown", %{conn: conn, site: site} do
      populate_stats(site, [
        build(:event, name: "Signup", user_id: 1),
        build(:event, name: "Signup", user_id: 1),
        build(:pageview, pathname: "/blog"),
        build(:pageview, pathname: "/blog/post"),
        build(:pageview)
      ])

      insert(:goal, %{site: site, event_name: "Signup"})
      insert(:goal, %{site: site, page_path: "/blog**"})

      conn =
        get(conn, "/api/v1/stats/breakdown", %{
          "site_id" => site.domain,
          "period" => "day",
          "property" => "event:goal",
          "metrics" => "visitors,events,conversion_rate"
        })

      assert json_response(conn, 200) == %{
               "results" => [
                 %{
                   "goal" => "Visit /blog**",
                   "visitors" => 2,
                   "events" => 2,
                   "conversion_rate" => 50
                 },
                 %{
                   "goal" => "Signup",
                   "visitors" => 1,
                   "events" => 2,
                   "conversion_rate" => 25
                 }
               ]
             }
    end

    test "returns conversion_rate alone in an event:goal breakdown", %{conn: conn, site: site} do
      populate_stats(site, [
        build(:event, name: "Signup", user_id: 1),
        build(:pageview)
      ])

      insert(:goal, %{site: site, event_name: "Signup"})

      conn =
        get(conn, "/api/v1/stats/breakdown", %{
          "site_id" => site.domain,
          "period" => "day",
          "property" => "event:goal",
          "metrics" => "conversion_rate"
        })

      assert json_response(conn, 200) == %{
               "results" => [
                 %{
                   "goal" => "Signup",
                   "conversion_rate" => 50
                 }
               ]
             }
    end

    test "returns conversion_rate in a goal filtered custom prop breakdown", %{
      conn: conn,
      site: site
    } do
      populate_stats(site, [
        build(:pageview, pathname: "/blog/1", "meta.key": ["author"], "meta.value": ["Uku"]),
        build(:pageview, pathname: "/blog/2", "meta.key": ["author"], "meta.value": ["Uku"]),
        build(:pageview, pathname: "/blog/3", "meta.key": ["author"], "meta.value": ["Uku"]),
        build(:pageview, pathname: "/blog/1", "meta.key": ["author"], "meta.value": ["Marko"]),
        build(:pageview,
          pathname: "/blog/2",
          "meta.key": ["author"],
          "meta.value": ["Marko"],
          user_id: 1
        ),
        build(:pageview,
          pathname: "/blog/3",
          "meta.key": ["author"],
          "meta.value": ["Marko"],
          user_id: 1
        ),
        build(:pageview, pathname: "/blog"),
        build(:pageview, "meta.key": ["author"], "meta.value": ["Marko"]),
        build(:pageview)
      ])

      insert(:goal, %{site: site, page_path: "/blog**"})

      conn =
        get(conn, "/api/v1/stats/breakdown", %{
          "site_id" => site.domain,
          "period" => "day",
          "property" => "event:props:author",
          "filters" => "event:goal==Visit /blog**",
          "metrics" => "visitors,events,conversion_rate"
        })

      assert json_response(conn, 200) == %{
               "results" => [
                 %{
                   "author" => "Uku",
                   "visitors" => 3,
                   "events" => 3,
                   "conversion_rate" => 37.5
                 },
                 %{
                   "author" => "Marko",
                   "visitors" => 2,
                   "events" => 3,
                   "conversion_rate" => 25
                 },
                 %{
                   "author" => "(none)",
                   "visitors" => 1,
                   "events" => 1,
                   "conversion_rate" => 12.5
                 }
               ]
             }
    end

    test "returns conversion_rate alone in a goal filtered custom prop breakdown", %{
      conn: conn,
      site: site
    } do
      populate_stats(site, [
        build(:pageview, pathname: "/blog/1", "meta.key": ["author"], "meta.value": ["Uku"]),
        build(:pageview)
      ])

      insert(:goal, %{site: site, page_path: "/blog**"})

      conn =
        get(conn, "/api/v1/stats/breakdown", %{
          "site_id" => site.domain,
          "period" => "day",
          "property" => "event:props:author",
          "filters" => "event:goal==Visit /blog**",
          "metrics" => "conversion_rate"
        })

      assert json_response(conn, 200) == %{
               "results" => [
                 %{
                   "author" => "Uku",
                   "conversion_rate" => 50
                 }
               ]
             }
    end

    test "returns conversion_rate in a goal filtered event:page breakdown", %{
      conn: conn,
      site: site
    } do
      populate_stats(site, [
        build(:event, pathname: "/en/register"),
        build(:event, pathname: "/en/register", name: "Signup"),
        build(:event, pathname: "/en/register", name: "Signup"),
        build(:event, pathname: "/it/register", name: "Signup", user_id: 1),
        build(:event, pathname: "/it/register", name: "Signup", user_id: 1),
        build(:event, pathname: "/it/register")
      ])

      insert(:goal, %{site: site, event_name: "Signup"})

      conn =
        get(conn, "/api/v1/stats/breakdown", %{
          "site_id" => site.domain,
          "period" => "day",
          "property" => "event:page",
          "filters" => "event:goal==Signup",
          "metrics" => "visitors,events,conversion_rate"
        })

      assert json_response(conn, 200) == %{
               "results" => [
                 %{
                   "page" => "/en/register",
                   "visitors" => 2,
                   "events" => 2,
                   "conversion_rate" => 66.7
                 },
                 %{
                   "page" => "/it/register",
                   "visitors" => 1,
                   "events" => 2,
                   "conversion_rate" => 50
                 }
               ]
             }
    end

    test "returns conversion_rate alone in a goal filtered event:page breakdown", %{
      conn: conn,
      site: site
    } do
      populate_stats(site, [
        build(:event, pathname: "/en/register"),
        build(:event, pathname: "/en/register", name: "Signup")
      ])

      insert(:goal, %{site: site, event_name: "Signup"})

      conn =
        get(conn, "/api/v1/stats/breakdown", %{
          "site_id" => site.domain,
          "period" => "day",
          "property" => "event:page",
          "filters" => "event:goal==Signup",
          "metrics" => "conversion_rate"
        })

      assert json_response(conn, 200) == %{
               "results" => [
                 %{
                   "page" => "/en/register",
                   "conversion_rate" => 50
                 }
               ]
             }
    end

    test "returns conversion_rate in a multi-goal filtered visit:screen_size breakdown", %{
      conn: conn,
      site: site
    } do
      populate_stats(site, [
        build(:event, screen_size: "Mobile"),
        build(:event, screen_size: "Mobile", name: "AddToCart"),
        build(:event, screen_size: "Mobile", name: "AddToCart"),
        build(:event, screen_size: "Desktop", name: "AddToCart", user_id: 1),
        build(:event, screen_size: "Desktop", name: "Purchase", user_id: 1),
        build(:event, screen_size: "Desktop")
      ])

      # Make sure that revenue goals are treated the same
      # way as regular custom event goals
      insert(:goal, %{site: site, event_name: "Purchase", currency: :EUR})
      insert(:goal, %{site: site, event_name: "AddToCart"})

      conn =
        get(conn, "/api/v1/stats/breakdown", %{
          "site_id" => site.domain,
          "period" => "day",
          "property" => "visit:device",
          "filters" => "event:goal==AddToCart|Purchase",
          "metrics" => "visitors,events,conversion_rate"
        })

      assert json_response(conn, 200) == %{
               "results" => [
                 %{
                   "device" => "Mobile",
                   "visitors" => 2,
                   "events" => 2,
                   "conversion_rate" => 66.7
                 },
                 %{
                   "device" => "Desktop",
                   "visitors" => 1,
                   "events" => 2,
                   "conversion_rate" => 50
                 }
               ]
             }
    end

    test "returns conversion_rate alone in a goal filtered visit:screen_size breakdown", %{
      conn: conn,
      site: site
    } do
      populate_stats(site, [
        build(:event, screen_size: "Mobile"),
        build(:event, screen_size: "Mobile", name: "AddToCart")
      ])

      insert(:goal, %{site: site, event_name: "AddToCart"})

      conn =
        get(conn, "/api/v1/stats/breakdown", %{
          "site_id" => site.domain,
          "period" => "day",
          "property" => "visit:device",
          "filters" => "event:goal==AddToCart",
          "metrics" => "conversion_rate"
        })

      assert json_response(conn, 200) == %{
               "results" => [
                 %{
                   "device" => "Mobile",
                   "conversion_rate" => 50
                 }
               ]
             }
    end

    test "returns conversion_rate for a browser_version breakdown with pagination limit", %{
      site: site,
      conn: conn
    } do
      populate_stats(site, [
        build(:pageview, browser: "Firefox", browser_version: "110"),
        build(:pageview, browser: "Firefox", browser_version: "110"),
        build(:pageview, browser: "Chrome", browser_version: "110"),
        build(:pageview, browser: "Chrome", browser_version: "110"),
        build(:pageview, browser: "Avast Secure Browser", browser_version: "110"),
        build(:pageview, browser: "Avast Secure Browser", browser_version: "110"),
        build(:event, name: "Signup", browser: "Edge", browser_version: "110")
      ])

      insert(:goal, site: site, event_name: "Signup")

      conn =
        get(conn, "/api/v1/stats/breakdown", %{
          "site_id" => site.domain,
          "period" => "day",
          "property" => "visit:browser_version",
          "filters" => "event:goal==Signup",
          "metrics" => "visitors,conversion_rate",
          "page" => 1,
          "limit" => 1
        })

      assert json_response(conn, 200) == %{
               "results" => [
                 %{
                   "browser" => "Edge",
                   "browser_version" => "110",
                   "visitors" => 1,
                   "conversion_rate" => 100.0
                 }
               ]
             }
    end

    test "all metrics for breakdown by visit prop", %{conn: conn, site: site} do
      populate_stats(site, [
        build(:pageview,
          user_id: 1,
          session_referrer_source: "Google",
          timestamp: ~N[2021-01-01 00:00:00]
        ),
        build(:event,
          name: "signup",
          user_id: 1,
          session_referrer_source: "Google",
          timestamp: ~N[2021-01-01 00:05:00]
        ),
        build(:pageview,
          user_id: 1,
          session_referrer_source: "Google",
          timestamp: ~N[2021-01-01 00:10:00]
        ),
        build(:pageview,
          session_referrer_source: "Google",
          timestamp: ~N[2021-01-01 00:25:00]
        ),
        build(:pageview,
          session_referrer_source: "Twitter",
          timestamp: ~N[2021-01-01 00:00:00]
        )
      ])

      conn =
        get(conn, "/api/v1/stats/breakdown", %{
          "site_id" => site.domain,
          "period" => "day",
          "date" => "2021-01-01",
          "property" => "visit:source",
          "metrics" => "visitors,visits,pageviews,events,bounce_rate,visit_duration"
        })

      assert json_response(conn, 200) == %{
               "results" => [
                 %{
                   "source" => "Google",
                   "visitors" => 2,
                   "visits" => 2,
                   "bounce_rate" => 50,
                   "visit_duration" => 300,
                   "pageviews" => 3,
                   "events" => 4
                 },
                 %{
                   "source" => "Twitter",
                   "visitors" => 1,
                   "visits" => 1,
                   "bounce_rate" => 100,
                   "visit_duration" => 0,
                   "pageviews" => 1,
                   "events" => 1
                 }
               ]
             }
    end

    test "metrics=bounce_rate does not add visits to the response", %{conn: conn, site: site} do
      populate_stats(site, [
        build(:pageview,
          user_id: 1,
          pathname: "/entry-page-1",
          timestamp: ~N[2021-01-01 00:00:00]
        ),
        build(:pageview,
          user_id: 1,
          pathname: "/some-page",
          timestamp: ~N[2021-01-01 00:10:00]
        ),
        build(:pageview,
          user_id: 2,
          pathname: "/entry-page-2",
          session_referrer_source: "Google",
          timestamp: ~N[2021-01-01 00:05:00]
        )
      ])

      conn =
        get(conn, "/api/v1/stats/breakdown", %{
          "site_id" => site.domain,
          "period" => "day",
          "date" => "2021-01-01",
          "property" => "visit:entry_page",
          "metrics" => "bounce_rate"
        })

      assert json_response(conn, 200) == %{
               "results" => [
                 %{
                   "entry_page" => "/entry-page-1",
                   "bounce_rate" => 0
                 },
                 %{
                   "entry_page" => "/entry-page-2",
                   "bounce_rate" => 100
                 }
               ]
             }
    end

    test "filter by custom event property", %{conn: conn, site: site} do
      populate_stats(site, [
        build(:event,
          name: "Purchase",
          "meta.key": ["package"],
          "meta.value": ["business"],
          session_browser: "Chrome",
          timestamp: ~N[2021-01-01 00:00:00]
        ),
        build(:event,
          name: "Purchase",
          "meta.key": ["package"],
          "meta.value": ["business"],
          session_browser: "Safari",
          timestamp: ~N[2021-01-01 00:00:00]
        ),
        build(:event,
          name: "Purchase",
          "meta.key": ["package"],
          "meta.value": ["business"],
          session_browser: "Safari",
          timestamp: ~N[2021-01-01 00:25:00]
        ),
        build(:event,
          name: "Purchase",
          "meta.key": ["package"],
          "meta.value": ["personal"],
          session_browser: "IE",
          timestamp: ~N[2021-01-01 00:25:00]
        )
      ])

      conn =
        get(conn, "/api/v1/stats/breakdown", %{
          "site_id" => site.domain,
          "period" => "day",
          "date" => "2021-01-01",
          "property" => "visit:browser",
          "filters" => "event:name==Purchase;event:props:package==business"
        })

      assert json_response(conn, 200) == %{
               "results" => [
                 %{"browser" => "Safari", "visitors" => 2},
                 %{"browser" => "Chrome", "visitors" => 1}
               ]
             }
    end

    test "all metrics for breakdown by event prop", %{conn: conn, site: site} do
      populate_stats(site, [
        build(:pageview,
          user_id: 1,
          pathname: "/",
          timestamp: ~N[2021-01-01 00:00:00]
        ),
        build(:pageview,
          user_id: 1,
          pathname: "/plausible.io",
          timestamp: ~N[2021-01-01 00:10:00]
        ),
        build(:pageview, pathname: "/", timestamp: ~N[2021-01-01 00:25:00]),
        build(:pageview,
          pathname: "/plausible.io",
          timestamp: ~N[2021-01-01 00:00:00]
        )
      ])

      conn =
        get(conn, "/api/v1/stats/breakdown", %{
          "site_id" => site.domain,
          "period" => "day",
          "date" => "2021-01-01",
          "property" => "event:page",
          "metrics" => "visitors,pageviews,events,bounce_rate,visit_duration"
        })

      assert json_response(conn, 200) == %{
               "results" => [
                 %{
                   "page" => "/",
                   "visitors" => 2,
                   "bounce_rate" => 50,
                   "visit_duration" => 300,
                   "pageviews" => 2,
                   "events" => 2
                 },
                 %{
                   "page" => "/plausible.io",
                   "visitors" => 2,
                   "bounce_rate" => 100,
                   "visit_duration" => 0,
                   "pageviews" => 2,
                   "events" => 2
                 }
               ]
             }
    end
  end
end<|MERGE_RESOLUTION|>--- conflicted
+++ resolved
@@ -532,27 +532,18 @@
 
   test "breakdown by visit:os_version", %{conn: conn, site: site} do
     populate_stats(site, [
-<<<<<<< HEAD
-      build(:pageview,
-        session_operating_system_version: "10.5",
-        timestamp: ~N[2021-01-01 00:00:00]
+      build(:pageview, session_operating_system: "Mac", session_operating_system_version: "14"),
+      build(:pageview, session_operating_system: "Mac", session_operating_system_version: "14"),
+      build(:pageview, session_operating_system: "Mac", session_operating_system_version: "14"),
+      build(:pageview, session_operating_system_version: "14"),
+      build(:pageview,
+        session_operating_system: "Windows",
+        session_operating_system_version: "11"
       ),
       build(:pageview,
-        session_operating_system_version: "10.5",
-        timestamp: ~N[2021-01-01 00:25:00]
-      ),
-      build(:pageview,
-        session_operating_system_version: "10.6",
-        timestamp: ~N[2021-01-01 00:00:00]
+        session_operating_system: "Windows",
+        session_operating_system_version: "11"
       )
-=======
-      build(:pageview, operating_system: "Mac", operating_system_version: "14"),
-      build(:pageview, operating_system: "Mac", operating_system_version: "14"),
-      build(:pageview, operating_system: "Mac", operating_system_version: "14"),
-      build(:pageview, operating_system_version: "14"),
-      build(:pageview, operating_system: "Windows", operating_system_version: "11"),
-      build(:pageview, operating_system: "Windows", operating_system_version: "11")
->>>>>>> 8a8df685
     ])
 
     conn =
