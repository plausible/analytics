--- conflicted
+++ resolved
@@ -329,49 +329,6 @@
            }
   end
 
-<<<<<<< HEAD
-  for {property, attr} <- [
-        {"visit:utm_campaign", :utm_campaign},
-        {"visit:utm_source", :utm_source},
-        {"visit:utm_term", :utm_term},
-        {"visit:utm_content", :utm_content}
-      ] do
-    test "breakdown by #{property} when filtered by hostname", %{conn: conn, site: site} do
-      populate_stats(site, [
-        # session starts at two.example.com with utm_param=ad
-        build(
-          :pageview,
-          [
-            {unquote(attr), "ad"},
-            {:user_id, @user_id},
-            {:hostname, "two.example.com"},
-            {:timestamp, ~N[2021-01-01 00:00:00]}
-          ]
-        ),
-        # session continues on one.example.com without any utm_params
-        build(
-          :pageview,
-          [
-            {:user_id, @user_id},
-            {:hostname, "one.example.com"},
-            {:timestamp, ~N[2021-01-01 00:15:00]}
-          ]
-        )
-      ])
-
-      conn =
-        get(conn, "/api/v1/stats/breakdown", %{
-          "site_id" => site.domain,
-          "period" => "day",
-          "date" => "2021-01-01",
-          "filters" => "event:hostname==one.example.com",
-          "property" => unquote(property)
-        })
-
-      # nobody landed on one.example.com from utm_param=ad
-      assert json_response(conn, 200) == %{"results" => []}
-    end
-=======
   test "breaks down all metrics by visit:referrer with imported data", %{conn: conn, site: site} do
     site =
       site
@@ -455,7 +412,49 @@
                }
              ]
            }
->>>>>>> f635f0a6
+  end
+
+  for {property, attr} <- [
+        {"visit:utm_campaign", :utm_campaign},
+        {"visit:utm_source", :utm_source},
+        {"visit:utm_term", :utm_term},
+        {"visit:utm_content", :utm_content}
+      ] do
+    test "breakdown by #{property} when filtered by hostname", %{conn: conn, site: site} do
+      populate_stats(site, [
+        # session starts at two.example.com with utm_param=ad
+        build(
+          :pageview,
+          [
+            {unquote(attr), "ad"},
+            {:user_id, @user_id},
+            {:hostname, "two.example.com"},
+            {:timestamp, ~N[2021-01-01 00:00:00]}
+          ]
+        ),
+        # session continues on one.example.com without any utm_params
+        build(
+          :pageview,
+          [
+            {:user_id, @user_id},
+            {:hostname, "one.example.com"},
+            {:timestamp, ~N[2021-01-01 00:15:00]}
+          ]
+        )
+      ])
+
+      conn =
+        get(conn, "/api/v1/stats/breakdown", %{
+          "site_id" => site.domain,
+          "period" => "day",
+          "date" => "2021-01-01",
+          "filters" => "event:hostname==one.example.com",
+          "property" => unquote(property)
+        })
+
+      # nobody landed on one.example.com from utm_param=ad
+      assert json_response(conn, 200) == %{"results" => []}
+    end
   end
 
   test "breakdown by visit:utm_medium", %{conn: conn, site: site} do
