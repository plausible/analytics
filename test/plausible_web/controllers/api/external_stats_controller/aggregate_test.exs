--- conflicted
+++ resolved
@@ -190,18 +190,28 @@
              }
     end
 
-<<<<<<< HEAD
-    test "validates that time_on_page cannot be queried without a page filter", %{
-=======
     test "validates a metric isn't asked multiple times", %{
->>>>>>> 83a46fb4
       conn: conn,
       site: site
     } do
       conn =
         get(conn, "/api/v1/stats/aggregate", %{
           "site_id" => site.domain,
-<<<<<<< HEAD
+          "metrics" => "visitors,visitors"
+        })
+
+      assert json_response(conn, 400) == %{
+               "error" => "Metrics cannot be queried multiple times."
+             }
+    end
+
+    test "validates that time_on_page cannot be queried without a page filter", %{
+      conn: conn,
+      site: site
+    } do
+      conn =
+        get(conn, "/api/v1/stats/aggregate", %{
+          "site_id" => site.domain,
           "metrics" => "time_on_page"
         })
 
@@ -226,13 +236,6 @@
 
       assert json_response(conn, 400) == %{
                "error" => "Metric `time_on_page` cannot be queried when filtering by `event:goal`"
-=======
-          "metrics" => "visitors,visitors"
-        })
-
-      assert json_response(conn, 400) == %{
-               "error" => "Metrics cannot be queried multiple times."
->>>>>>> 83a46fb4
              }
     end
   end
