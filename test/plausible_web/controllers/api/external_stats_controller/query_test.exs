--- conflicted
+++ resolved
@@ -4578,7 +4578,6 @@
     end
   end
 
-<<<<<<< HEAD
   describe "behavioral (has_done/has_not_done) filters" do
     test "has_done does counting by sessions", %{conn: conn, site: site} do
       populate_stats(site, [
@@ -4667,47 +4666,10 @@
           timestamp: ~N[2021-01-01 00:00:00]
         )
       ])
-=======
-  describe "segment filters" do
-    setup [:create_user, :create_site, :create_api_key, :use_api_key]
-
-    test "segment filters are (not yet) available in public API", %{conn: conn, site: site} do
-      conn =
-        post(conn, "/api/v2/query", %{
-          "site_id" => site.domain,
-          "filters" => [["is", "segment", [1]]],
-          "date_range" => "all",
-          "metrics" => ["visitors"]
-        })
-
-      assert json_response(conn, 400) == %{
-               "error" => "#/filters/0: Invalid filter [\"is\", \"segment\", [1]]"
-             }
-    end
-
-    test "site segments of other sites don't resolve", %{
-      conn: conn,
-      site: site
-    } do
-      other_site = new_site()
-      other_user = add_guest(other_site, role: :editor)
-
-      segment =
-        insert(:segment,
-          name: "Segment of another site",
-          type: :site,
-          owner: other_user,
-          site: other_site,
-          segment_data: %{
-            "filters" => [["is", "event:page", ["/blog"]]]
-          }
-        )
->>>>>>> f0104cb6
 
       conn =
         post(conn, "/api/v2/query-internal-test", %{
           "site_id" => site.domain,
-<<<<<<< HEAD
           "metrics" => ["visitors", "pageviews"],
           "date_range" => "all",
           "filters" => [["has_done", ["contains", "event:page", ["/blog/"]]]]
@@ -4790,63 +4752,11 @@
           timestamp: ~N[2021-01-01 00:00:00]
         ),
         build(:event, name: "pageview", user_id: 5, timestamp: ~N[2021-01-01 00:00:00])
-=======
-          "filters" => [["is", "segment", [segment.id]]],
-          "date_range" => "all",
-          "metrics" => ["events"]
-        })
-
-      assert json_response(conn, 400) == %{
-               "error" => "Invalid filters. Some segments don't exist or aren't accessible."
-             }
-    end
-
-    test "even personal segments of other users of the same site resolve to filters, with segments expanded in response",
-         %{
-           conn: conn,
-           site: site
-         } do
-      other_user = add_guest(site, role: :editor)
-
-      segment =
-        insert(:segment,
-          type: :personal,
-          owner: other_user,
-          site: site,
-          name: "Signups",
-          segment_data: %{
-            "filters" => [["is", "event:name", ["Signup"]]]
-          }
-        )
-
-      insert(:goal, %{site: site, event_name: "Signup"})
-
-      populate_stats(site, [
-        build(:event,
-          name: "Signup",
-          timestamp: ~N[2021-01-01 00:00:00]
-        ),
-        build(:event,
-          name: "Signup",
-          user_id: @user_id,
-          timestamp: ~N[2021-01-01 00:00:00]
-        ),
-        build(:event,
-          name: "Signup",
-          user_id: @user_id,
-          timestamp: ~N[2021-01-01 00:00:00]
-        ),
-        build(:event,
-          name: "AnyOtherEvent",
-          timestamp: ~N[2021-01-01 00:00:00]
-        )
->>>>>>> f0104cb6
       ])
 
       conn =
         post(conn, "/api/v2/query-internal-test", %{
           "site_id" => site.domain,
-<<<<<<< HEAD
           "metrics" => ["visitors", "pageviews"],
           "date_range" => "all",
           "filters" => [
@@ -4956,7 +4866,100 @@
       assert error =~
                "Invalid filters. Behavioral filters (has_done, has_not_done) can only be used with event dimension filters."
     end
-=======
+  end
+
+  describe "segment filters" do
+    setup [:create_user, :create_site, :create_api_key, :use_api_key]
+
+    test "segment filters are (not yet) available in public API", %{conn: conn, site: site} do
+      conn =
+        post(conn, "/api/v2/query", %{
+          "site_id" => site.domain,
+          "filters" => [["is", "segment", [1]]],
+          "date_range" => "all",
+          "metrics" => ["visitors"]
+        })
+
+      assert json_response(conn, 400) == %{
+               "error" => "#/filters/0: Invalid filter [\"is\", \"segment\", [1]]"
+             }
+    end
+
+    test "site segments of other sites don't resolve", %{
+      conn: conn,
+      site: site
+    } do
+      other_site = new_site()
+      other_user = add_guest(other_site, role: :editor)
+
+      segment =
+        insert(:segment,
+          name: "Segment of another site",
+          type: :site,
+          owner: other_user,
+          site: other_site,
+          segment_data: %{
+            "filters" => [["is", "event:page", ["/blog"]]]
+          }
+        )
+
+      conn =
+        post(conn, "/api/v2/query-internal-test", %{
+          "site_id" => site.domain,
+          "filters" => [["is", "segment", [segment.id]]],
+          "date_range" => "all",
+          "metrics" => ["events"]
+        })
+
+      assert json_response(conn, 400) == %{
+               "error" => "Invalid filters. Some segments don't exist or aren't accessible."
+             }
+    end
+
+    test "even personal segments of other users of the same site resolve to filters, with segments expanded in response",
+         %{
+           conn: conn,
+           site: site
+         } do
+      other_user = add_guest(site, role: :editor)
+
+      segment =
+        insert(:segment,
+          type: :personal,
+          owner: other_user,
+          site: site,
+          name: "Signups",
+          segment_data: %{
+            "filters" => [["is", "event:name", ["Signup"]]]
+          }
+        )
+
+      insert(:goal, %{site: site, event_name: "Signup"})
+
+      populate_stats(site, [
+        build(:event,
+          name: "Signup",
+          timestamp: ~N[2021-01-01 00:00:00]
+        ),
+        build(:event,
+          name: "Signup",
+          user_id: @user_id,
+          timestamp: ~N[2021-01-01 00:00:00]
+        ),
+        build(:event,
+          name: "Signup",
+          user_id: @user_id,
+          timestamp: ~N[2021-01-01 00:00:00]
+        ),
+        build(:event,
+          name: "AnyOtherEvent",
+          timestamp: ~N[2021-01-01 00:00:00]
+        )
+      ])
+
+      conn =
+        post(conn, "/api/v2/query-internal-test", %{
+          "site_id" => site.domain,
           "filters" => [["is", "segment", [segment.id]]],
           "date_range" => "all",
           "metrics" => ["events"]
@@ -4969,6 +4972,5 @@
                ["and", [["is", "event:name", ["Signup"]]]]
              ]
     end
->>>>>>> f0104cb6
   end
 end