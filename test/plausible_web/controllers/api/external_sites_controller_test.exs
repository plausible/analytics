defmodule PlausibleWeb.Api.ExternalSitesControllerTest do
  @moduledoc """
  Tests for the following endpoints

  GET /api/v1/sites/teams

  GET /api/v1/sites/guests
  PUT /api/v1/sites/guests
  DELETE /api/v1/sites/guests

  PUT /api/v1/sites/shared-links

  GET /api/v1/custom-props
  PUT /api/v1/sites/custom-props
  DELETE /api/v1/sites/custom-props/:property

  GET /api/v1/goals
  PUT /api/v1/sites/goals
  DELETE /api/v1/sites/goals/:goal_id

  Site CRUD endpoints tests are in ExternalSitesControllerSitesCrudApiTest
  """
  use PlausibleWeb.ConnCase, async: false
  use Plausible.Repo
  use Bamboo.Test

  on_ee do
    setup :create_user

    setup %{conn: conn, user: user} do
      api_key = insert(:api_key, user: user, scopes: ["sites:provision:*"])
      conn = Plug.Conn.put_req_header(conn, "authorization", "Bearer #{api_key.key}")
      {:ok, api_key: api_key, conn: conn}
    end

    describe "GET /api/v1/sites/teams" do
      test "shows empty list when user is not a member of any team", %{conn: conn} do
        conn = get(conn, "/api/v1/sites/teams")

        assert json_response(conn, 200) == %{
                 "teams" => [],
                 "meta" => %{
                   "before" => nil,
                   "after" => nil,
                   "limit" => 100
                 }
               }
      end

      test "shows list of teams user is a member of with api availability reflecting team state",
           %{conn: conn, user: user} do
        user |> subscribe_to_growth_plan()

        personal_team = team_of(user)

        owner1 =
          new_user(
            trial_expiry_date: Date.add(Date.utc_today(), -1),
            team: [name: "Team Without Stats API"]
          )
          |> subscribe_to_enterprise_plan(features: [])

        team_without_stats = owner1 |> team_of() |> Plausible.Teams.complete_setup()
        add_member(team_without_stats, user: user, role: :editor)
        owner2 = new_user(team: [name: "Team With Stats API"])
        team_with_stats = owner2 |> team_of() |> Plausible.Teams.complete_setup()
        add_member(team_with_stats, user: user, role: :owner)

        conn = get(conn, "/api/v1/sites/teams")

        assert json_response(conn, 200) == %{
                 "teams" => [
                   %{
                     "id" => team_with_stats.identifier,
                     "name" => "Team With Stats API",
                     "api_available" => true
                   },
                   %{
                     "id" => team_without_stats.identifier,
                     "name" => "Team Without Stats API",
                     "api_available" => false
                   },
                   %{
                     "id" => personal_team.identifier,
<<<<<<< HEAD
                     "name" => "Meine Websites",
=======
                     "name" => "My personal sites",
>>>>>>> 0eea55d1
                     "api_available" => false
                   }
                 ],
                 "meta" => %{
                   "before" => nil,
                   "after" => nil,
                   "limit" => 100
                 }
               }
      end

      test "shows only one team for team scoped key", %{conn: conn, user: user} do
        user |> subscribe_to_business_plan()

        personal_team = team_of(user)

        another_team = new_site().team |> Plausible.Teams.complete_setup()
        add_member(another_team, user: user, role: :admin)

        api_key = insert(:api_key, user: user, team: personal_team, scopes: ["sites:provision:*"])
        conn = Plug.Conn.put_req_header(conn, "authorization", "Bearer #{api_key.key}")

        conn = get(conn, "/api/v1/sites/teams")

        assert json_response(conn, 200) == %{
                 "teams" => [
                   %{
                     "id" => personal_team.identifier,
<<<<<<< HEAD
                     "name" => "Meine Websites",
=======
                     "name" => "My personal sites",
>>>>>>> 0eea55d1
                     "api_available" => true
                   }
                 ],
                 "meta" => %{
                   "before" => nil,
                   "after" => nil,
                   "limit" => 100
                 }
               }
      end
    end

    describe "PUT /api/v1/sites/shared-links" do
      setup :create_site

      setup %{user: user} do
        subscribe_to_enterprise_plan(user,
          features: [
            Plausible.Billing.Feature.SharedLinks,
            Plausible.Billing.Feature.StatsAPI,
            Plausible.Billing.Feature.SitesAPI
          ]
        )

        :ok
      end

      test "can add a shared link to a site", %{conn: conn, site: site} do
        conn =
          put(conn, "/api/v1/sites/shared-links", %{
            site_id: site.domain,
            name: "WordPress"
          })

        res = json_response(conn, 200)
        assert res["name"] == "WordPress"
        assert String.starts_with?(res["url"], "http://")
      end

      test "can add a shared link to a site using the old site id after domain change", %{
        conn: conn,
        site: site
      } do
        old_domain = site.domain
        new_domain = "new.example.com"

        Plausible.Site.Domain.change(site, new_domain)

        conn =
          put(conn, "/api/v1/sites/shared-links", %{
            site_id: old_domain,
            name: "WordPress"
          })

        res = json_response(conn, 200)
        assert res["name"] == "WordPress"
        assert String.starts_with?(res["url"], "http://")
      end

      test "is idempotent find or create op", %{conn: conn, site: site} do
        conn =
          put(conn, "/api/v1/sites/shared-links", %{
            site_id: site.domain,
            name: "WordPress"
          })

        %{"url" => url} = json_response(conn, 200)

        conn =
          put(conn, "/api/v1/sites/shared-links", %{
            site_id: site.domain,
            name: "WordPress"
          })

        assert %{"url" => ^url} = json_response(conn, 200)
      end

      test "fails when team does not match team-scoped key", %{conn: conn, user: user, site: site} do
        another_team = new_user() |> subscribe_to_business_plan() |> team_of()
        add_member(another_team, user: user, role: :admin)
        api_key = insert(:api_key, user: user, team: another_team, scopes: ["sites:provision:*"])
        conn = Plug.Conn.put_req_header(conn, "authorization", "Bearer #{api_key.key}")

        conn =
          put(conn, "/api/v1/sites/shared-links", %{
            site_id: site.domain,
            name: "WordPress"
          })

        res = json_response(conn, 401)
        assert res["error"] =~ "Invalid API key"
      end

      test "returns 400 when site id missing", %{conn: conn} do
        conn =
          put(conn, "/api/v1/sites/shared-links", %{
            name: "WordPress"
          })

        res = json_response(conn, 400)
        assert res["error"] == "Parameter `site_id` is required to create a shared link"
      end

      test "returns 404 when site id is non existent", %{conn: conn} do
        conn =
          put(conn, "/api/v1/sites/shared-links", %{
            name: "WordPress",
            site_id: "bad"
          })

        res = json_response(conn, 404)
        assert res["error"] == "Site could not be found"
      end

      @tag :capture_log
      test "returns 404 when api key owner does not have permissions to create a shared link", %{
        conn: conn,
        user: user
      } do
        site = new_site()

        add_guest(site, user: user, role: :viewer)

        conn =
          put(conn, "/api/v1/sites/shared-links", %{
            site_id: site.domain,
            name: "WordPress"
          })

        res = json_response(conn, 402)
        assert res["error"] =~ "API key does not have access to Sites API"
      end

      test "fails to create without access to SharedLinks feature", %{
        conn: conn,
        site: site,
        user: user
      } do
        subscribe_to_enterprise_plan(user, features: [Plausible.Billing.Feature.SitesAPI])

        conn =
          put(conn, "/api/v1/sites/shared-links", %{
            site_id: site.domain,
            name: "My Link"
          })

        res = json_response(conn, 402)

        assert res["error"] == "Your current subscription plan does not include Shared Links"
      end

      for special_name <- Plausible.Sites.shared_link_special_names() do
        test "fails to create with the special '#{special_name}' name intended for Plugins API",
             %{conn: conn, site: site} do
          conn =
            put(conn, "/api/v1/sites/shared-links", %{
              site_id: site.domain,
              name: unquote(special_name)
            })

          res = json_response(conn, 400)

          assert res["error"] == "This name is reserved. Please choose another one"
        end
      end
    end

    describe "PUT /api/v1/sites/custom-props" do
      setup :create_site

      setup %{user: user} do
        subscribe_to_enterprise_plan(user,
          features: [
            Plausible.Billing.Feature.Props,
            Plausible.Billing.Feature.StatsAPI,
            Plausible.Billing.Feature.SitesAPI
          ]
        )

        :ok
      end

      test "can add a custom property to a site", %{conn: conn, site: site} do
        conn =
          put(conn, "/api/v1/sites/custom-props", %{
            site_id: site.domain,
            property: "prop1"
          })

        res = json_response(conn, 200)

        assert res["created"] == true

        assert Repo.reload!(site).allowed_event_props == ["prop1"]
      end

      test "can add a custom prop using old site_id after domain change", %{
        conn: conn,
        site: site
      } do
        old_domain = site.domain
        new_domain = "new.example.com"

        Plausible.Site.Domain.change(site, new_domain)

        conn =
          put(conn, "/api/v1/sites/custom-props", %{
            site_id: old_domain,
            property: "prop1"
          })

        res = json_response(conn, 200)

        assert res["created"] == true

        assert Repo.reload!(site).allowed_event_props == ["prop1"]
      end

      test "is idempotent", %{conn: conn, site: site} do
        conn =
          put(conn, "/api/v1/sites/custom-props", %{
            site_id: site.domain,
            property: "prop1"
          })

        assert %{"created" => true} = json_response(conn, 200)

        conn =
          put(conn, "/api/v1/sites/custom-props", %{
            site_id: site.domain,
            property: "prop1"
          })

        assert %{"created" => true} = json_response(conn, 200)

        assert Repo.reload!(site).allowed_event_props == ["prop1"]
      end

      test "fails to add a custom prop with too long name", %{conn: conn, site: site} do
        conn =
          put(conn, "/api/v1/sites/custom-props", %{
            site_id: site.domain,
            property: String.duplicate("a", Plausible.Props.max_prop_key_length() + 1)
          })

        assert %{"error" => "Parameter `property` is too long"} = json_response(conn, 400)
      end

      test "fails to add a custom prop when props list is too long", %{conn: conn, site: site} do
        max_props = Plausible.Props.max_props()

        Enum.reduce(1..max_props, site, fn idx, site ->
          {:ok, site} = Plausible.Props.allow(site, "prop#{idx}")
          site
        end)

        conn =
          put(conn, "/api/v1/sites/custom-props", %{
            site_id: site.domain,
            property: "prop#{max_props + 1}"
          })

        assert %{"error" => "Can't add any more custom properties"} = json_response(conn, 400)
      end

      test "fails when team does not match team-scoped key", %{conn: conn, user: user, site: site} do
        another_team = new_user() |> subscribe_to_business_plan() |> team_of()
        add_member(another_team, user: user, role: :admin)
        api_key = insert(:api_key, user: user, team: another_team, scopes: ["sites:provision:*"])
        conn = Plug.Conn.put_req_header(conn, "authorization", "Bearer #{api_key.key}")

        conn =
          put(conn, "/api/v1/sites/custom-props", %{
            site_id: site.domain,
            property: "prop1"
          })

        res = json_response(conn, 401)
        assert res["error"] =~ "Invalid API key"
      end

      test "returns 400 when site id missing", %{conn: conn} do
        conn =
          put(conn, "/api/v1/sites/custom-props", %{
            property: "prop1"
          })

        res = json_response(conn, 400)
        assert res["error"] == "Parameter `site_id` is required to create a custom property"
      end

      test "returns 404 when site id is non existent", %{conn: conn} do
        conn =
          put(conn, "/api/v1/sites/custom-props", %{
            property: "prop1",
            site_id: "bad"
          })

        res = json_response(conn, 404)
        assert res["error"] == "Site could not be found"
      end

      @tag :capture_log
      test "returns 404 when api key owner does not have permissions to create a goal", %{
        conn: conn,
        user: user
      } do
        site = new_site()

        add_guest(site, user: user, role: :viewer)

        conn =
          put(conn, "/api/v1/sites/custom-props", %{
            site_id: site.domain,
            property: "prop1"
          })

        res = json_response(conn, 402)
        assert res["error"] =~ "API key does not have access to Sites API"
      end

      test "returns 400 when property missing", %{conn: conn, site: site} do
        conn =
          put(conn, "/api/v1/sites/custom-props", %{
            site_id: site.domain
          })

        res = json_response(conn, 400)
        assert res["error"] == "Parameter `property` is required to create a custom property"
      end
    end

    describe "PUT /api/v1/sites/goals" do
      setup :create_site

      setup %{user: user} do
        subscribe_to_enterprise_plan(user,
          features: [Plausible.Billing.Feature.StatsAPI, Plausible.Billing.Feature.SitesAPI]
        )

        :ok
      end

      test "can add a goal as event to a site", %{conn: conn, site: site} do
        conn =
          put(conn, "/api/v1/sites/goals", %{
            site_id: site.domain,
            goal_type: "event",
            event_name: "Signup"
          })

        res = json_response(conn, 200)

        assert res["goal_type"] == "event"
        assert res["display_name"] == "Signup"
        assert res["event_name"] == "Signup"
        assert res["domain"] == site.domain
      end

      test "can add a goal as page to a site", %{conn: conn, site: site} do
        conn =
          put(conn, "/api/v1/sites/goals", %{
            site_id: site.domain,
            goal_type: "page",
            page_path: "/signup"
          })

        res = json_response(conn, 200)
        assert res["goal_type"] == "page"
        assert res["page_path"] == "/signup"
        assert res["display_name"] == "Visit /signup"
        assert res["domain"] == site.domain
      end

      test "can add a goal using old site_id after domain change", %{conn: conn, site: site} do
        old_domain = site.domain
        new_domain = "new.example.com"

        Plausible.Site.Domain.change(site, new_domain)

        conn =
          put(conn, "/api/v1/sites/goals", %{
            site_id: old_domain,
            goal_type: "event",
            event_name: "Signup"
          })

        res = json_response(conn, 200)
        assert res["goal_type"] == "event"
        assert res["event_name"] == "Signup"
        assert res["display_name"] == "Signup"
        assert res["domain"] == new_domain
      end

      test "can add a goal as event with display name", %{conn: conn, site: site} do
        conn =
          put(conn, "/api/v1/sites/goals", %{
            site_id: site.domain,
            goal_type: "event",
            event_name: "Signup",
            display_name: "Customer Acquired"
          })

        res = json_response(conn, 200)
        assert res["goal_type"] == "event"
        assert res["event_name"] == "Signup"
        assert res["display_name"] == "Customer Acquired"
        assert res["domain"] == site.domain
      end

      test "can add a goal as page with display name", %{conn: conn, site: site} do
        conn =
          put(conn, "/api/v1/sites/goals", %{
            site_id: site.domain,
            goal_type: "page",
            page_path: "/foo",
            display_name: "Visit the foo page"
          })

        res = json_response(conn, 200)
        assert res["goal_type"] == "page"
        assert res["display_name"] == "Visit the foo page"
        assert res["page_path"] == "/foo"
        assert res["domain"] == site.domain
      end

      test "is idempotent find or create op", %{conn: conn, site: site} do
        conn =
          put(conn, "/api/v1/sites/goals", %{
            site_id: site.domain,
            goal_type: "event",
            event_name: "Signup"
          })

        %{"id" => goal_id} = json_response(conn, 200)

        conn =
          put(conn, "/api/v1/sites/goals", %{
            site_id: site.domain,
            goal_type: "event",
            event_name: "Signup"
          })

        assert %{"id" => ^goal_id} = json_response(conn, 200)
      end

      test "fails when team does not match team-scoped key", %{conn: conn, user: user, site: site} do
        another_team = new_user() |> subscribe_to_business_plan() |> team_of()
        add_member(another_team, user: user, role: :admin)
        api_key = insert(:api_key, user: user, team: another_team, scopes: ["sites:provision:*"])
        conn = Plug.Conn.put_req_header(conn, "authorization", "Bearer #{api_key.key}")

        conn =
          put(conn, "/api/v1/sites/goals", %{
            site_id: site.domain,
            goal_type: "event",
            event_name: "Signup"
          })

        res = json_response(conn, 401)
        assert res["error"] =~ "Invalid API key"
      end

      test "returns 400 when site id missing", %{conn: conn} do
        conn =
          put(conn, "/api/v1/sites/goals", %{
            goal_type: "event",
            event_name: "Signup"
          })

        res = json_response(conn, 400)
        assert res["error"] == "Parameter `site_id` is required to create a goal"
      end

      test "returns 404 when site id is non existent", %{conn: conn} do
        conn =
          put(conn, "/api/v1/sites/goals", %{
            goal_type: "event",
            event_name: "Signup",
            site_id: "bad"
          })

        res = json_response(conn, 404)
        assert res["error"] == "Site could not be found"
      end

      @tag :capture_log
      test "returns 404 when api key owner does not have permissions to create a goal", %{
        conn: conn,
        user: user
      } do
        site = new_site()

        add_guest(site, user: user, role: :viewer)

        conn =
          put(conn, "/api/v1/sites/goals", %{
            site_id: site.domain,
            goal_type: "event",
            event_name: "Signup"
          })

        res = json_response(conn, 402)
        assert res["error"] =~ "API key does not have access to Sites API"
      end

      test "returns 400 when goal type missing", %{conn: conn, site: site} do
        conn =
          put(conn, "/api/v1/sites/goals", %{
            site_id: site.domain,
            event_name: "Signup"
          })

        res = json_response(conn, 400)
        assert res["error"] == "Parameter `goal_type` is required to create a goal"
      end

      test "returns 400 when goal event name missing", %{conn: conn, site: site} do
        conn =
          put(conn, "/api/v1/sites/goals", %{
            site_id: site.domain,
            goal_type: "event"
          })

        res = json_response(conn, 400)
        assert res["error"] == "Parameter `event_name` is required to create a goal"
      end

      test "returns 400 when goal page path missing", %{conn: conn, site: site} do
        conn =
          put(conn, "/api/v1/sites/goals", %{
            site_id: site.domain,
            goal_type: "page"
          })

        res = json_response(conn, 400)
        assert res["error"] == "Parameter `page_path` is required to create a goal"
      end
    end

    describe "DELETE /api/v1/sites/custom-props/:property" do
      setup :create_site

      setup %{user: user} do
        subscribe_to_enterprise_plan(user,
          features: [
            Plausible.Billing.Feature.Props,
            Plausible.Billing.Feature.StatsAPI,
            Plausible.Billing.Feature.SitesAPI
          ]
        )

        :ok
      end

      test "deletes a custom property", %{conn: conn, site: site} do
        conn =
          put(conn, "/api/v1/sites/custom-props", %{
            site_id: site.domain,
            property: "prop1"
          })

        assert %{"created" => true} = json_response(conn, 200)

        conn =
          delete(conn, "/api/v1/sites/custom-props/prop1", %{
            site_id: site.domain
          })

        assert json_response(conn, 200) == %{"deleted" => true}

        assert Repo.reload!(site).allowed_event_props == []
      end

      test "deletes a custom property with slash in name", %{conn: conn, site: site} do
        conn =
          put(conn, "/api/v1/sites/custom-props", %{
            site_id: site.domain,
            property: "prop1/key/with/slashes"
          })

        assert %{"created" => true} = json_response(conn, 200)

        conn =
          delete(conn, "/api/v1/sites/custom-props/prop1/key/with/slashes", %{
            site_id: site.domain
          })

        assert json_response(conn, 200) == %{"deleted" => true}

        assert Repo.reload!(site).allowed_event_props == []
      end

      test "deletes a custom prop using old site_id after domain change", %{
        conn: conn,
        site: site
      } do
        old_domain = site.domain
        new_domain = "new.example.com"

        Plausible.Site.Domain.change(site, new_domain)

        conn =
          put(conn, "/api/v1/sites/custom-props", %{
            site_id: new_domain,
            property: "prop1"
          })

        assert %{"created" => true} = json_response(conn, 200)

        conn =
          delete(conn, "/api/v1/sites/custom-props/prop1", %{
            site_id: old_domain
          })

        assert json_response(conn, 200) == %{"deleted" => true}
        assert Repo.reload!(site).allowed_event_props == []
      end

      test "fails when team does not match team-scoped key", %{conn: conn, user: user, site: site} do
        conn1 =
          put(conn, "/api/v1/sites/custom-props", %{
            site_id: site.domain,
            property: "prop1"
          })

        assert %{"created" => true} = json_response(conn1, 200)

        another_team = new_user() |> subscribe_to_business_plan() |> team_of()
        add_member(another_team, user: user, role: :admin)
        api_key = insert(:api_key, user: user, team: another_team, scopes: ["sites:provision:*"])
        conn = Plug.Conn.put_req_header(conn, "authorization", "Bearer #{api_key.key}")

        conn =
          delete(conn, "/api/v1/sites/custom-props/prop1", %{
            site_id: site.domain
          })

        res = json_response(conn, 401)
        assert res["error"] =~ "Invalid API key"
      end

      test "handles non-existent custom prop gracefully", %{conn: conn, site: site} do
        conn =
          delete(conn, "/api/v1/sites/custom-props/none", %{
            site_id: site.domain
          })

        assert json_response(conn, 200) == %{"deleted" => true}
      end

      @tag :capture_log
      test "cannot delete a custom prop belongs to a site that the user does not own", %{
        conn: conn,
        user: user
      } do
        site = new_site()
        add_guest(site, user: user, role: :viewer)

        conn =
          delete(conn, "/api/v1/sites/custom-props/prop1", %{
            site_id: site.domain
          })

        assert %{"error" => error} = json_response(conn, 402)
        assert error =~ "API key does not have access to Sites API"
      end

      test "cannot access with a bad API key scope", %{conn: conn, site: site, user: user} do
        {:ok, site} = Plausible.Props.allow(site, "prop1")
        api_key = insert(:api_key, user: user, scopes: ["stats:read:*"])

        conn =
          conn
          |> Plug.Conn.put_req_header("authorization", "Bearer #{api_key.key}")

        conn =
          delete(conn, "/api/v1/sites/custom-props/prop1", %{
            site_id: site.domain
          })

        assert json_response(conn, 401) == %{
                 "error" =>
                   "Invalid API key. Please make sure you're using a valid API key with access to the resource you've requested."
               }
      end
    end

    describe "DELETE /api/v1/sites/goals/:goal_id" do
      setup :create_site

      setup %{user: user} do
        subscribe_to_enterprise_plan(user,
          features: [
            Plausible.Billing.Feature.StatsAPI,
            Plausible.Billing.Feature.SitesAPI
          ]
        )

        :ok
      end

      test "delete a goal by its id", %{conn: conn, site: site} do
        conn =
          put(conn, "/api/v1/sites/goals", %{
            site_id: site.domain,
            goal_type: "event",
            event_name: "Signup"
          })

        %{"id" => goal_id} = json_response(conn, 200)

        conn =
          delete(conn, "/api/v1/sites/goals/#{goal_id}", %{
            site_id: site.domain
          })

        assert json_response(conn, 200) == %{"deleted" => true}
      end

      test "delete a goal using old site_id after domain change", %{conn: conn, site: site} do
        old_domain = site.domain
        new_domain = "new.example.com"

        Plausible.Site.Domain.change(site, new_domain)

        conn =
          put(conn, "/api/v1/sites/goals", %{
            site_id: new_domain,
            goal_type: "event",
            event_name: "Signup"
          })

        %{"id" => goal_id} = json_response(conn, 200)

        conn =
          delete(conn, "/api/v1/sites/goals/#{goal_id}", %{
            site_id: old_domain
          })

        assert json_response(conn, 200) == %{"deleted" => true}
      end

      test "fails when team does not match team-scoped key", %{conn: conn, user: user, site: site} do
        conn1 =
          put(conn, "/api/v1/sites/goals", %{
            site_id: site.domain,
            goal_type: "event",
            event_name: "Signup"
          })

        %{"id" => goal_id} = json_response(conn1, 200)

        another_team = new_user() |> subscribe_to_business_plan() |> team_of()
        add_member(another_team, user: user, role: :admin)
        api_key = insert(:api_key, user: user, team: another_team, scopes: ["sites:provision:*"])
        conn = Plug.Conn.put_req_header(conn, "authorization", "Bearer #{api_key.key}")

        conn =
          delete(conn, "/api/v1/sites/goals/#{goal_id}", %{
            site_id: site.domain
          })

        res = json_response(conn, 401)
        assert res["error"] =~ "Invalid API key"
      end

      test "is 404 when goal cannot be found", %{conn: conn, site: site} do
        conn =
          delete(conn, "/api/v1/sites/goals/0", %{
            site_id: site.domain
          })

        assert json_response(conn, 404) == %{"error" => "Goal could not be found"}
      end

      @tag :capture_log
      test "cannot delete a goal belongs to a site that the user does not own", %{
        conn: conn,
        user: user
      } do
        site = new_site()
        add_guest(site, user: user, role: :viewer)

        conn =
          delete(conn, "/api/v1/sites/goals/1", %{
            site_id: site.domain
          })

        assert %{"error" => error} = json_response(conn, 402)
        assert error =~ "API key does not have access to Sites API"
      end

      test "cannot access with a bad API key scope", %{conn: conn, site: site, user: user} do
        api_key = insert(:api_key, user: user, scopes: ["stats:read:*"])

        conn =
          conn
          |> Plug.Conn.put_req_header("authorization", "Bearer #{api_key.key}")

        conn =
          delete(conn, "/api/v1/sites/goals/1", %{
            site_id: site.domain
          })

        assert json_response(conn, 401) == %{
                 "error" =>
                   "Invalid API key. Please make sure you're using a valid API key with access to the resource you've requested."
               }
      end
    end

    describe "GET /api/v1/sites/guests" do
      test "returns empty when there are no guests for site", %{conn: conn, user: user} do
        site = new_site(owner: user)
        conn = get(conn, "/api/v1/sites/guests?site_id=#{site.domain}")

        assert json_response(conn, 200) == %{
                 "guests" => [],
                 "meta" => %{
                   "before" => nil,
                   "after" => nil,
                   "limit" => 100
                 }
               }
      end

      test "returns guests when present", %{conn: conn, user: user} do
        site = new_site(owner: user)

        guest1 = add_guest(site, site: site, role: :editor)
        guest2 = add_guest(site, site: site, role: :viewer)
        guest3 = invite_guest(site, "third@example.com", inviter: user, role: :viewer)

        conn = get(conn, "/api/v1/sites/guests?site_id=#{site.domain}")

        assert json_response(conn, 200) == %{
                 "guests" => [
                   %{"email" => guest2.email, "status" => "accepted", "role" => "viewer"},
                   %{"email" => guest1.email, "status" => "accepted", "role" => "editor"},
                   %{
                     "email" => guest3.team_invitation.email,
                     "status" => "invited",
                     "role" => "viewer"
                   }
                 ],
                 "meta" => %{
                   "before" => nil,
                   "after" => nil,
                   "limit" => 100
                 }
               }
      end

      test "returns guests paginated", %{conn: conn, user: user} do
        site = new_site(owner: user)

        %{email: guest1_email} = add_guest(site, site: site, role: :editor)
        %{email: guest2_email} = add_guest(site, site: site, role: :viewer)
        invite_guest(site, "third@example.com", inviter: user, role: :viewer)

        conn1 = get(conn, "/api/v1/sites/guests?site_id=#{site.domain}&limit=2")

        assert %{
                 "guests" => [
                   %{"email" => ^guest2_email, "status" => "accepted", "role" => "viewer"},
                   %{"email" => ^guest1_email, "status" => "accepted", "role" => "editor"}
                 ],
                 "meta" => %{
                   "before" => nil,
                   "after" => after_cursor,
                   "limit" => 2
                 }
               } = json_response(conn1, 200)

        conn2 =
          get(
            conn,
            "/api/v1/sites/guests?site_id=#{site.domain}&limit=2&after=#{after_cursor}"
          )

        assert %{
                 "guests" => [
                   %{
                     "email" => "third@example.com",
                     "status" => "invited",
                     "role" => "viewer"
                   }
                 ],
                 "meta" => %{
                   "before" => before_cursor,
                   "after" => nil,
                   "limit" => 2
                 }
               } =
                 json_response(conn2, 200)

        assert is_binary(before_cursor)
      end

      test "fails when team does not match team-scoped key", %{conn: conn, user: user} do
        another_team = new_user() |> subscribe_to_business_plan() |> team_of()
        add_member(another_team, user: user, role: :admin)
        api_key = insert(:api_key, user: user, team: another_team, scopes: ["sites:provision:*"])
        conn = Plug.Conn.put_req_header(conn, "authorization", "Bearer #{api_key.key}")

        site = new_site(owner: user)

        _guest = add_guest(site, site: site, role: :editor)

        conn = get(conn, "/api/v1/sites/guests?site_id=#{site.domain}")

        res = json_response(conn, 401)
        assert res["error"] =~ "Invalid API key"
      end
    end

    describe "PUT /api/v1/sites/guests" do
      setup %{user: user} do
        subscribe_to_enterprise_plan(user,
          features: [
            Plausible.Billing.Feature.StatsAPI,
            Plausible.Billing.Feature.SitesAPI
          ]
        )

        :ok
      end

      test "creates new invitation", %{conn: conn, user: user} do
        site = new_site(owner: user)

        conn =
          put(conn, "/api/v1/sites/guests?site_id=#{site.domain}", %{
            "role" => "viewer",
            "email" => "test@example.com"
          })

        assert json_response(conn, 200) == %{
                 "status" => "invited",
                 "email" => "test@example.com",
                 "role" => "viewer"
               }

        assert_email_delivered_with(
          to: [nil: "test@example.com"],
          subject: ~r/You've been invited to #{site.domain}/
        )
      end

      test "is idempotent", %{conn: conn, user: user} do
        site = new_site(owner: user)

        conn1 =
          put(conn, "/api/v1/sites/guests?site_id=#{site.domain}", %{
            "role" => "viewer",
            "email" => "test@example.com"
          })

        assert_email_delivered_with(to: [nil: "test@example.com"])
        assert json_response(conn1, 200)

        conn2 =
          put(conn, "/api/v1/sites/guests?site_id=#{site.domain}", %{
            "role" => "editor",
            "email" => "test@example.com"
          })

        assert %{"role" => "viewer", "status" => "invited"} = json_response(conn2, 200)

        assert %{memberships: [_], invitations: [%{role: :viewer}]} =
                 Plausible.Sites.list_people(site)

        assert_no_emails_delivered()
      end

      test "is idempotent when membership already present", %{conn: conn, user: user} do
        site = new_site(owner: user)
        guest = new_user(email: "guest@example.com")

        add_guest(site, role: :viewer, user: guest)

        conn =
          put(conn, "/api/v1/sites/guests?site_id=#{site.domain}", %{
            "role" => "editor",
            "email" => "guest@example.com"
          })

        assert %{"role" => "viewer", "status" => "accepted"} = json_response(conn, 200)

        assert %{
                 memberships: [%{user: _}, %{user: %{email: "guest@example.com"}}],
                 invitations: []
               } =
                 Plausible.Sites.list_people(site)

        assert_no_emails_delivered()
      end

      test "fails when team does not match team-scoped key", %{conn: conn, user: user} do
        site = new_site(owner: user)

        another_team = new_user() |> subscribe_to_business_plan() |> team_of()
        add_member(another_team, user: user, role: :admin)
        api_key = insert(:api_key, user: user, team: another_team, scopes: ["sites:provision:*"])
        conn = Plug.Conn.put_req_header(conn, "authorization", "Bearer #{api_key.key}")

        conn =
          put(conn, "/api/v1/sites/guests?site_id=#{site.domain}", %{
            "role" => "viewer",
            "email" => "test@example.com"
          })

        res = json_response(conn, 401)
        assert res["error"] =~ "Invalid API key"
      end

      test "fails for unknown role", %{conn: conn, user: user} do
        site = new_site(owner: user)

        conn =
          put(conn, "/api/v1/sites/guests?site_id=#{site.domain}", %{
            "role" => "owner",
            "email" => "test@example.com"
          })

        assert %{"error" => error} = json_response(conn, 400)

        assert error =~
                 "Parameter `role` is required to create guest. Possible values: `viewer` or `editor`"

        assert_no_emails_delivered()
      end
    end

    describe "DELETE /api/v1/sites/guests" do
      setup %{user: user} do
        subscribe_to_enterprise_plan(user,
          features: [Plausible.Billing.Feature.StatsAPI, Plausible.Billing.Feature.SitesAPI]
        )

        :ok
      end

      test "no-op when nothing to delete", %{conn: conn, user: user} do
        site = new_site(owner: user)

        conn = delete(conn, "/api/v1/sites/guests/test@example.com?site_id=#{site.domain}")

        assert json_response(conn, 200) == %{"deleted" => true}
      end

      test "deletes invitation", %{conn: conn, user: user} do
        site = new_site(owner: user)

        invite_guest(site, "invite@example.com", inviter: user, role: :viewer)

        assert %{invitations: [_]} = Plausible.Sites.list_people(site)

        conn = delete(conn, "/api/v1/sites/guests/invite@example.com?site_id=#{site.domain}")

        assert json_response(conn, 200) == %{"deleted" => true}

        assert %{invitations: []} = Plausible.Sites.list_people(site)
      end

      test "deletes guest membership", %{conn: conn, user: user} do
        site = new_site(owner: user)

        guest = new_user(email: "guest@example.com")
        add_guest(site, role: :viewer, user: guest)

        assert %{memberships: [_, _]} = Plausible.Sites.list_people(site)

        conn = delete(conn, "/api/v1/sites/guests/#{guest.email}?site_id=#{site.domain}")

        assert json_response(conn, 200) == %{"deleted" => true}

        assert %{memberships: [_]} = Plausible.Sites.list_people(site)
      end

      test "is idempotent", %{conn: conn, user: user} do
        site = new_site(owner: user)

        invite_guest(site, "third@example.com", inviter: user, role: :viewer)

        assert %{invitations: [_]} = Plausible.Sites.list_people(site)

        conn1 = delete(conn, "/api/v1/sites/guests/third@example.com?site_id=#{site.domain}")
        assert json_response(conn1, 200) == %{"deleted" => true}

        conn2 = delete(conn, "/api/v1/sites/guests/third@example.com?site_id=#{site.domain}")
        assert json_response(conn2, 200) == %{"deleted" => true}
      end

      test "fails when team does not match team-scoped key", %{conn: conn, user: user} do
        site = new_site(owner: user)

        another_team = new_user() |> subscribe_to_business_plan() |> team_of()
        add_member(another_team, user: user, role: :admin)
        api_key = insert(:api_key, user: user, team: another_team, scopes: ["sites:provision:*"])
        conn = Plug.Conn.put_req_header(conn, "authorization", "Bearer #{api_key.key}")

        conn = delete(conn, "/api/v1/sites/guests/test@example.com?site_id=#{site.domain}")

        res = json_response(conn, 401)
        assert res["error"] =~ "Invalid API key"
      end

      test "won't delete non-guest membership", %{conn: conn, user: user} do
        site = new_site(owner: user)

        assert %{memberships: [_]} = Plausible.Sites.list_people(site)

        conn = delete(conn, "/api/v1/sites/guests/#{user.email}?site_id=#{site.domain}")

        assert json_response(conn, 200) == %{"deleted" => true}

        assert %{memberships: [_]} = Plausible.Sites.list_people(site)
      end
    end

    describe "GET /api/v1/custom-props" do
      setup :create_site

      test "returns empty when there are no custom props for site", %{conn: conn, site: site} do
        conn = get(conn, "/api/v1/sites/custom-props?site_id=" <> site.domain)

        assert json_response(conn, 200) == %{"custom_properties" => []}
      end

      test "returns custom props when present", %{conn: conn, site: site} do
        {:ok, site} = Plausible.Props.allow(site, "prop1")
        {:ok, site} = Plausible.Props.allow(site, "prop2")
        Plausible.Props.allow(site, "prop3")

        conn = get(conn, "/api/v1/sites/custom-props?site_id=" <> site.domain)

        assert json_response(conn, 200) == %{
                 "custom_properties" => [
                   %{"property" => "prop1"},
                   %{"property" => "prop2"},
                   %{"property" => "prop3"}
                 ]
               }
      end

      @tag :capture_log
      test "returns custom props for site where user is viewer", %{site: site} do
        viewer = new_user()
        add_guest(site, user: viewer, role: :viewer)

        {:ok, site} = Plausible.Props.allow(site, "prop1")

        api_key = insert(:api_key, user: viewer, scopes: ["sites:provision:*"])
        conn = Plug.Conn.put_req_header(build_conn(), "authorization", "Bearer #{api_key.key}")

        conn = get(conn, "/api/v1/sites/custom-props?site_id=" <> site.domain)

        assert %{"custom_properties" => [%{"property" => "prop1"}]} = json_response(conn, 200)
      end

      test "lists custom props for user with read-only scope", %{
        conn: conn,
        user: user,
        site: site
      } do
        {:ok, site} = Plausible.Props.allow(site, "prop1")
        api_key = insert(:api_key, user: user, scopes: ["stats:read:*"])

        conn =
          conn
          |> Plug.Conn.put_req_header("authorization", "Bearer #{api_key.key}")
          |> get("/api/v1/sites/custom-props?site_id=" <> site.domain)

        assert %{"custom_properties" => [%{"property" => "prop1"}]} = json_response(conn, 200)
      end

      test "fails when team does not match team-scoped key", %{conn: conn, user: user, site: site} do
        another_team = new_user() |> subscribe_to_business_plan() |> team_of()
        add_member(another_team, user: user, role: :admin)
        api_key = insert(:api_key, user: user, team: another_team, scopes: ["sites:provision:*"])
        conn = Plug.Conn.put_req_header(conn, "authorization", "Bearer #{api_key.key}")

        _goal = insert(:goal, %{site: site, page_path: "/login"})

        conn = get(conn, "/api/v1/sites/custom-props?site_id=" <> site.domain)

        res = json_response(conn, 401)
        assert res["error"] =~ "Invalid API key"
      end

      test "returns error when `site_id` parameter is missing", %{conn: conn} do
        conn = get(conn, "/api/v1/sites/custom-props")

        assert json_response(conn, 400) == %{
                 "error" => "Parameter `site_id` is required to list custom properties"
               }
      end

      test "returns error when `site_id` parameter is invalid", %{conn: conn} do
        conn = get(conn, "/api/v1/sites/custom-props?site_id=does.not.exist")

        assert json_response(conn, 404) == %{
                 "error" => "Site could not be found"
               }
      end

      @tag :capture_log
      test "returns error when user is not a member of the site", %{conn: conn} do
        site = new_site()

        conn = get(conn, "/api/v1/sites/custom-props?site_id=" <> site.domain)

        assert %{"error" => error} = json_response(conn, 401)
        assert(error =~ "Invalid API key")
      end
    end

    describe "GET /api/v1/goals" do
      setup :create_site

      test "returns empty when there are no goals for site", %{conn: conn, site: site} do
        conn = get(conn, "/api/v1/sites/goals?site_id=" <> site.domain)

        assert json_response(conn, 200) == %{
                 "goals" => [],
                 "meta" => %{
                   "before" => nil,
                   "after" => nil,
                   "limit" => 100
                 }
               }
      end

      test "returns goals when present", %{conn: conn, site: site} do
        goal1 = insert(:goal, %{site: site, page_path: "/login"})
        goal2 = insert(:goal, %{site: site, event_name: "Signup"})
        goal3 = insert(:goal, %{site: site, event_name: "Purchase", currency: "USD"})

        conn = get(conn, "/api/v1/sites/goals?site_id=" <> site.domain)

        assert json_response(conn, 200) == %{
                 "goals" => [
                   %{
                     "id" => goal3.id,
                     "display_name" => "Purchase",
                     "goal_type" => "event",
                     "event_name" => "Purchase",
                     "page_path" => nil
                   },
                   %{
                     "id" => goal2.id,
                     "display_name" => "Signup",
                     "goal_type" => "event",
                     "event_name" => "Signup",
                     "page_path" => nil
                   },
                   %{
                     "id" => goal1.id,
                     "display_name" => "Visit /login",
                     "goal_type" => "page",
                     "event_name" => nil,
                     "page_path" => "/login"
                   }
                 ],
                 "meta" => %{
                   "before" => nil,
                   "after" => nil,
                   "limit" => 100
                 }
               }
      end

      @tag :capture_log
      test "returns goals for site where user is viewer", %{site: site} do
        viewer = new_user()
        add_guest(site, user: viewer, role: :viewer)

        %{id: goal_id} = insert(:goal, %{site: site, event_name: "Signup"})

        api_key = insert(:api_key, user: viewer, scopes: ["sites:provision:*"])
        conn = Plug.Conn.put_req_header(build_conn(), "authorization", "Bearer #{api_key.key}")

        conn = get(conn, "/api/v1/sites/goals?site_id=" <> site.domain)

        assert %{"goals" => [%{"id" => ^goal_id}]} = json_response(conn, 200)
      end

      test "handles pagination correctly", %{conn: conn, site: site} do
        %{id: goal1_id} = insert(:goal, %{site: site, page_path: "/login"})
        %{id: goal2_id} = insert(:goal, %{site: site, event_name: "Signup"})
        %{id: goal3_id} = insert(:goal, %{site: site, event_name: "Purchase", currency: "USD"})

        conn1 = get(conn, "/api/v1/sites/goals?limit=2&site_id=" <> site.domain)

        assert %{
                 "goals" => [
                   %{"id" => ^goal3_id},
                   %{"id" => ^goal2_id}
                 ],
                 "meta" => %{
                   "before" => nil,
                   "after" => after_cursor,
                   "limit" => 2
                 }
               } = json_response(conn1, 200)

        conn2 =
          get(conn, "/api/v1/sites/goals?limit=2&after=#{after_cursor}&site_id=" <> site.domain)

        assert %{
                 "goals" => [
                   %{"id" => ^goal1_id}
                 ],
                 "meta" => %{
                   "before" => before_cursor,
                   "after" => nil,
                   "limit" => 2
                 }
               } = json_response(conn2, 200)

        assert is_binary(before_cursor)
      end

      test "lists goals for user with read-only scope", %{conn: conn, user: user, site: site} do
        %{id: goal_id} = insert(:goal, %{site: site, page_path: "/login"})
        api_key = insert(:api_key, user: user, scopes: ["stats:read:*"])

        conn =
          conn
          |> Plug.Conn.put_req_header("authorization", "Bearer #{api_key.key}")
          |> get("/api/v1/sites/goals?site_id=" <> site.domain)

        assert %{"goals" => [%{"id" => ^goal_id}]} = json_response(conn, 200)
      end

      test "fails when team does not match team-scoped key", %{conn: conn, user: user, site: site} do
        another_team = new_user() |> subscribe_to_business_plan() |> team_of()
        add_member(another_team, user: user, role: :admin)
        api_key = insert(:api_key, user: user, team: another_team, scopes: ["sites:provision:*"])
        conn = Plug.Conn.put_req_header(conn, "authorization", "Bearer #{api_key.key}")

        _goal = insert(:goal, %{site: site, page_path: "/login"})

        conn = get(conn, "/api/v1/sites/goals?site_id=" <> site.domain)

        res = json_response(conn, 401)
        assert res["error"] =~ "Invalid API key"
      end

      test "returns error when `site_id` parameter is missing", %{conn: conn} do
        conn = get(conn, "/api/v1/sites/goals")

        assert json_response(conn, 400) == %{
                 "error" => "Parameter `site_id` is required to list goals"
               }
      end

      test "returns error when `site_id` parameter is invalid", %{conn: conn} do
        conn = get(conn, "/api/v1/sites/goals?site_id=does.not.exist")

        assert json_response(conn, 404) == %{
                 "error" => "Site could not be found"
               }
      end

      @tag :capture_log
      test "returns error when user is not a member of the site", %{conn: conn} do
        site = new_site()

        conn = get(conn, "/api/v1/sites/goals?site_id=" <> site.domain)

        assert %{"error" => error} = json_response(conn, 401)
        assert error =~ "Invalid API key"
      end
    end
  end
end<|MERGE_RESOLUTION|>--- conflicted
+++ resolved
@@ -82,11 +82,7 @@
                    },
                    %{
                      "id" => personal_team.identifier,
-<<<<<<< HEAD
                      "name" => "Meine Websites",
-=======
-                     "name" => "My personal sites",
->>>>>>> 0eea55d1
                      "api_available" => false
                    }
                  ],
@@ -115,11 +111,7 @@
                  "teams" => [
                    %{
                      "id" => personal_team.identifier,
-<<<<<<< HEAD
-                     "name" => "Meine Websites",
-=======
-                     "name" => "My personal sites",
->>>>>>> 0eea55d1
+                     "name" => "My Personal Sites",
                      "api_available" => true
                    }
                  ],
