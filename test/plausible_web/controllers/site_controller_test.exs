--- conflicted
+++ resolved
@@ -271,13 +271,7 @@
         })
 
       assert html = html_response(conn, 200)
-<<<<<<< HEAD
-      assert html =~ "Your account is limited to 50 sites"
-=======
-      assert html =~ "Upgrade required"
       assert html =~ "Your account is limited to 10 sites"
-      assert html =~ "Please contact support"
->>>>>>> c9bf5827
       refute Repo.get_by(Plausible.Site, domain: "over-limit.example.com")
     end
 
