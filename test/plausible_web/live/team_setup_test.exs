--- conflicted
+++ resolved
@@ -29,11 +29,7 @@
     setup [:create_user, :log_in, :create_team]
 
     test "renames the team on first render", %{conn: conn, team: team} do
-<<<<<<< HEAD
       assert team.name == "Meine Websites"
-=======
-      assert team.name == "My personal sites"
->>>>>>> 0eea55d1
       {:ok, _lv, html} = live(conn, @url)
 
       assert text_of_attr(html, ~s|input#update-team-form_name[name="team[name]"]|, "value") ==
@@ -43,11 +39,7 @@
     end
 
     test "renames even if team already has non-default name", %{conn: conn, team: team} do
-<<<<<<< HEAD
       assert team.name == "Meine Websites"
-=======
-      assert team.name == "My personal sites"
->>>>>>> 0eea55d1
       Repo.update!(Teams.Team.name_changeset(team, %{name: "Foo"}))
       {:ok, _lv, html} = live(conn, @url)
 
@@ -73,11 +65,7 @@
       _ = render(lv)
     end
 
-<<<<<<< HEAD
     test "setting team name to 'Meine Websites' is reserved", %{
-=======
-    test "setting team name to 'My personal sites' is reserved", %{
->>>>>>> 0eea55d1
       conn: conn,
       team: team,
       user: user
@@ -89,11 +77,7 @@
 
       type_into_input(lv, "team[name]", "Team Name 1")
       _ = render(lv)
-<<<<<<< HEAD
       type_into_input(lv, "team[name]", "Meine Websites")
-=======
-      type_into_input(lv, "team[name]", "My personal sites")
->>>>>>> 0eea55d1
       _ = render(lv)
       assert Repo.reload!(team).name == "Team Name 1"
     end
