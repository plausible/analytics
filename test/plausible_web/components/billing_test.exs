defmodule PlausibleWeb.Components.BillingTest do
  use Plausible.DataCase
  import Phoenix.LiveViewTest
  alias PlausibleWeb.Components.Billing

<<<<<<< HEAD
  test "extra_feature_notice/1 renders a message when user is on trial" do
=======
  @v4_growth_plan_id "change-me-749342"
  @v4_business_plan_id "change-me-b749342"

  test "premium_feature_notice/1 renders a message when user is on trial" do
>>>>>>> 7674c94a
    me = insert(:user)

    assert render_component(&Billing.premium_feature_notice/1,
             billable_user: me,
             current_user: me,
             feature_mod: Plausible.Billing.Feature.Props
           ) =~
             "Custom Properties is part of the Plausible Business plan. You can access it during your trial"
  end

<<<<<<< HEAD
  test "extra_feature_notice/1 renders an upgrade link when user is the site owner and does not have access to the feature" do
    me = insert(:user, subscription: build(:growth_subscription))
=======
  test "premium_feature_notice/1 renders an upgrade link when user is the site owner and does not have access to the feature" do
    me = insert(:user, subscription: build(:subscription, paddle_plan_id: @v4_growth_plan_id))
>>>>>>> 7674c94a

    rendered =
      render_component(&Billing.premium_feature_notice/1,
        billable_user: me,
        current_user: me,
        feature_mod: Plausible.Billing.Feature.Props
      )

    assert rendered =~ "Custom Properties is part of the Plausible Business plan."
    assert rendered =~ "upgrade your subscription"
    assert rendered =~ "/billing/upgrade"
  end

  test "premium_feature_notice/1 does not render an upgrade link when user is not the site owner" do
    me = insert(:user)
    owner = insert(:user, subscription: build(:growth_subscription))

    rendered =
      render_component(&Billing.premium_feature_notice/1,
        billable_user: owner,
        current_user: me,
        feature_mod: Plausible.Billing.Feature.Funnels
      )

    assert rendered =~
             "Funnels is part of the Plausible Business plan. To get access to it, please reach out to the site owner to upgrade your subscription to the Business plan."

    refute rendered =~ "/billing/upgrade"
  end

<<<<<<< HEAD
  test "extra_feature_notice/1 does not render a notice when the user has access to the feature" do
    me = insert(:user, subscription: build(:business_subscription))
=======
  test "premium_feature_notice/1 does not render a notice when the user has access to the feature" do
    me = insert(:user, subscription: build(:subscription, paddle_plan_id: @v4_business_plan_id))
>>>>>>> 7674c94a

    rendered =
      render_component(&Billing.premium_feature_notice/1,
        billable_user: me,
        current_user: me,
        feature_mod: Plausible.Billing.Feature.Funnels
      )

    assert rendered == ""
  end
end<|MERGE_RESOLUTION|>--- conflicted
+++ resolved
@@ -3,14 +3,7 @@
   import Phoenix.LiveViewTest
   alias PlausibleWeb.Components.Billing
 
-<<<<<<< HEAD
-  test "extra_feature_notice/1 renders a message when user is on trial" do
-=======
-  @v4_growth_plan_id "change-me-749342"
-  @v4_business_plan_id "change-me-b749342"
-
   test "premium_feature_notice/1 renders a message when user is on trial" do
->>>>>>> 7674c94a
     me = insert(:user)
 
     assert render_component(&Billing.premium_feature_notice/1,
@@ -21,13 +14,8 @@
              "Custom Properties is part of the Plausible Business plan. You can access it during your trial"
   end
 
-<<<<<<< HEAD
-  test "extra_feature_notice/1 renders an upgrade link when user is the site owner and does not have access to the feature" do
+  test "premium_feature_notice/1 renders an upgrade link when user is the site owner and does not have access to the feature" do
     me = insert(:user, subscription: build(:growth_subscription))
-=======
-  test "premium_feature_notice/1 renders an upgrade link when user is the site owner and does not have access to the feature" do
-    me = insert(:user, subscription: build(:subscription, paddle_plan_id: @v4_growth_plan_id))
->>>>>>> 7674c94a
 
     rendered =
       render_component(&Billing.premium_feature_notice/1,
@@ -58,13 +46,8 @@
     refute rendered =~ "/billing/upgrade"
   end
 
-<<<<<<< HEAD
-  test "extra_feature_notice/1 does not render a notice when the user has access to the feature" do
+  test "premium_feature_notice/1 does not render a notice when the user has access to the feature" do
     me = insert(:user, subscription: build(:business_subscription))
-=======
-  test "premium_feature_notice/1 does not render a notice when the user has access to the feature" do
-    me = insert(:user, subscription: build(:subscription, paddle_plan_id: @v4_business_plan_id))
->>>>>>> 7674c94a
 
     rendered =
       render_component(&Billing.premium_feature_notice/1,
